//
// CommandProcessor.swift
// bitchat
//
// Handles command parsing and execution for BitChat
// This is free and unencumbered software released into the public domain.
//

import Foundation

/// Result of command processing
enum CommandResult {
    case success(message: String?)
    case error(message: String)
    case handled  // Command handled, no message needed
}

/// Processes chat commands in a focused, efficient way
@MainActor
class CommandProcessor {
    weak var chatViewModel: ChatViewModel?
    weak var meshService: Transport?
    
    init(chatViewModel: ChatViewModel? = nil, meshService: Transport? = nil) {
        self.chatViewModel = chatViewModel
        self.meshService = meshService
    }
    
    /// Process a command string
    @MainActor
    func process(_ command: String) -> CommandResult {
        let parts = command.split(separator: " ", maxSplits: 1, omittingEmptySubsequences: false)
        guard let cmd = parts.first else { return .error(message: "Invalid command") }
        let args = parts.count > 1 ? String(parts[1]) : ""
        
        switch cmd {
        case "/m", "/msg":
            return handleMessage(args)
        case "/w", "/who":
            return handleWho()
        case "/clear":
            return handleClear()
        case "/hug":
            return handleEmote(args, action: "hugs", emoji: "🫂")
        case "/slap":
            return handleEmote(args, action: "slaps", emoji: "🐟", suffix: " around a bit with a large trout")
        case "/block":
            return handleBlock(args)
        case "/unblock":
            return handleUnblock(args)
        case "/fav":
            return handleFavorite(args, add: true)
        case "/unfav":
            return handleFavorite(args, add: false)
        case "/help", "/h":
            return handleHelp()
        default:
            return .error(message: "unknown command: \(cmd)")
        }
    }
    
    // MARK: - Command Handlers
    
    private func handleMessage(_ args: String) -> CommandResult {
        let parts = args.split(separator: " ", maxSplits: 1, omittingEmptySubsequences: false)
        guard !parts.isEmpty else {
            return .error(message: "usage: /msg @nickname [message]")
        }
        
        let targetName = String(parts[0])
        let nickname = targetName.hasPrefix("@") ? String(targetName.dropFirst()) : targetName
        
        guard let peerID = chatViewModel?.getPeerIDForNickname(nickname) else {
            return .error(message: "'\(nickname)' not found")
        }
        
        chatViewModel?.startPrivateChat(with: peerID)
        
        if parts.count > 1 {
            let message = String(parts[1])
            chatViewModel?.sendPrivateMessage(message, to: peerID)
        }
        
        return .success(message: "started private chat with \(nickname)")
    }
    
    private func handleWho() -> CommandResult {
        guard let peers = meshService?.getPeerNicknames(), !peers.isEmpty else {
            return .success(message: "no one else is online right now")
        }
        
        let onlineList = peers.values.sorted().joined(separator: ", ")
        return .success(message: "online: \(onlineList)")
    }
    
    private func handleClear() -> CommandResult {
        if let peerID = chatViewModel?.selectedPrivateChatPeer {
            chatViewModel?.privateChats[peerID]?.removeAll()
        } else {
            // Clear visible and persistent public timeline for current channel
            chatViewModel?.clearCurrentPublicTimeline()
        }
        return .handled
    }
    
    private func handleEmote(_ args: String, action: String, emoji: String, suffix: String = "") -> CommandResult {
        let targetName = args.trimmingCharacters(in: .whitespaces)
        guard !targetName.isEmpty else {
            return .error(message: "usage: /\(action) <nickname>")
        }

        // Normalize nickname input: strip leading '@' and optional '#abcd' discriminator
        let raw = targetName.hasPrefix("@") ? String(targetName.dropFirst()) : targetName
        let baseNickname: String = {
            if let hashIndex = raw.firstIndex(of: "#") { return String(raw[..<hashIndex]) }
            return raw
        }()

        guard let myNickname = chatViewModel?.nickname else {
            return .error(message: "cannot \(action) \(baseNickname): not ready")
        }
<<<<<<< HEAD

        // Public channel emote: no need to resolve peer, just broadcast without local echo
        if chatViewModel?.selectedPrivateChatPeer == nil {
            // Compute sender display (with discriminator in location channels)
            let senderDisplay: String = {
                #if os(iOS)
                switch LocationChannelManager.shared.selectedChannel {
                case .location(let ch):
                    if let id = try? NostrIdentityBridge.deriveIdentity(forGeohash: ch.geohash) {
                        let d = String(id.publicKeyHex.suffix(4))
                        return myNickname + "#" + d
                    }
                    return myNickname
                default:
                    return myNickname
                }
                #else
                return myNickname
                #endif
            }()

            // Normalize target: strip leading '@' for clean display
            let targetDisplay = raw.hasPrefix("@") ? String(raw.dropFirst()) : raw
            // Broadcast content (wrapped with * ... * so receivers convert to system style; includes emoji)
            let publicText = "* \(emoji) \(senderDisplay) \(action) \(targetDisplay)\(suffix) *"
            chatViewModel?.sendPublicRaw(publicText)

            // Local system confirmation for the sender
            let pastAction: String = {
                switch action {
                case "hugs": return "hugged"
                case "slaps": return "slapped"
                default: return action.hasSuffix("e") ? action + "d" : action + "ed"
                }
            }()
            chatViewModel?.addPublicSystemMessage("\(emoji) you \(pastAction) \(targetDisplay)")
            return .handled
        }

        // Private chat emote: resolve peer and send a direct message
        guard let targetPeerID = chatViewModel?.getPeerIDForNickname(baseNickname) else {
            return .error(message: "cannot \(action) \(baseNickname): not found")
        }
        if let peerNickname = meshService?.peerNickname(peerID: targetPeerID) {
            let personalMessage = "* \(emoji) \(myNickname) \(action) you\(suffix) *"
            meshService?.sendPrivateMessage(personalMessage, to: targetPeerID,
                                           recipientNickname: peerNickname,
                                           messageID: UUID().uuidString)
            let pastAction: String = {
                switch action {
                case "hugs": return "hugged"
                case "slaps": return "slapped"
                default: return action.hasSuffix("e") ? action + "d" : action + "ed"
                }
            }()
            let localText = "\(emoji) you \(pastAction) \(raw)\(suffix)"
            chatViewModel?.addLocalPrivateSystemMessage(localText, to: targetPeerID)
=======
        
        let emoteContent = "* \(emoji) \(myNickname) \(action) \(nickname)\(suffix) *"
        
        if chatViewModel?.selectedPrivateChatPeer != nil {
            // In private chat
            if let peerNickname = meshService?.peerNickname(peerID: targetPeerID) {
                let personalMessage = "* \(emoji) \(myNickname) \(action) you\(suffix) *"
                meshService?.sendPrivateMessage(personalMessage, to: targetPeerID, 
                                               recipientNickname: peerNickname, 
                                               messageID: UUID().uuidString)
                // Also add a local system message so the sender sees a natural-language confirmation
                let pastAction: String = {
                    switch action {
                    case "hugs": return "hugged"
                    case "slaps": return "slapped"
                    default: return action.hasSuffix("e") ? action + "d" : action + "ed"
                    }
                }()
                let localText = "\(emoji) you \(pastAction) \(nickname)\(suffix)"
                chatViewModel?.addLocalPrivateSystemMessage(localText, to: targetPeerID)
            }
        } else {
            // In public chat: send to mesh and also add a local system echo so sender sees it immediately
            meshService?.sendMessage(emoteContent, mentions: [])
            let publicEcho = "\(emoji) \(myNickname) \(action) \(nickname)\(suffix)"
            chatViewModel?.addPublicSystemMessage(publicEcho)
>>>>>>> 1c33a927
        }
        return .handled
    }
    
    private func handleBlock(_ args: String) -> CommandResult {
        let targetName = args.trimmingCharacters(in: .whitespaces)
        
        if targetName.isEmpty {
            // List blocked users
            guard let blockedUsers = chatViewModel?.blockedUsers, !blockedUsers.isEmpty else {
                return .success(message: "no blocked peers")
            }
            
            var blockedNicknames: [String] = []
            if let peers = meshService?.getPeerNicknames() {
                for (peerID, nickname) in peers {
                    if let fingerprint = meshService?.getFingerprint(for: peerID),
                       blockedUsers.contains(fingerprint) {
                        blockedNicknames.append(nickname)
                    }
                }
            }
            
            let list = blockedNicknames.isEmpty ? "blocked peers (not currently online)" 
                                                 : blockedNicknames.sorted().joined(separator: ", ")
            return .success(message: "blocked peers: \(list)")
        }
        
        let nickname = targetName.hasPrefix("@") ? String(targetName.dropFirst()) : targetName
        
        guard let peerID = chatViewModel?.getPeerIDForNickname(nickname),
              let fingerprint = meshService?.getFingerprint(for: peerID) else {
            return .error(message: "cannot block \(nickname): not found or unable to verify identity")
        }
        
        if SecureIdentityStateManager.shared.isBlocked(fingerprint: fingerprint) {
            return .success(message: "\(nickname) is already blocked")
        }
        
        // Block the user
        if var identity = SecureIdentityStateManager.shared.getSocialIdentity(for: fingerprint) {
            identity.isBlocked = true
            identity.isFavorite = false
            SecureIdentityStateManager.shared.updateSocialIdentity(identity)
        } else {
            let blockedIdentity = SocialIdentity(
                fingerprint: fingerprint,
                localPetname: nil,
                claimedNickname: nickname,
                trustLevel: .unknown,
                isFavorite: false,
                isBlocked: true,
                notes: nil
            )
            SecureIdentityStateManager.shared.updateSocialIdentity(blockedIdentity)
        }
        
        // The peerStateManager and SecureIdentityStateManager handle the blocking state
        
        return .success(message: "blocked \(nickname). you will no longer receive messages from them")
    }
    
    private func handleUnblock(_ args: String) -> CommandResult {
        let targetName = args.trimmingCharacters(in: .whitespaces)
        guard !targetName.isEmpty else {
            return .error(message: "usage: /unblock <nickname>")
        }
        
        let nickname = targetName.hasPrefix("@") ? String(targetName.dropFirst()) : targetName
        
        guard let peerID = chatViewModel?.getPeerIDForNickname(nickname),
              let fingerprint = meshService?.getFingerprint(for: peerID) else {
            return .error(message: "cannot unblock \(nickname): not found")
        }
        
        if !SecureIdentityStateManager.shared.isBlocked(fingerprint: fingerprint) {
            return .success(message: "\(nickname) is not blocked")
        }
        
        SecureIdentityStateManager.shared.setBlocked(fingerprint, isBlocked: false)
        // The SecureIdentityStateManager handles the unblocking state
        
        return .success(message: "unblocked \(nickname)")
    }
    
    private func handleFavorite(_ args: String, add: Bool) -> CommandResult {
        let targetName = args.trimmingCharacters(in: .whitespaces)
        guard !targetName.isEmpty else {
            return .error(message: "usage: /\(add ? "fav" : "unfav") <nickname>")
        }
        
        let nickname = targetName.hasPrefix("@") ? String(targetName.dropFirst()) : targetName
        
        guard let peerID = chatViewModel?.getPeerIDForNickname(nickname),
              let noisePublicKey = Data(hexString: peerID) else {
            return .error(message: "can't find peer: \(nickname)")
        }
        
        if add {
            let existingFavorite = FavoritesPersistenceService.shared.getFavoriteStatus(for: noisePublicKey)
            FavoritesPersistenceService.shared.addFavorite(
                peerNoisePublicKey: noisePublicKey,
                peerNostrPublicKey: existingFavorite?.peerNostrPublicKey,
                peerNickname: nickname
            )
            
            chatViewModel?.toggleFavorite(peerID: peerID)
            chatViewModel?.sendFavoriteNotification(to: peerID, isFavorite: true)
            
            return .success(message: "added \(nickname) to favorites")
        } else {
            FavoritesPersistenceService.shared.removeFavorite(peerNoisePublicKey: noisePublicKey)
            
            chatViewModel?.toggleFavorite(peerID: peerID)
            chatViewModel?.sendFavoriteNotification(to: peerID, isFavorite: false)
            
            return .success(message: "removed \(nickname) from favorites")
        }
    }
    
    private func handleHelp() -> CommandResult {
        let helpText = """
        commands:
        /msg @name - start private chat
        /who - list who's online
        /clear - clear messages
        /hug @name - send a hug
        /slap @name - slap with a trout
        /fav @name - add to favorites
        /unfav @name - remove from favorites
        /block @name - block
        /unblock @name - unblock
        """
        return .success(message: helpText)
    }
}<|MERGE_RESOLUTION|>--- conflicted
+++ resolved
@@ -97,8 +97,7 @@
         if let peerID = chatViewModel?.selectedPrivateChatPeer {
             chatViewModel?.privateChats[peerID]?.removeAll()
         } else {
-            // Clear visible and persistent public timeline for current channel
-            chatViewModel?.clearCurrentPublicTimeline()
+            chatViewModel?.messages.removeAll()
         }
         return .handled
     }
@@ -108,76 +107,13 @@
         guard !targetName.isEmpty else {
             return .error(message: "usage: /\(action) <nickname>")
         }
-
-        // Normalize nickname input: strip leading '@' and optional '#abcd' discriminator
-        let raw = targetName.hasPrefix("@") ? String(targetName.dropFirst()) : targetName
-        let baseNickname: String = {
-            if let hashIndex = raw.firstIndex(of: "#") { return String(raw[..<hashIndex]) }
-            return raw
-        }()
-
-        guard let myNickname = chatViewModel?.nickname else {
-            return .error(message: "cannot \(action) \(baseNickname): not ready")
-        }
-<<<<<<< HEAD
-
-        // Public channel emote: no need to resolve peer, just broadcast without local echo
-        if chatViewModel?.selectedPrivateChatPeer == nil {
-            // Compute sender display (with discriminator in location channels)
-            let senderDisplay: String = {
-                #if os(iOS)
-                switch LocationChannelManager.shared.selectedChannel {
-                case .location(let ch):
-                    if let id = try? NostrIdentityBridge.deriveIdentity(forGeohash: ch.geohash) {
-                        let d = String(id.publicKeyHex.suffix(4))
-                        return myNickname + "#" + d
-                    }
-                    return myNickname
-                default:
-                    return myNickname
-                }
-                #else
-                return myNickname
-                #endif
-            }()
-
-            // Normalize target: strip leading '@' for clean display
-            let targetDisplay = raw.hasPrefix("@") ? String(raw.dropFirst()) : raw
-            // Broadcast content (wrapped with * ... * so receivers convert to system style; includes emoji)
-            let publicText = "* \(emoji) \(senderDisplay) \(action) \(targetDisplay)\(suffix) *"
-            chatViewModel?.sendPublicRaw(publicText)
-
-            // Local system confirmation for the sender
-            let pastAction: String = {
-                switch action {
-                case "hugs": return "hugged"
-                case "slaps": return "slapped"
-                default: return action.hasSuffix("e") ? action + "d" : action + "ed"
-                }
-            }()
-            chatViewModel?.addPublicSystemMessage("\(emoji) you \(pastAction) \(targetDisplay)")
-            return .handled
-        }
-
-        // Private chat emote: resolve peer and send a direct message
-        guard let targetPeerID = chatViewModel?.getPeerIDForNickname(baseNickname) else {
-            return .error(message: "cannot \(action) \(baseNickname): not found")
-        }
-        if let peerNickname = meshService?.peerNickname(peerID: targetPeerID) {
-            let personalMessage = "* \(emoji) \(myNickname) \(action) you\(suffix) *"
-            meshService?.sendPrivateMessage(personalMessage, to: targetPeerID,
-                                           recipientNickname: peerNickname,
-                                           messageID: UUID().uuidString)
-            let pastAction: String = {
-                switch action {
-                case "hugs": return "hugged"
-                case "slaps": return "slapped"
-                default: return action.hasSuffix("e") ? action + "d" : action + "ed"
-                }
-            }()
-            let localText = "\(emoji) you \(pastAction) \(raw)\(suffix)"
-            chatViewModel?.addLocalPrivateSystemMessage(localText, to: targetPeerID)
-=======
+        
+        let nickname = targetName.hasPrefix("@") ? String(targetName.dropFirst()) : targetName
+        
+        guard let targetPeerID = chatViewModel?.getPeerIDForNickname(nickname),
+              let myNickname = chatViewModel?.nickname else {
+            return .error(message: "cannot \(action) \(nickname): not found")
+        }
         
         let emoteContent = "* \(emoji) \(myNickname) \(action) \(nickname)\(suffix) *"
         
@@ -204,8 +140,8 @@
             meshService?.sendMessage(emoteContent, mentions: [])
             let publicEcho = "\(emoji) \(myNickname) \(action) \(nickname)\(suffix)"
             chatViewModel?.addPublicSystemMessage(publicEcho)
->>>>>>> 1c33a927
-        }
+        }
+        
         return .handled
     }
     
