--- conflicted
+++ resolved
@@ -3295,7 +3295,6 @@
         case .noiseEncrypted:
             // Handle Noise encrypted message
             let senderID = packet.senderID.hexEncodedString()
-<<<<<<< HEAD
             if !isPeerIDOurs(senderID) {
                 let recipientID = packet.recipientID?.hexEncodedString() ?? ""
                 
@@ -3341,22 +3340,6 @@
                     // recipientID is empty or invalid, try to decrypt anyway (backwards compatibility)
                     handleNoiseEncryptedMessage(from: senderID, encryptedData: packet.payload, originalPacket: packet, peripheral: peripheral)
                 }
-=======
-            if let recipientIDData = packet.recipientID,
-               isPeerIDOurs(recipientIDData.hexEncodedString())
-               && !isPeerIDOurs(senderID) {
-                _ = packet.recipientID?.hexEncodedString()
-                handleNoiseEncryptedMessage(from: senderID, encryptedData: packet.payload, originalPacket: packet, peripheral: peripheral)
-                return
-            }
-            if !isPeerIDOurs(senderID) {
-                if packet.ttl > 0 {
-                    var relayPacket = packet
-                    relayPacket.ttl -= 1
-                    broadcastPacket(relayPacket)
-                }
-                return
->>>>>>> 9515f759
             }
             
         case .versionHello:
