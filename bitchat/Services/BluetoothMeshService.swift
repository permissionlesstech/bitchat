//
// BluetoothMeshService.swift
// bitchat
//
// This is free and unencumbered software released into the public domain.
// For more information, see <https://unlicense.org>
//

import Foundation
import CoreBluetooth
import Combine
import CryptoKit
import os.log
#if os(macOS)
import AppKit
import IOKit.ps
#else
import UIKit
#endif

// Extension for hex encoding/decoding
extension Data {
    func hexEncodedString() -> String {
        if self.isEmpty {
            return ""
        }
        return self.map { String(format: "%02x", $0) }.joined()
    }
    
    init?(hexString: String) {
        let len = hexString.count / 2
        var data = Data(capacity: len)
        var index = hexString.startIndex
        
        for _ in 0..<len {
            let nextIndex = hexString.index(index, offsetBy: 2)
            guard let byte = UInt8(String(hexString[index..<nextIndex]), radix: 16) else {
                return nil
            }
            data.append(byte)
            index = nextIndex
        }
        
        self = data
    }
}

// Extension for TimeInterval to Data conversion
extension TimeInterval {
    var data: Data {
        var value = self
        return Data(bytes: &value, count: MemoryLayout<TimeInterval>.size)
    }
}

// Version negotiation state
enum VersionNegotiationState {
    case none
    case helloSent
    case ackReceived(version: UInt8)
    case failed(reason: String)
}

class BluetoothMeshService: NSObject {
    static let serviceUUID = CBUUID(string: "F47B5E2D-4A9E-4C5A-9B3F-8E1D2C3A4B5C")
    static let characteristicUUID = CBUUID(string: "A1B2C3D4-E5F6-4A5B-8C9D-0E1F2A3B4C5D")
    
    
    private var centralManager: CBCentralManager?
    private var peripheralManager: CBPeripheralManager?
    private var discoveredPeripherals: [CBPeripheral] = []
    private var connectedPeripherals: [String: CBPeripheral] = [:]
    private var peripheralCharacteristics: [CBPeripheral: CBCharacteristic] = [:]
    private var characteristic: CBMutableCharacteristic?
    private var subscribedCentrals: [CBCentral] = []
    // Thread-safe collections using concurrent queues
    private let collectionsQueue = DispatchQueue(label: "bitchat.collections", attributes: .concurrent)
    private var peerNicknames: [String: String] = [:]
    private var activePeers: Set<String> = []  // Track all active peers
    private var peerRSSI: [String: NSNumber] = [:] // Track RSSI values for peers
    private var peripheralRSSI: [String: NSNumber] = [:] // Track RSSI by peripheral ID during discovery
    private var loggedCryptoErrors = Set<String>()  // Track which peers we've logged crypto errors for
    
    // MARK: - Peer Identity Rotation
    // Mappings between ephemeral peer IDs and permanent fingerprints
    private var peerIDToFingerprint: [String: String] = [:]  // PeerID -> Fingerprint
    private var fingerprintToPeerID: [String: String] = [:]  // Fingerprint -> Current PeerID
    private var peerIdentityBindings: [String: PeerIdentityBinding] = [:]  // Fingerprint -> Full binding
    private var previousPeerID: String?  // Our previous peer ID for grace period
    private var rotationTimestamp: Date?  // When we last rotated
    private let rotationGracePeriod: TimeInterval = 60.0  // 1 minute grace period
    private var rotationLocked = false  // Prevent rotation during critical operations
    private var rotationTimer: Timer?  // Timer for scheduled rotations
    
    weak var delegate: BitchatDelegate?
    private let noiseService = NoiseEncryptionService()
    
    // Protocol version negotiation state
    private var versionNegotiationState: [String: VersionNegotiationState] = [:]
    private var negotiatedVersions: [String: UInt8] = [:]  // peerID -> agreed version
    
    func getNoiseService() -> NoiseEncryptionService {
        return noiseService
    }
    private let messageQueue = DispatchQueue(label: "bitchat.messageQueue", attributes: .concurrent) // Concurrent queue with barriers
    private let processedMessages = BoundedSet<String>(maxSize: 1000)  // Bounded to prevent memory growth
    private let maxTTL: UInt8 = 7  // Maximum hops for long-distance delivery
    private var announcedToPeers = Set<String>()  // Track which peers we've announced to
    private var announcedPeers = Set<String>()  // Track peers who have already been announced
    private var intentionalDisconnects = Set<String>()  // Track peripherals we're disconnecting intentionally
    private var peerLastSeenTimestamps = LRUCache<String, Date>(maxSize: 100)  // Bounded cache for peer timestamps
    private var cleanupTimer: Timer?  // Timer to clean up stale peers
    
    // Store-and-forward message cache
    private struct StoredMessage {
        let packet: BitchatPacket
        let timestamp: Date
        let messageID: String
        let isForFavorite: Bool  // Messages for favorites stored indefinitely
    }
    private var messageCache: [StoredMessage] = []
    private let messageCacheTimeout: TimeInterval = 43200  // 12 hours for regular peers
    private let maxCachedMessages = 100  // For regular peers
    private let maxCachedMessagesForFavorites = 1000  // Much larger cache for favorites
    private var favoriteMessageQueue: [String: [StoredMessage]] = [:]  // Per-favorite message queues
    private let deliveredMessages = BoundedSet<String>(maxSize: 5000)  // Bounded to prevent memory growth
    private var cachedMessagesSentToPeer = Set<String>()  // Track which peers have already received cached messages
    private let receivedMessageTimestamps = LRUCache<String, Date>(maxSize: 1000)  // Bounded cache
    private let recentlySentMessages = BoundedSet<String>(maxSize: 500)  // Short-term bounded cache
    private let lastMessageFromPeer = LRUCache<String, Date>(maxSize: 100)  // Bounded cache
    private let processedNoiseMessages = BoundedSet<String>(maxSize: 1000)  // Bounded cache
    
    // Battery and range optimizations
    private var scanDutyCycleTimer: Timer?
    private var isActivelyScanning = true
    private var activeScanDuration: TimeInterval = 5.0  // will be adjusted based on battery
    private var scanPauseDuration: TimeInterval = 10.0  // will be adjusted based on battery
    private var lastRSSIUpdate: [String: Date] = [:]  // Throttle RSSI updates
    private var batteryMonitorTimer: Timer?
    private var currentBatteryLevel: Float = 1.0  // Default to full battery
    
    // Battery optimizer integration
    private let batteryOptimizer = BatteryOptimizer.shared
    private var batteryOptimizerCancellables = Set<AnyCancellable>()
    
    // Peer list update debouncing
    private var peerListUpdateTimer: Timer?
    private let peerListUpdateDebounceInterval: TimeInterval = 0.1  // 100ms debounce for more responsive updates
    
    // Track when we last sent identity announcements to prevent flooding
    private var lastIdentityAnnounceTimes: [String: Date] = [:]
    private let identityAnnounceMinInterval: TimeInterval = 2.0  // Minimum 2 seconds between announcements per peer
    
    // Track handshake attempts to handle timeouts
    private var handshakeAttemptTimes: [String: Date] = [:]
    private let handshakeTimeout: TimeInterval = 5.0  // 5 seconds before retrying
    
    // Pending private messages waiting for handshake
    private var pendingPrivateMessages: [String: [(content: String, recipientNickname: String, messageID: String)]] = [:]
    
    // Cover traffic for privacy
    private var coverTrafficTimer: Timer?
    private let coverTrafficPrefix = "☂DUMMY☂"  // Prefix to identify dummy messages after decryption
    private var lastCoverTrafficTime = Date()
    private var advertisingTimer: Timer?  // Timer for interval-based advertising
    
    // Timing randomization for privacy
    private let minMessageDelay: TimeInterval = 0.01  // 10ms minimum for faster sync
    private let maxMessageDelay: TimeInterval = 0.1   // 100ms maximum for faster sync
    
    // Fragment handling with security limits
    private var incomingFragments: [String: [Int: Data]] = [:]  // fragmentID -> [index: data]
    private var fragmentMetadata: [String: (originalType: UInt8, totalFragments: Int, timestamp: Date)] = [:]
    private let maxFragmentSize = 500  // Optimized for BLE 5.0 extended data length
    private let maxConcurrentFragmentSessions = 20  // Limit concurrent fragment sessions to prevent DoS
    private let fragmentTimeout: TimeInterval = 30  // 30 seconds timeout for incomplete fragments
    
    var myPeerID: String
    
    // ===== SCALING OPTIMIZATIONS =====
    
    // Connection pooling
    private var connectionPool: [String: CBPeripheral] = [:]
    private var connectionAttempts: [String: Int] = [:]
    private var connectionBackoff: [String: TimeInterval] = [:]
    private let maxConnectionAttempts = 3
    private let baseBackoffInterval: TimeInterval = 1.0
    
    // Probabilistic flooding
    private var relayProbability: Double = 1.0  // Start at 100%, decrease with peer count
    private let minRelayProbability: Double = 0.4  // Minimum 40% relay chance - ensures coverage
    
    // Message aggregation
    private var pendingMessages: [(message: BitchatPacket, destination: String?)] = []
    private var aggregationTimer: Timer?
    private var aggregationWindow: TimeInterval = 0.1  // 100ms window
    private let maxAggregatedMessages = 5
    
    // Optimized Bloom filter for efficient duplicate detection
    private var messageBloomFilter = OptimizedBloomFilter(expectedItems: 2000, falsePositiveRate: 0.01)
    private var bloomFilterResetTimer: Timer?
    
    // Network size estimation
    private var estimatedNetworkSize: Int {
        return max(activePeers.count, connectedPeripherals.count)
    }
    
    // Adaptive parameters based on network size
    private var adaptiveTTL: UInt8 {
        // Keep TTL high enough for messages to travel far
        let networkSize = estimatedNetworkSize
        if networkSize <= 20 {
            return 6  // Small networks: max distance
        } else if networkSize <= 50 {
            return 5  // Medium networks: still good reach
        } else if networkSize <= 100 {
            return 4  // Large networks: reasonable reach
        } else {
            return 3  // Very large networks: minimum viable
        }
    }
    
    private var adaptiveRelayProbability: Double {
        // Keep relay probability high enough to ensure delivery
        let networkSize = estimatedNetworkSize
        if networkSize <= 10 {
            return 1.0  // 100% for small networks
        } else if networkSize <= 30 {
            return 0.85 // 85% - most nodes relay
        } else if networkSize <= 50 {
            return 0.7  // 70% - still high probability
        } else if networkSize <= 100 {
            return 0.55 // 55% - over half relay
        } else {
            return 0.4  // 40% minimum - never go below this
        }
    }
    
    // BLE advertisement for lightweight presence
    private var advertisementData: [String: Any] = [:]
    private var isAdvertising = false
    
    // ===== MESSAGE AGGREGATION =====
    
    private func startAggregationTimer() {
        aggregationTimer?.invalidate()
        aggregationTimer = Timer.scheduledTimer(withTimeInterval: aggregationWindow, repeats: false) { [weak self] _ in
            self?.flushPendingMessages()
        }
    }
    
    private func flushPendingMessages() {
        guard !pendingMessages.isEmpty else { return }
        
        messageQueue.async { [weak self] in
            guard let self = self else { return }
            
            // Group messages by destination
            var messagesByDestination: [String?: [BitchatPacket]] = [:]
            
            for (message, destination) in self.pendingMessages {
                if messagesByDestination[destination] == nil {
                    messagesByDestination[destination] = []
                }
                messagesByDestination[destination]?.append(message)
            }
            
            // Send aggregated messages
            for (destination, messages) in messagesByDestination {
                if messages.count == 1 {
                    // Single message, send normally
                    if destination == nil {
                        self.broadcastPacket(messages[0])
                    } else if let dest = destination,
                              let peripheral = self.connectedPeripherals[dest],
                              peripheral.state == .connected,
                              let characteristic = self.peripheralCharacteristics[peripheral] {
                        if let data = messages[0].toBinaryData() {
                            peripheral.writeValue(data, for: characteristic, type: .withoutResponse)
                        }
                    }
                } else {
                    // Multiple messages - could aggregate into a single packet
                    // For now, send with minimal delay between them
                    for (index, message) in messages.enumerated() {
                        let delay = Double(index) * 0.02  // 20ms between messages
                        DispatchQueue.main.asyncAfter(deadline: .now() + delay) { [weak self] in
                            if destination == nil {
                                self?.broadcastPacket(message)
                            } else if let dest = destination,
                                      let peripheral = self?.connectedPeripherals[dest],
                                      peripheral.state == .connected,
                                      let characteristic = self?.peripheralCharacteristics[peripheral] {
                                if let data = message.toBinaryData() {
                                    peripheral.writeValue(data, for: characteristic, type: .withoutResponse)
                                }
                            }
                        }
                    }
                }
            }
            
            // Clear pending messages
            self.pendingMessages.removeAll()
        }
    }
    
    // Removed getPublicKeyFingerprint - no longer needed with Noise
    
    // Get peer's fingerprint (replaces getPeerPublicKey)
    func getPeerFingerprint(_ peerID: String) -> String? {
        return noiseService.getPeerFingerprint(peerID)
    }
    
    // MARK: - Peer Identity Mapping
    
    // Update peer identity binding when receiving announcements
    func updatePeerBinding(_ newPeerID: String, fingerprint: String, binding: PeerIdentityBinding) {
        // Use async to ensure we're not blocking during view updates
        collectionsQueue.async(flags: .barrier) { [weak self] in
            guard let self = self else { return }
            
            var oldPeerID: String? = nil
            
            // Remove old peer ID mapping if exists
            if let existingPeerID = self.fingerprintToPeerID[fingerprint], existingPeerID != newPeerID {
                oldPeerID = existingPeerID
                
                self.peerIDToFingerprint.removeValue(forKey: existingPeerID)
                
                // Transfer nickname if known
                if let nickname = self.peerNicknames[existingPeerID] {
                    self.peerNicknames[newPeerID] = nickname
                    self.peerNicknames.removeValue(forKey: existingPeerID)
                }
                
                // Update active peers set
                if self.activePeers.contains(existingPeerID) {
                    self.activePeers.remove(existingPeerID)
                    // Don't pre-insert the new peer ID - let the announce packet handle it
                    // This ensures the connect message logic works properly
                }
                
                // Transfer any connected peripherals
                if let peripheral = self.connectedPeripherals[existingPeerID] {
                    self.connectedPeripherals.removeValue(forKey: existingPeerID)
                    self.connectedPeripherals[newPeerID] = peripheral
                }
                
                // Transfer RSSI data
                if let rssi = self.peerRSSI[existingPeerID] {
                    self.peerRSSI.removeValue(forKey: existingPeerID)
                    self.peerRSSI[newPeerID] = rssi
                }
            }
            
            // Add new mapping
            self.peerIDToFingerprint[newPeerID] = fingerprint
            self.fingerprintToPeerID[fingerprint] = newPeerID
            self.peerIdentityBindings[fingerprint] = binding
            
            // Also update nickname from binding
            self.peerNicknames[newPeerID] = binding.nickname
            
            // Notify about the change if it's a rotation
            if let oldID = oldPeerID {
                self.notifyPeerIDChange(oldPeerID: oldID, newPeerID: newPeerID, fingerprint: fingerprint)
            }
        }
    }
    
    // Get current peer ID for a fingerprint
    func getCurrentPeerID(for fingerprint: String) -> String? {
        return collectionsQueue.sync {
            fingerprintToPeerID[fingerprint]
        }
    }
    
    // Get fingerprint for a peer ID
    func getFingerprint(for peerID: String) -> String? {
        return collectionsQueue.sync {
            peerIDToFingerprint[peerID]
        }
    }
    
    // Check if a peer ID belongs to us (current or previous)
    func isPeerIDOurs(_ peerID: String) -> Bool {
        if peerID == myPeerID {
            return true
        }
        
        // Check if it's our previous ID within grace period
        if let previousID = previousPeerID,
           peerID == previousID,
           let rotationTime = rotationTimestamp,
           Date().timeIntervalSince(rotationTime) < rotationGracePeriod {
            return true
        }
        
        return false
    }
    
    // MARK: - Peer ID Rotation
    
    private func generateNewPeerID() -> String {
        // Generate 8 random bytes (64 bits) for strong collision resistance
        var randomBytes = [UInt8](repeating: 0, count: 8)
        let result = SecRandomCopyBytes(kSecRandomDefault, 8, &randomBytes)
        
        // If SecRandomCopyBytes fails, use alternative randomization
        if result != errSecSuccess {
            for i in 0..<8 {
                randomBytes[i] = UInt8.random(in: 0...255)
            }
        }
        
        // Add timestamp entropy to ensure uniqueness
        // Use lower 32 bits of timestamp in milliseconds to avoid overflow
        let timestampMs = UInt64(Date().timeIntervalSince1970 * 1000)
        let timestamp = UInt32(timestampMs & 0xFFFFFFFF)
        randomBytes[4] = UInt8((timestamp >> 24) & 0xFF)
        randomBytes[5] = UInt8((timestamp >> 16) & 0xFF)
        randomBytes[6] = UInt8((timestamp >> 8) & 0xFF)
        randomBytes[7] = UInt8(timestamp & 0xFF)
        
        return randomBytes.map { String(format: "%02x", $0) }.joined()
    }
    
    func rotatePeerID() {
        guard !rotationLocked else {
            // Schedule rotation for later
            scheduleRotation(delay: 30.0)
            return
        }
        
        collectionsQueue.async(flags: .barrier) { [weak self] in
            guard let self = self else { return }
            
            // Save current peer ID as previous
            let oldID = self.myPeerID
            self.previousPeerID = oldID
            self.rotationTimestamp = Date()
            
            // Generate new peer ID
            self.myPeerID = self.generateNewPeerID()
            
            // Update advertising with new peer ID
            DispatchQueue.main.async { [weak self] in
                self?.updateAdvertisement()
            }
            
            // Send identity announcement with new peer ID
            DispatchQueue.main.asyncAfter(deadline: .now() + 0.5) { [weak self] in
                self?.sendNoiseIdentityAnnounce()
            }
            
            // Schedule next rotation
            self.scheduleNextRotation()
        }
    }
    
    private func scheduleRotation(delay: TimeInterval) {
        DispatchQueue.main.async { [weak self] in
            self?.rotationTimer?.invalidate()
            self?.rotationTimer = Timer.scheduledTimer(withTimeInterval: delay, repeats: false) { _ in
                self?.rotatePeerID()
            }
        }
    }
    
    private func scheduleNextRotation() {
        // Base interval: 1-6 hours
        let baseInterval = TimeInterval.random(in: 3600...21600)
        
        // Add jitter: ±30 minutes
        let jitter = TimeInterval.random(in: -1800...1800)
        
        // Additional random delay to prevent synchronization
        let networkDelay = TimeInterval.random(in: 0...300) // 0-5 minutes
        
        let nextRotation = baseInterval + jitter + networkDelay
        
        scheduleRotation(delay: nextRotation)
    }
    
    private func updateAdvertisement() {
        guard isAdvertising else { return }
        
        peripheralManager?.stopAdvertising()
        
        // Update advertisement data with new peer ID
        advertisementData = [
            CBAdvertisementDataServiceUUIDsKey: [BluetoothMeshService.serviceUUID],
            CBAdvertisementDataLocalNameKey: myPeerID
        ]
        
        peripheralManager?.startAdvertising(advertisementData)
    }
    
    func lockRotation() {
        rotationLocked = true
    }
    
    func unlockRotation() {
        rotationLocked = false
    }
    
    override init() {
        // Generate ephemeral peer ID for each session to prevent tracking
        self.myPeerID = ""
        super.init()
        self.myPeerID = generateNewPeerID()
        
        centralManager = CBCentralManager(delegate: self, queue: nil)
        peripheralManager = CBPeripheralManager(delegate: self, queue: nil)
        
        // Start bloom filter reset timer (reset every 5 minutes)
        bloomFilterResetTimer = Timer.scheduledTimer(withTimeInterval: 300.0, repeats: true) { [weak self] _ in
            self?.messageQueue.async(flags: .barrier) {
                guard let self = self else { return }
                
                // Adapt Bloom filter size based on network size
                let networkSize = self.estimatedNetworkSize
                self.messageBloomFilter = OptimizedBloomFilter.adaptive(for: networkSize)
                
                // Clear other duplicate detection sets
                self.processedMessages.removeAll()
                
            }
        }
        
        // Start stale peer cleanup timer (every 30 seconds)
        cleanupTimer = Timer.scheduledTimer(withTimeInterval: 60.0, repeats: true) { [weak self] _ in
            self?.cleanupStalePeers()
        }
        
        // Schedule first peer ID rotation
        scheduleNextRotation()
        
        // Setup noise callbacks
        noiseService.onPeerAuthenticated = { [weak self] peerID, fingerprint in
            // Get peer's public key data from noise service
            if let publicKeyData = self?.noiseService.getPeerPublicKeyData(peerID) {
                // Register with ChatViewModel for verification tracking
                DispatchQueue.main.async {
                    (self?.delegate as? ChatViewModel)?.registerPeerPublicKey(peerID: peerID, publicKeyData: publicKeyData)
                }
            }
            
            // Send regular announce packet when authenticated to trigger connect message
            // This covers the case where we're the responder in the handshake
            DispatchQueue.main.asyncAfter(deadline: .now() + 0.3) { [weak self] in
                self?.sendAnnouncementToPeer(peerID)
            }
        }
        
        // Register for app termination notifications
        #if os(macOS)
        NotificationCenter.default.addObserver(
            self,
            selector: #selector(appWillTerminate),
            name: NSApplication.willTerminateNotification,
            object: nil
        )
        #else
        NotificationCenter.default.addObserver(
            self,
            selector: #selector(appWillTerminate),
            name: UIApplication.willTerminateNotification,
            object: nil
        )
        #endif
    }
    
    deinit {
        cleanup()
        scanDutyCycleTimer?.invalidate()
        batteryMonitorTimer?.invalidate()
        coverTrafficTimer?.invalidate()
        bloomFilterResetTimer?.invalidate()
        aggregationTimer?.invalidate()
        cleanupTimer?.invalidate()
        rotationTimer?.invalidate()
    }
    
    @objc private func appWillTerminate() {
        cleanup()
    }
    
    private func cleanup() {
        // Send leave announcement before disconnecting
        sendLeaveAnnouncement()
        
        // Give the leave message time to send
        Thread.sleep(forTimeInterval: 0.2)
        
        // First, disconnect all peripherals which will trigger disconnect delegates
        for (_, peripheral) in connectedPeripherals {
            centralManager?.cancelPeripheralConnection(peripheral)
        }
        
        // Stop advertising
        if peripheralManager?.isAdvertising == true {
            peripheralManager?.stopAdvertising()
        }
        
        // Stop scanning
        centralManager?.stopScan()
        
        // Remove all services - this will disconnect any connected centrals
        if peripheralManager?.state == .poweredOn {
            peripheralManager?.removeAllServices()
        }
        
        // Clear all tracking
        connectedPeripherals.removeAll()
        subscribedCentrals.removeAll()
        collectionsQueue.sync(flags: .barrier) {
            activePeers.removeAll()
        }
        announcedPeers.removeAll()
        
        // Clear announcement tracking
        announcedToPeers.removeAll()
        
        // Clear last seen timestamps
        peerLastSeenTimestamps.removeAll()
    }
    
    func startServices() {
        // Starting services
        // Start both central and peripheral services
        if centralManager?.state == .poweredOn {
            startScanning()
        }
        if peripheralManager?.state == .poweredOn {
            setupPeripheral()
            startAdvertising()
        }
        
        // Send initial announces after services are ready
        DispatchQueue.main.asyncAfter(deadline: .now() + 0.2) { [weak self] in
            self?.sendBroadcastAnnounce()
        }
        
        // Setup battery optimizer
        setupBatteryOptimizer()
        
        // Start cover traffic for privacy
        startCoverTraffic()
    }
    
    func sendBroadcastAnnounce() {
        guard let vm = delegate as? ChatViewModel else { return }
        
        
        let announcePacket = BitchatPacket(
            type: MessageType.announce.rawValue,
            ttl: 3,  // Increase TTL so announce reaches all peers
            senderID: myPeerID,
            payload: Data(vm.nickname.utf8)
        )
        
        
        // Initial send with random delay
        let initialDelay = self.randomDelay()
        DispatchQueue.main.asyncAfter(deadline: .now() + initialDelay) { [weak self] in
            self?.broadcastPacket(announcePacket)
            
            // Also send Noise identity announcement
            self?.sendNoiseIdentityAnnounce()
        }
        
        // Send multiple times for reliability with jittered delays
        for baseDelay in [0.2, 0.5, 1.0] {
            let jitteredDelay = baseDelay + self.randomDelay()
            DispatchQueue.main.asyncAfter(deadline: .now() + jitteredDelay) { [weak self] in
                guard let self = self else { return }
                self.broadcastPacket(announcePacket)
            }
        }
    }
    
    func startAdvertising() {
        guard peripheralManager?.state == .poweredOn else { 
            return 
        }
        
        // Use generic advertising to avoid identification
        // No identifying prefixes or app names for activist safety
        
        // Only use allowed advertisement keys
        advertisementData = [
            CBAdvertisementDataServiceUUIDsKey: [BluetoothMeshService.serviceUUID],
            // Use only peer ID without any identifying prefix
            CBAdvertisementDataLocalNameKey: myPeerID
        ]
        
        isAdvertising = true
        peripheralManager?.startAdvertising(advertisementData)
    }
    
    func startScanning() {
        guard centralManager?.state == .poweredOn else { 
            return 
        }
        
        // Enable duplicate detection for RSSI tracking
        let scanOptions: [String: Any] = [
            CBCentralManagerScanOptionAllowDuplicatesKey: true
        ]
        
        centralManager?.scanForPeripherals(
            withServices: [BluetoothMeshService.serviceUUID],
            options: scanOptions
        )
        
        // Update scan parameters based on battery before starting
        updateScanParametersForBattery()
        
        // Implement scan duty cycling for battery efficiency
        scheduleScanDutyCycle()
    }
    
    private func scheduleScanDutyCycle() {
        guard scanDutyCycleTimer == nil else { return }
        
        // Start with active scanning
        isActivelyScanning = true
        
        scanDutyCycleTimer = Timer.scheduledTimer(withTimeInterval: activeScanDuration, repeats: true) { [weak self] _ in
            guard let self = self else { return }
            
            if self.isActivelyScanning {
                // Pause scanning to save battery
                self.centralManager?.stopScan()
                self.isActivelyScanning = false
                
                // Schedule resume
                DispatchQueue.main.asyncAfter(deadline: .now() + self.scanPauseDuration) { [weak self] in
                    guard let self = self else { return }
                    if self.centralManager?.state == .poweredOn {
                        self.centralManager?.scanForPeripherals(
                            withServices: [BluetoothMeshService.serviceUUID],
                            options: [CBCentralManagerScanOptionAllowDuplicatesKey: true]
                        )
                        self.isActivelyScanning = true
                    }
                }
            }
        }
    }
    
    private func setupPeripheral() {
        let characteristic = CBMutableCharacteristic(
            type: BluetoothMeshService.characteristicUUID,
            properties: [.read, .write, .writeWithoutResponse, .notify],
            value: nil,
            permissions: [.readable, .writeable]
        )
        
        let service = CBMutableService(type: BluetoothMeshService.serviceUUID, primary: true)
        service.characteristics = [characteristic]
        
        peripheralManager?.add(service)
        self.characteristic = characteristic
    }
    
    func sendMessage(_ content: String, mentions: [String] = [], channel: String? = nil, to recipientID: String? = nil, messageID: String? = nil, timestamp: Date? = nil) {
        // Defensive check for empty content
        guard !content.isEmpty else { return }
        messageQueue.async { [weak self] in
            guard let self = self else { return }
            
            let nickname = self.delegate as? ChatViewModel
            let senderNick = nickname?.nickname ?? self.myPeerID
            
            let message = BitchatMessage(
                id: messageID,
                sender: senderNick,
                content: content,
                timestamp: timestamp ?? Date(),
                isRelay: false,
                originalSender: nil,
                isPrivate: false,
                recipientNickname: nil,
                senderPeerID: self.myPeerID,
                mentions: mentions.isEmpty ? nil : mentions,
                channel: channel
            )
            
            if let messageData = message.toBinaryPayload() {
                
                
                // Use unified message type with broadcast recipient
                let packet = BitchatPacket(
                    type: MessageType.message.rawValue,
                    senderID: Data(hexString: self.myPeerID) ?? Data(),
                    recipientID: SpecialRecipients.broadcast,  // Special broadcast ID
                    timestamp: UInt64(Date().timeIntervalSince1970 * 1000), // milliseconds
                    payload: messageData,
                    signature: nil,
                    ttl: self.adaptiveTTL
                )
                
                // Track this message to prevent duplicate sends
                let msgID = "\(packet.timestamp)-\(self.myPeerID)-\(packet.payload.prefix(32).hashValue)"
                
                let shouldSend = !self.recentlySentMessages.contains(msgID)
                if shouldSend {
                    self.recentlySentMessages.insert(msgID)
                }
                
                if shouldSend {
                    // Clean up old entries after 10 seconds
                    self.messageQueue.asyncAfter(deadline: .now() + 10.0) { [weak self] in
                        guard let self = self else { return }
                        self.recentlySentMessages.remove(msgID)
                    }
                    
                    // Add random delay before initial send
                    let initialDelay = self.randomDelay()
                    DispatchQueue.main.asyncAfter(deadline: .now() + initialDelay) { [weak self] in
                        self?.broadcastPacket(packet)
                    }
                    
                    // Single retry for reliability
                    let retryDelay = 0.3 + self.randomDelay()
                    DispatchQueue.main.asyncAfter(deadline: .now() + retryDelay) { [weak self] in
                        self?.broadcastPacket(packet)
                        // Re-sending message
                    }
                }
            }
        }
    }
    
    
    func sendPrivateMessage(_ content: String, to recipientPeerID: String, recipientNickname: String, messageID: String? = nil) {
        // Defensive checks
        guard !content.isEmpty, !recipientPeerID.isEmpty, !recipientNickname.isEmpty else { 
            return 
        }
        
        let msgID = messageID ?? UUID().uuidString
        
        messageQueue.async { [weak self] in
            guard let self = self else { return }
            
            // Check if this is an old peer ID that has rotated
            var targetPeerID = recipientPeerID
            
            // If we have a fingerprint for this peer ID, check if there's a newer peer ID
            if let fingerprint = self.collectionsQueue.sync(execute: { self.peerIDToFingerprint[recipientPeerID] }),
               let currentPeerID = self.collectionsQueue.sync(execute: { self.fingerprintToPeerID[fingerprint] }),
               currentPeerID != recipientPeerID {
                // Use the current peer ID instead
                targetPeerID = currentPeerID
            }
            
            // Always use Noise encryption
            self.sendPrivateMessageViaNoise(content, to: targetPeerID, recipientNickname: recipientNickname, messageID: msgID)
        }
    }
    
    // Public method to get current peer ID for a fingerprint
    func getCurrentPeerIDForFingerprint(_ fingerprint: String) -> String? {
        return collectionsQueue.sync {
            return fingerprintToPeerID[fingerprint]
        }
    }
    
    // Public method to get all current peer IDs for known fingerprints
    func getCurrentPeerIDs() -> [String: String] {
        return collectionsQueue.sync {
            return fingerprintToPeerID
        }
    }
    
    // Notify delegate when peer ID changes
    private func notifyPeerIDChange(oldPeerID: String, newPeerID: String, fingerprint: String) {
        DispatchQueue.main.async { [weak self] in
            // Remove old peer ID from active peers and announcedPeers
            _ = self?.collectionsQueue.sync(flags: .barrier) {
                self?.activePeers.remove(oldPeerID)
                // Don't pre-insert the new peer ID - let the announce packet handle it
                // This ensures the connect message logic works properly
            }
            
            // Also remove from announcedPeers so the new ID can trigger a connect message
            self?.announcedPeers.remove(oldPeerID)
            
            // Update peer list
            self?.notifyPeerListUpdate(immediate: true)
            
            // Don't send disconnect/connect messages for peer ID rotation
            // The peer didn't actually disconnect, they just rotated their ID
            // This prevents confusing messages like "3a7e1c2c0d8943b9 disconnected"
            
            // Instead, notify the delegate about the peer ID change if needed
            // (Could add a new delegate method for this in the future)
        }
    }
    
    func sendChannelLeaveNotification(_ channel: String) {
        messageQueue.async { [weak self] in
            guard let self = self else { return }
            
            // Create a leave packet with channel hashtag as payload
            let packet = BitchatPacket(
                type: MessageType.leave.rawValue,
                senderID: Data(hexString: self.myPeerID) ?? Data(),
                recipientID: SpecialRecipients.broadcast,  // Broadcast to all
                timestamp: UInt64(Date().timeIntervalSince1970 * 1000),
                payload: Data(channel.utf8),  // Channel hashtag as payload
                signature: nil,
                ttl: 3  // Short TTL for leave notifications
            )
            
            self.broadcastPacket(packet)
        }
    }
    
    func sendDeliveryAck(_ ack: DeliveryAck, to recipientID: String) {
        messageQueue.async { [weak self] in
            guard let self = self else { return }
            
            // Encode the ACK
            guard let ackData = ack.encode() else {
                return
            }
            
            // Check if we have a Noise session with this peer
            // Use noiseService directly
            if self.noiseService.hasEstablishedSession(with: recipientID) {
                // Use Noise encryption - encrypt only the ACK payload directly
                do {
                    // Create a special payload that indicates this is a delivery ACK
                    // Format: [1 byte type marker] + [ACK JSON data]
                    var ackPayload = Data()
                    ackPayload.append(MessageType.deliveryAck.rawValue) // Type marker
                    ackPayload.append(ackData) // ACK JSON
                    
                    // Encrypt only the payload (not a full packet)
                    let encryptedPayload = try noiseService.encrypt(ackPayload, for: recipientID)
                    
                    // Create outer Noise packet with the encrypted payload
                    let outerPacket = BitchatPacket(
                        type: MessageType.noiseEncrypted.rawValue,
                        senderID: Data(hexString: self.myPeerID) ?? Data(),
                        recipientID: Data(hexString: recipientID) ?? Data(),
                        timestamp: UInt64(Date().timeIntervalSince1970 * 1000),
                        payload: encryptedPayload,
                        signature: nil,
                        ttl: 3
                    )
                    
                    self.broadcastPacket(outerPacket)
                } catch {
                    SecurityLogger.log("Failed to encrypt delivery ACK via Noise for \(recipientID): \(error)", 
                                     category: SecurityLogger.encryption, level: .error)
                }
            } else {
                // Fall back to legacy encryption
                let encryptedPayload: Data
                do {
                    encryptedPayload = try self.noiseService.encrypt(ackData, for: recipientID)
                } catch {
                    SecurityLogger.log("Failed to encrypt delivery ACK for \(recipientID): \(error)", 
                                     category: SecurityLogger.encryption, level: .error)
                    return
                }
                
                // Create ACK packet with direct routing to original sender
                let packet = BitchatPacket(
                    type: MessageType.deliveryAck.rawValue,
                    senderID: Data(hexString: self.myPeerID) ?? Data(),
                    recipientID: Data(hexString: recipientID) ?? Data(),
                    timestamp: UInt64(Date().timeIntervalSince1970 * 1000),
                    payload: encryptedPayload,
                    signature: nil,  // ACKs don't need signatures
                    ttl: 3  // Limited TTL for ACKs
                )
                
                // Send immediately without delay (ACKs should be fast)
                self.broadcastPacket(packet)
            }
        }
    }
    
    func sendReadReceipt(_ receipt: ReadReceipt, to recipientID: String) {
        messageQueue.async { [weak self] in
            guard let self = self else { return }
            
            // Encode the receipt
            guard let receiptData = receipt.encode() else {
                return
            }
            
            // Check if we have a Noise session with this peer
            // Use noiseService directly
            if self.noiseService.hasEstablishedSession(with: recipientID) {
                // Use Noise encryption - send as Noise encrypted message
                do {
                    // Create inner read receipt packet
                    let innerPacket = BitchatPacket(
                        type: MessageType.readReceipt.rawValue,
                        senderID: Data(hexString: self.myPeerID) ?? Data(),
                        recipientID: Data(hexString: recipientID) ?? Data(),
                        timestamp: UInt64(Date().timeIntervalSince1970 * 1000),
                        payload: receiptData,
                        signature: nil,
                        ttl: 3
                    )
                    
                    // Encrypt the entire inner packet
                    if let innerData = innerPacket.toBinaryData() {
                        let encryptedInnerData = try noiseService.encrypt(innerData, for: recipientID)
                        
                        // Create outer Noise packet
                        let outerPacket = BitchatPacket(
                            type: MessageType.noiseEncrypted.rawValue,
                            senderID: Data(hexString: self.myPeerID) ?? Data(),
                            recipientID: Data(hexString: recipientID) ?? Data(),
                            timestamp: UInt64(Date().timeIntervalSince1970 * 1000),
                            payload: encryptedInnerData,
                            signature: nil,
                            ttl: 3
                        )
                        
                        self.broadcastPacket(outerPacket)
                    }
                } catch {
                    SecurityLogger.log("Failed to encrypt read receipt via Noise for \(recipientID): \(error)", 
                                     category: SecurityLogger.encryption, level: .error)
                }
            } else {
                // Fall back to legacy encryption
                let encryptedPayload: Data
                do {
                    encryptedPayload = try self.noiseService.encrypt(receiptData, for: recipientID)
                } catch {
                    return
                }
                
                // Create read receipt packet with direct routing to original sender
                let packet = BitchatPacket(
                    type: MessageType.readReceipt.rawValue,
                    senderID: Data(hexString: self.myPeerID) ?? Data(),
                    recipientID: Data(hexString: recipientID) ?? Data(),
                    timestamp: UInt64(Date().timeIntervalSince1970 * 1000),
                    payload: encryptedPayload,
                    signature: nil,  // Read receipts don't need signatures
                    ttl: 3  // Limited TTL for receipts
                )
                
                // Send immediately without delay
                self.broadcastPacket(packet)
            }
        }
    }
    
    func sendPingRequest(_ ping: PingRequest, to recipientID: String) {
        messageQueue.async { [weak self] in
            guard let self = self else { return }
            
            // Encode the ping request
            guard let pingData = ping.encode() else {
                return
            }
            
            // Encrypt ping for the target
            let encryptedPayload: Data
            do {
                encryptedPayload = try self.encryptionService.encrypt(pingData, for: recipientID)
            } catch {
                return
            }
            
            // Create ping packet with direct routing to target
            let packet = BitchatPacket(
                type: MessageType.pingRequest.rawValue,
                senderID: Data(self.myPeerID.utf8),
                recipientID: Data(recipientID.utf8),
                timestamp: UInt64(Date().timeIntervalSince1970 * 1000),
                payload: encryptedPayload,
                signature: nil,  // Pings don't need signatures
                ttl: 5  // Allow reasonable hops for ping
            )
            
            // Send immediately for accurate timing
            self.broadcastPacket(packet)
        }
    }
    
    func sendPongResponse(_ pong: PongResponse, to recipientID: String) {
        messageQueue.async { [weak self] in
            guard let self = self else { return }
            
            // Encode the pong response
            guard let pongData = pong.encode() else {
                return
            }
            
            // Encrypt pong for the original sender
            let encryptedPayload: Data
            do {
                encryptedPayload = try self.encryptionService.encrypt(pongData, for: recipientID)
            } catch {
                return
            }
            
            // Create pong packet with direct routing to original sender
            let packet = BitchatPacket(
                type: MessageType.pongResponse.rawValue,
                senderID: Data(self.myPeerID.utf8),
                recipientID: Data(recipientID.utf8),
                timestamp: UInt64(Date().timeIntervalSince1970 * 1000),
                payload: encryptedPayload,
                signature: nil,  // Pongs don't need signatures
                ttl: 5  // Allow reasonable hops for pong
            )
            
            // Send immediately for accurate timing
            self.broadcastPacket(packet)
        }
    }
    
    func announcePasswordProtectedChannel(_ channel: String, isProtected: Bool = true, creatorID: String? = nil, keyCommitment: String? = nil) {
        messageQueue.async { [weak self] in
            guard let self = self else { return }
            
            // Payload format: channel|isProtected|creatorID|keyCommitment
            let protectedFlag = isProtected ? "1" : "0"
            let creator = creatorID ?? self.myPeerID
            let commitment = keyCommitment ?? ""
            let payload = "\(channel)|\(protectedFlag)|\(creator)|\(commitment)"
            
            let packet = BitchatPacket(
                type: MessageType.channelAnnounce.rawValue,
                senderID: Data(hexString: self.myPeerID) ?? Data(),
                recipientID: SpecialRecipients.broadcast,
                timestamp: UInt64(Date().timeIntervalSince1970 * 1000),
                payload: Data(payload.utf8),
                signature: nil,
                ttl: 5  // Allow wider propagation for channel announcements
            )
            
            self.broadcastPacket(packet)
        }
    }
    
    func sendChannelMetadata(_ metadata: ChannelMetadata) {
        messageQueue.async { [weak self] in
            guard let self = self else { return }
            
            guard let metadataData = metadata.encode() else { return }
            
            let packet = BitchatPacket(
                type: MessageType.channelMetadata.rawValue,
                senderID: Data(hexString: self.myPeerID) ?? Data(),
                recipientID: SpecialRecipients.broadcast,
                timestamp: UInt64(Date().timeIntervalSince1970 * 1000),
                payload: metadataData,
                signature: nil,
                ttl: 5  // Allow wider propagation for channel metadata
            )
            
            self.broadcastPacket(packet)
        }
    }
    
    func sendChannelRetentionAnnouncement(_ channel: String, enabled: Bool) {
        messageQueue.async { [weak self] in
            guard let self = self else { return }
            
            // Payload format: channel|enabled|creatorID
            let enabledFlag = enabled ? "1" : "0"
            let payload = "\(channel)|\(enabledFlag)|\(self.myPeerID)"
            
            let packet = BitchatPacket(
                type: MessageType.channelRetention.rawValue,
                senderID: Data(hexString: self.myPeerID) ?? Data(),
                recipientID: SpecialRecipients.broadcast,
                timestamp: UInt64(Date().timeIntervalSince1970 * 1000),
                payload: Data(payload.utf8),
                signature: nil,
                ttl: 5  // Allow wider propagation for channel announcements
            )
            
            self.broadcastPacket(packet)
        }
    }
    
    func sendEncryptedChannelMessage(_ content: String, mentions: [String], channel: String, channelKey: SymmetricKey, messageID: String? = nil, timestamp: Date? = nil) {
        messageQueue.async { [weak self] in
            guard let self = self else { return }
            
            let nickname = self.delegate as? ChatViewModel
            let senderNick = nickname?.nickname ?? self.myPeerID
            
            // Encrypt the content
            guard let contentData = content.data(using: .utf8) else { return }
            
            // Debug logging removed
            
            do {
                let sealedBox = try AES.GCM.seal(contentData, using: channelKey)
                guard let encryptedData = sealedBox.combined else {
                    // Encryption failed to produce combined data
                    return
                }
                
                // Create message with encrypted content
                let message = BitchatMessage(
                    id: messageID,
                    sender: senderNick,
                    content: "",  // Empty placeholder since actual content is encrypted
                    timestamp: timestamp ?? Date(),
                    isRelay: false,
                    originalSender: nil,
                    isPrivate: false,
                    recipientNickname: nil,
                    senderPeerID: self.myPeerID,
                    mentions: mentions.isEmpty ? nil : mentions,
                    channel: channel,
                    encryptedContent: encryptedData,
                    isEncrypted: true
                )
                
                if let messageData = message.toBinaryPayload() {
                    
                    let packet = BitchatPacket(
                        type: MessageType.message.rawValue,
                        senderID: Data(hexString: self.myPeerID) ?? Data(),
                        recipientID: SpecialRecipients.broadcast,
                        timestamp: UInt64(Date().timeIntervalSince1970 * 1000),
                        payload: messageData,
                        signature: nil,
                        ttl: self.adaptiveTTL
                    )
                    
                    self.broadcastPacket(packet)
                }
            } catch {
            }
        }
    }
    
    private func sendAnnouncementToPeer(_ peerID: String) {
        guard let vm = delegate as? ChatViewModel else { return }
        
        
        // Always send announce, don't check if already announced
        // This ensures peers get our nickname even if they reconnect
        
        let packet = BitchatPacket(
            type: MessageType.announce.rawValue,
            ttl: 3,  // Allow relay for better reach
            senderID: myPeerID,
            payload: Data(vm.nickname.utf8)
        )
        
        if let data = packet.toBinaryData() {
            // Try both broadcast and targeted send
            broadcastPacket(packet)
            
            // Also try targeted send if we have the peripheral
            if let peripheral = connectedPeripherals[peerID],
               peripheral.state == .connected,
               let characteristic = peripheral.services?.first(where: { $0.uuid == BluetoothMeshService.serviceUUID })?.characteristics?.first(where: { $0.uuid == BluetoothMeshService.characteristicUUID }) {
                let writeType: CBCharacteristicWriteType = characteristic.properties.contains(.write) ? .withResponse : .withoutResponse
                peripheral.writeValue(data, for: characteristic, type: writeType)
            } else {
            }
        } else {
        }
        
        announcedToPeers.insert(peerID)
    }
    
    private func sendLeaveAnnouncement() {
        guard let vm = delegate as? ChatViewModel else { return }
        
        let packet = BitchatPacket(
            type: MessageType.leave.rawValue,
            ttl: 1,  // Don't relay leave messages
            senderID: myPeerID,
            payload: Data(vm.nickname.utf8)
        )
        
        broadcastPacket(packet)
    }
    
    
    func getPeerNicknames() -> [String: String] {
        return collectionsQueue.sync {
            return peerNicknames
        }
    }
    
    func getPeerRSSI() -> [String: NSNumber] {
        // Create a copy with default values for connected peers without RSSI
        var rssiWithDefaults = peerRSSI
        
        // For any active peer without RSSI, assume decent signal (-60)
        // This handles centrals where we can't read RSSI
        for peerID in activePeers {
            if rssiWithDefaults[peerID] == nil {
                rssiWithDefaults[peerID] = NSNumber(value: -60)  // Good signal default
            }
        }
        
        return rssiWithDefaults
    }
    
    // Emergency disconnect for panic situations
    func emergencyDisconnectAll() {
        // Stop advertising immediately
        if peripheralManager?.isAdvertising == true {
            peripheralManager?.stopAdvertising()
        }
        
        // Stop scanning
        centralManager?.stopScan()
        scanDutyCycleTimer?.invalidate()
        scanDutyCycleTimer = nil
        
        // Disconnect all peripherals
        for (_, peripheral) in connectedPeripherals {
            centralManager?.cancelPeripheralConnection(peripheral)
        }
        
        // Clear all peer data
        connectedPeripherals.removeAll()
        peripheralCharacteristics.removeAll()
        discoveredPeripherals.removeAll()
        subscribedCentrals.removeAll()
        peerNicknames.removeAll()
        activePeers.removeAll()
        peerRSSI.removeAll()
        peripheralRSSI.removeAll()
        announcedToPeers.removeAll()
        announcedPeers.removeAll()
        processedMessages.removeAll()
        incomingFragments.removeAll()
        fragmentMetadata.removeAll()
        
        // Clear persistent identity
        noiseService.clearPersistentIdentity()
        
    }
    
    private func getAllConnectedPeerIDs() -> [String] {
        // Return all valid active peers
        let peersCopy = collectionsQueue.sync {
            return activePeers
        }
        
        
        let validPeers = peersCopy.filter { peerID in
            // Ensure peerID is valid and not self
            let isEmpty = peerID.isEmpty
            let isUnknown = peerID == "unknown"
            let isSelf = peerID == self.myPeerID
            
            return !isEmpty && !isUnknown && !isSelf
        }
        
        let result = Array(validPeers).sorted()
        return result
    }
    
    // Debounced peer list update notification
    private func notifyPeerListUpdate(immediate: Bool = false) {
        if immediate {
            // For initial connections, update immediately
            let connectedPeerIDs = self.getAllConnectedPeerIDs()
            
            DispatchQueue.main.async {
                self.delegate?.didUpdatePeerList(connectedPeerIDs)
            }
        } else {
            // Must schedule timer on main thread
            DispatchQueue.main.async { [weak self] in
                guard let self = self else { return }
                
                // Cancel any pending update
                self.peerListUpdateTimer?.invalidate()
                
                // Schedule a new update after debounce interval
                self.peerListUpdateTimer = Timer.scheduledTimer(withTimeInterval: self.peerListUpdateDebounceInterval, repeats: false) { [weak self] _ in
                    guard let self = self else { return }
                    
                    let connectedPeerIDs = self.getAllConnectedPeerIDs()
                    
                    self.delegate?.didUpdatePeerList(connectedPeerIDs)
                }
            }
        }
    }
    
    // Clean up stale peers that haven't been seen in a while
    private func cleanupStalePeers() {
        let staleThreshold: TimeInterval = 180.0 // 3 minutes - increased for better stability
        let now = Date()
        
        let peersToRemove = collectionsQueue.sync(flags: .barrier) {
            let toRemove = activePeers.filter { peerID in
                if let lastSeen = peerLastSeenTimestamps.get(peerID) {
                    return now.timeIntervalSince(lastSeen) > staleThreshold
                }
                return false // Keep peers we haven't tracked yet
            }
            
            var actuallyRemoved: [String] = []
            
            for peerID in toRemove {
                // Check if this peer has an active peripheral connection
                if let peripheral = connectedPeripherals[peerID], peripheral.state == .connected {
                    // Skipping removal - still has active connection
                    // Update last seen time to prevent immediate re-removal
                    peerLastSeenTimestamps.set(peerID, value: Date())
                    continue
                }
                
                activePeers.remove(peerID)
                peerLastSeenTimestamps.remove(peerID)
                
                // Clean up all associated data
                connectedPeripherals.removeValue(forKey: peerID)
                peerRSSI.removeValue(forKey: peerID)
                announcedPeers.remove(peerID)
                announcedToPeers.remove(peerID)
                peerNicknames.removeValue(forKey: peerID)
                
                actuallyRemoved.append(peerID)
                // Removed stale peer
            }
            return actuallyRemoved
        }
        
        if !peersToRemove.isEmpty {
            notifyPeerListUpdate()
        }
    }
    
    // MARK: - Store-and-Forward Methods
    
    private func cacheMessage(_ packet: BitchatPacket, messageID: String) {
        messageQueue.async(flags: .barrier) { [weak self] in
            guard let self = self else { return }
            
            // Don't cache certain message types
            guard packet.type != MessageType.announce.rawValue,
                  packet.type != MessageType.leave.rawValue,
                  packet.type != MessageType.fragmentStart.rawValue,
                  packet.type != MessageType.fragmentContinue.rawValue,
                  packet.type != MessageType.fragmentEnd.rawValue else {
                return
            }
            
            // Don't cache broadcast messages
            if let recipientID = packet.recipientID,
               recipientID == SpecialRecipients.broadcast {
                return  // Never cache broadcast messages
            }
            
            // Check if this is a private message for a favorite
            var isForFavorite = false
            if packet.type == MessageType.message.rawValue,
               let recipientID = packet.recipientID {
                let recipientPeerID = recipientID.hexEncodedString()
                // Check if recipient is a favorite via their public key fingerprint
                if let fingerprint = self.noiseService.getPeerFingerprint(recipientPeerID) {
                    isForFavorite = self.delegate?.isFavorite(fingerprint: fingerprint) ?? false
                }
            }
            
            // Create stored message with original packet timestamp preserved
            let storedMessage = StoredMessage(
                packet: packet,
                timestamp: Date(timeIntervalSince1970: TimeInterval(packet.timestamp) / 1000.0), // convert from milliseconds
                messageID: messageID,
                isForFavorite: isForFavorite
            )
            
            
            if isForFavorite {
                if let recipientID = packet.recipientID {
                    let recipientPeerID = recipientID.hexEncodedString()
                    if self.favoriteMessageQueue[recipientPeerID] == nil {
                        self.favoriteMessageQueue[recipientPeerID] = []
                    }
                    self.favoriteMessageQueue[recipientPeerID]?.append(storedMessage)
                    
                    // Limit favorite queue size
                    if let count = self.favoriteMessageQueue[recipientPeerID]?.count,
                       count > self.maxCachedMessagesForFavorites {
                        self.favoriteMessageQueue[recipientPeerID]?.removeFirst()
                    }
                    
                }
            } else {
                // Clean up old messages first (only for regular cache)
                self.cleanupMessageCache()
                
                // Add to regular cache
                self.messageCache.append(storedMessage)
                
                // Limit cache size
                if self.messageCache.count > self.maxCachedMessages {
                    self.messageCache.removeFirst()
                }
                
            }
        }
    }
    
    private func cleanupMessageCache() {
        let cutoffTime = Date().addingTimeInterval(-messageCacheTimeout)
        // Only remove non-favorite messages that are older than timeout
        messageCache.removeAll { !$0.isForFavorite && $0.timestamp < cutoffTime }
        
        // Clean up delivered messages set periodically (keep recent 1000 entries)
        if deliveredMessages.count > 1000 {
            // Clear older entries while keeping recent ones
            deliveredMessages.removeAll()
        }
    }
    
    private func sendCachedMessages(to peerID: String) {
        messageQueue.async { [weak self] in
            guard let self = self,
                  let peripheral = self.connectedPeripherals[peerID],
                  let characteristic = self.peripheralCharacteristics[peripheral] else {
                return
            }
            
            
            // Check if we've already sent cached messages to this peer in this session
            if self.cachedMessagesSentToPeer.contains(peerID) {
                return  // Already sent cached messages to this peer in this session
            }
            
            // Mark that we're sending cached messages to this peer
            self.cachedMessagesSentToPeer.insert(peerID)
            
            // Clean up old messages first
            self.cleanupMessageCache()
            
            var messagesToSend: [StoredMessage] = []
            
            // First, check if this peer has any favorite messages waiting
            if let favoriteMessages = self.favoriteMessageQueue[peerID] {
                // Filter out already delivered messages
                let undeliveredFavoriteMessages = favoriteMessages.filter { !self.deliveredMessages.contains($0.messageID) }
                messagesToSend.append(contentsOf: undeliveredFavoriteMessages)
                // Clear the favorite queue after adding to send list
                self.favoriteMessageQueue[peerID] = nil
            }
            
            // Filter regular cached messages for this specific recipient
            let recipientMessages = self.messageCache.filter { storedMessage in
                if self.deliveredMessages.contains(storedMessage.messageID) {
                    return false
                }
                if let recipientID = storedMessage.packet.recipientID {
                    let recipientPeerID = recipientID.hexEncodedString()
                    return recipientPeerID == peerID
                }
                return false  // Don't forward broadcast messages
            }
            messagesToSend.append(contentsOf: recipientMessages)
            
            
            // Sort messages by timestamp to ensure proper ordering
            messagesToSend.sort { $0.timestamp < $1.timestamp }
            
            if !messagesToSend.isEmpty {
            }
            
            // Mark messages as delivered immediately to prevent duplicates
            let messageIDsToRemove = messagesToSend.map { $0.messageID }
            for messageID in messageIDsToRemove {
                self.deliveredMessages.insert(messageID)
            }
            
            // Send cached messages with slight delay between each
            for (index, storedMessage) in messagesToSend.enumerated() {
                let delay = Double(index) * 0.02 // 20ms between messages for faster sync
                
                DispatchQueue.main.asyncAfter(deadline: .now() + delay) { [weak peripheral] in
                    guard let peripheral = peripheral,
                          peripheral.state == .connected else {
                        return
                    }
                    
                    // Send the original packet with preserved timestamp
                    let packetToSend = storedMessage.packet
                    
                    if let data = packetToSend.toBinaryData(),
                       characteristic.properties.contains(.writeWithoutResponse) {
                        peripheral.writeValue(data, for: characteristic, type: .withoutResponse)
                    }
                }
            }
            
            // Remove sent messages immediately
            if !messageIDsToRemove.isEmpty {
                self.messageQueue.async(flags: .barrier) {
                    // Remove only the messages we sent to this specific peer
                    self.messageCache.removeAll { message in
                        messageIDsToRemove.contains(message.messageID)
                    }
                    
                    // Also remove from favorite queue if any
                    if var favoriteQueue = self.favoriteMessageQueue[peerID] {
                        favoriteQueue.removeAll { message in
                            messageIDsToRemove.contains(message.messageID)
                        }
                        self.favoriteMessageQueue[peerID] = favoriteQueue.isEmpty ? nil : favoriteQueue
                    }
                }
            }
        }
    }
    
    private func estimateDistance(rssi: Int) -> Int {
        // Rough distance estimation based on RSSI
        // Using path loss formula: RSSI = TxPower - 10 * n * log10(distance)
        // Assuming TxPower = -59 dBm at 1m, n = 2.0 (free space)
        let txPower = -59.0
        let pathLossExponent = 2.0
        
        let ratio = (txPower - Double(rssi)) / (10.0 * pathLossExponent)
        let distance = pow(10.0, ratio)
        
        return Int(distance)
    }
    
    private func broadcastPacket(_ packet: BitchatPacket) {
        // CRITICAL CHECK: Never send unencrypted JSON
        if packet.type == MessageType.deliveryAck.rawValue {
            // Check if payload looks like JSON
            if let jsonCheck = String(data: packet.payload.prefix(1), encoding: .utf8), jsonCheck == "{" {
                // Block unencrypted JSON in delivery ACKs
                return
            }
        }
        
        
        guard let data = packet.toBinaryData() else { 
            // Failed to convert packet - add to retry queue if it's our message
            let senderID = packet.senderID.hexEncodedString()
            if senderID == self.myPeerID,
               packet.type == MessageType.message.rawValue,
               let message = BitchatMessage.fromBinaryPayload(packet.payload) {
                MessageRetryService.shared.addMessageForRetry(
                    content: message.content,
                    mentions: message.mentions,
                    channel: message.channel,
                    isPrivate: message.isPrivate,
                    recipientPeerID: nil,
                    recipientNickname: message.recipientNickname,
                    channelKey: nil,
                    originalMessageID: message.id,
                    originalTimestamp: message.timestamp
                )
            }
            return 
        }
        
        // Check if fragmentation is needed for large packets
        if data.count > 512 && packet.type != MessageType.fragmentStart.rawValue && 
           packet.type != MessageType.fragmentContinue.rawValue && 
           packet.type != MessageType.fragmentEnd.rawValue {
            sendFragmentedPacket(packet)
            return
        }
        
        // Send to connected peripherals (as central)
        var sentToPeripherals = 0
        for (_, peripheral) in connectedPeripherals {
            if let characteristic = peripheralCharacteristics[peripheral] {
                // Check if peripheral is connected before writing
                if peripheral.state == .connected {
                    // Use withoutResponse for faster transmission when possible
                    // Only use withResponse for critical messages or when MTU negotiation needed
                    let writeType: CBCharacteristicWriteType = data.count > 512 ? .withResponse : .withoutResponse
                    
                    // Additional safety check for characteristic properties
                    if characteristic.properties.contains(.write) || 
                       characteristic.properties.contains(.writeWithoutResponse) {
                        peripheral.writeValue(data, for: characteristic, type: writeType)
                        sentToPeripherals += 1
                    }
                } else {
                    if let peerID = connectedPeripherals.first(where: { $0.value == peripheral })?.key {
                        connectedPeripherals.removeValue(forKey: peerID)
                        peripheralCharacteristics.removeValue(forKey: peripheral)
                    }
                }
            }
        }
        
        // Send to subscribed centrals (as peripheral)
        var sentToCentrals = 0
        if let char = characteristic, !subscribedCentrals.isEmpty {
            // Send to all subscribed centrals
            // Note: Large packets should already be fragmented by the check at the beginning of broadcastPacket
            let success = peripheralManager?.updateValue(data, for: char, onSubscribedCentrals: nil) ?? false
            if success {
                sentToCentrals = subscribedCentrals.count
            }
        }
        
        // If no peers received the message, add to retry queue ONLY if it's our own message
        if sentToPeripherals == 0 && sentToCentrals == 0 {
            // Check if this packet originated from us
            let senderID = packet.senderID.hexEncodedString()
            if senderID == self.myPeerID {
                // This is our own message that failed to send
                if packet.type == MessageType.message.rawValue,
                   let message = BitchatMessage.fromBinaryPayload(packet.payload) {
                    // For encrypted channel messages, we need to preserve the channel key
                    var channelKeyData: Data? = nil
                    if let channel = message.channel, message.isEncrypted {
                        // This is an encrypted channel message
                        if let viewModel = delegate as? ChatViewModel,
                           let channelKey = viewModel.channelKeys[channel] {
                            channelKeyData = channelKey.withUnsafeBytes { Data($0) }
                        }
                    }
                    
                    MessageRetryService.shared.addMessageForRetry(
                        content: message.content,
                        mentions: message.mentions,
                        channel: message.channel,
                        isPrivate: message.isPrivate,
                        recipientPeerID: nil,
                        recipientNickname: message.recipientNickname,
                        channelKey: channelKeyData,
                        originalMessageID: message.id,
                        originalTimestamp: message.timestamp
                    )
                }
            }
        }
    }
    
    private func handleReceivedPacket(_ packet: BitchatPacket, from peerID: String, peripheral: CBPeripheral? = nil) {
        messageQueue.async(flags: .barrier) { [weak self] in
            guard let self = self else { return }
            
            
            // Log specific Noise packet types
            
            guard packet.ttl > 0 else { 
                return 
            }
            
            // Validate packet has payload
            guard !packet.payload.isEmpty else {
                return
            }
            
            // Update last seen timestamp for this peer
            let senderID = packet.senderID.hexEncodedString()
            if senderID != "unknown" && senderID != self.myPeerID {
                peerLastSeenTimestamps.set(senderID, value: Date())
            }
            
            // Replay attack protection: Check timestamp is within reasonable window (5 minutes)
            let currentTime = UInt64(Date().timeIntervalSince1970 * 1000) // milliseconds
            let timeDiff = abs(Int64(currentTime) - Int64(packet.timestamp))
            if timeDiff > 300000 { // 5 minutes in milliseconds
                return
            }
        
        // For fragments, include packet type in messageID to avoid dropping CONTINUE/END fragments
        let messageID: String
        if packet.type == MessageType.fragmentStart.rawValue || 
           packet.type == MessageType.fragmentContinue.rawValue || 
           packet.type == MessageType.fragmentEnd.rawValue {
            // Include both type and payload hash for fragments to ensure uniqueness
            messageID = "\(packet.timestamp)-\(packet.senderID.hexEncodedString())-\(packet.type)-\(packet.payload.hashValue)"
        } else {
            // Include payload hash for absolute uniqueness (handles same-second messages)
            messageID = "\(packet.timestamp)-\(packet.senderID.hexEncodedString())-\(packet.payload.prefix(64).hashValue)"
        }
        
        // Use bloom filter for efficient duplicate detection
        if messageBloomFilter.contains(messageID) {
            // Also check exact set for accuracy (bloom filter can have false positives)
            if processedMessages.contains(messageID) {
                return
            } else {
                // False positive from Bloom filter
            }
        }
        
        messageBloomFilter.insert(messageID)
        processedMessages.insert(messageID)
        
        // Log statistics periodically
        if messageBloomFilter.insertCount % 100 == 0 {
            _ = messageBloomFilter.estimatedFalsePositiveRate
        }
        
        // Bloom filter will be reset by timer, processedMessages is now bounded
        
        // let _ = packet.senderID.hexEncodedString()
        
        
        // Note: We'll decode messages in the switch statement below, not here
        
        switch MessageType(rawValue: packet.type) {
        case .message:
            // Unified message handler for both broadcast and private messages
            // Convert binary senderID back to hex string
            let senderID = packet.senderID.hexEncodedString()
            if senderID.isEmpty {
                return
            }
            
            
            // Ignore our own messages
            if senderID == myPeerID {
                return
            }
            
            // Check if this is a broadcast or private message
            if let recipientID = packet.recipientID {
                if recipientID == SpecialRecipients.broadcast {
                    // BROADCAST MESSAGE
                    
                    // No signature verification - broadcasts are not authenticated
                    
                    // Parse broadcast message (not encrypted)
                    if let message = BitchatMessage.fromBinaryPayload(packet.payload) {
                            
                        // Store nickname mapping
                        collectionsQueue.sync(flags: .barrier) {
                            self.peerNicknames[senderID] = message.sender
                        }
                        
                        // Handle encrypted channel messages
                        var finalContent = message.content
                        if message.isEncrypted, let channel = message.channel, let encryptedData = message.encryptedContent {
                            // Try to decrypt the content
                            if let decryptedContent = self.delegate?.decryptChannelMessage(encryptedData, channel: channel) {
                                finalContent = decryptedContent
                            } else {
                                // Unable to decrypt - show placeholder
                                finalContent = "[Encrypted message - password required]"
                            }
                        }
                        
                        let messageWithPeerID = BitchatMessage(
                            id: message.id,  // Preserve the original message ID
                            sender: message.sender,
                            content: finalContent,
                            timestamp: message.timestamp,
                            isRelay: message.isRelay,
                            originalSender: message.originalSender,
                            isPrivate: false,
                            recipientNickname: nil,
                            senderPeerID: senderID,
                            mentions: message.mentions,
                            channel: message.channel,
                            encryptedContent: message.encryptedContent,
                            isEncrypted: message.isEncrypted
                        )
                        
                        // Track last message time from this peer
                        let peerID = packet.senderID.hexEncodedString()
                        self.lastMessageFromPeer.set(peerID, value: Date())
                        
                        DispatchQueue.main.async {
                            self.delegate?.didReceiveMessage(messageWithPeerID)
                        }
                        
                        // Generate and send ACK for channel messages if we're mentioned or it's a small channel
                        let viewModel = self.delegate as? ChatViewModel
                        let myNickname = viewModel?.nickname ?? self.myPeerID
                        if let _ = message.channel,
                           let mentions = message.mentions,
                           (mentions.contains(myNickname) || self.activePeers.count < 10) {
                            if let ack = DeliveryTracker.shared.generateAck(
                                for: messageWithPeerID,
                                myPeerID: self.myPeerID,
                                myNickname: myNickname,
                                hopCount: UInt8(self.maxTTL - packet.ttl)
                            ) {
                                self.sendDeliveryAck(ack, to: senderID)
                            }
                        }
                    }
                    
                    // Relay broadcast messages
                    var relayPacket = packet
                    relayPacket.ttl -= 1
                    if relayPacket.ttl > 0 {
                        // Probabilistic flooding with smart relay decisions
                        let relayProb = self.adaptiveRelayProbability
                        
                        // Always relay if TTL is high (fresh messages need to spread)
                        // or if we have few peers (ensure coverage in sparse networks)
                        let shouldRelay = relayPacket.ttl >= 4 || 
                                         self.activePeers.count <= 3 ||
                                         Double.random(in: 0...1) < relayProb
                        
                        if shouldRelay {
                            // Add random delay to prevent collision storms
                            let delay = Double.random(in: minMessageDelay...maxMessageDelay)
                            DispatchQueue.main.asyncAfter(deadline: .now() + delay) { [weak self] in
                                self?.broadcastPacket(relayPacket)
                            }
                        }
                    }
                    
                } else if isPeerIDOurs(recipientID.hexEncodedString()) {
                    // PRIVATE MESSAGE FOR US
                    
                    
                    // No signature verification - broadcasts are not authenticated
                    
                    // Private messages should only come through Noise now
                    // If we're getting a private message here, it must already be decrypted from Noise
                    let decryptedPayload = packet.payload
                    
                    // Parse the message
                    if let message = BitchatMessage.fromBinaryPayload(decryptedPayload) {
                        
                        // Check if this is a dummy message for cover traffic
                        if message.content.hasPrefix(self.coverTrafficPrefix) {
                                return  // Silently discard dummy messages
                        }
                        
                        // Check if we've seen this exact message recently (within 5 seconds)
                        let messageKey = "\(senderID)-\(message.content)-\(message.timestamp)"
                        if let lastReceived = self.receivedMessageTimestamps.get(messageKey) {
                            let timeSinceLastReceived = Date().timeIntervalSince(lastReceived)
                            if timeSinceLastReceived < 5.0 {
                            }
                        }
                        self.receivedMessageTimestamps.set(messageKey, value: Date())
                        
                        // LRU cache handles cleanup automatically
                        
                        collectionsQueue.sync(flags: .barrier) {
                            if self.peerNicknames[senderID] == nil {
                                self.peerNicknames[senderID] = message.sender
                            }
                        }
                        
                        let messageWithPeerID = BitchatMessage(
                            id: message.id,  // Preserve the original message ID
                            sender: message.sender,
                            content: message.content,
                            timestamp: message.timestamp,
                            isRelay: message.isRelay,
                            originalSender: message.originalSender,
                            isPrivate: message.isPrivate,
                            recipientNickname: message.recipientNickname,
                            senderPeerID: senderID,
                            mentions: message.mentions,
                            channel: message.channel,
                            deliveryStatus: nil  // Will be set to .delivered in ChatViewModel
                        )
                        
                        // Track last message time from this peer
                        let peerID = packet.senderID.hexEncodedString()
                        self.lastMessageFromPeer.set(peerID, value: Date())
                        
                        DispatchQueue.main.async {
                            self.delegate?.didReceiveMessage(messageWithPeerID)
                        }
                        
                        // Generate and send ACK for private messages
                        let viewModel = self.delegate as? ChatViewModel
                        let myNickname = viewModel?.nickname ?? self.myPeerID
                        if let ack = DeliveryTracker.shared.generateAck(
                            for: messageWithPeerID,
                            myPeerID: self.myPeerID,
                            myNickname: myNickname,
                            hopCount: UInt8(self.maxTTL - packet.ttl)
                        ) {
                            self.sendDeliveryAck(ack, to: senderID)
                        }
                    } else {
                        SecurityLogger.log("Failed to parse private message from binary payload, payload size: \(decryptedPayload.count)", 
                                         category: SecurityLogger.encryption, level: .error)
                    }
                    
                } else if packet.ttl > 0 {
                    // RELAY PRIVATE MESSAGE (not for us)
                    var relayPacket = packet
                    relayPacket.ttl -= 1
                    
                    // Check if this message is for an offline favorite and cache it
                    let recipientIDString = recipientID.hexEncodedString()
                    if let fingerprint = self.noiseService.getPeerFingerprint(recipientIDString) {
                        // Only cache if recipient is a favorite AND is currently offline
                        if (self.delegate?.isFavorite(fingerprint: fingerprint) ?? false) && !self.activePeers.contains(recipientIDString) {
                            self.cacheMessage(relayPacket, messageID: messageID)
                        }
                    }
                    
                    // Private messages are important - use higher relay probability
                    let relayProb = min(self.adaptiveRelayProbability + 0.15, 1.0)  // Boost by 15%
                    
                    // Always relay if TTL is high or we have few peers
                    let shouldRelay = relayPacket.ttl >= 4 || 
                                     self.activePeers.count <= 3 ||
                                     Double.random(in: 0...1) < relayProb
                    
                    if shouldRelay {
                        // Add random delay to prevent collision storms
                        let delay = Double.random(in: minMessageDelay...maxMessageDelay)
                        DispatchQueue.main.asyncAfter(deadline: .now() + delay) { [weak self] in
                            self?.broadcastPacket(relayPacket)
                        }
                    }
                } else {
                    // Message has recipient ID but not for us and TTL is 0
                    // Message not for us - will be relayed if TTL > 0
                }
            } else {
                // No recipient ID - this shouldn't happen for messages
                SecurityLogger.log("Message packet with no recipient ID from \(senderID)", 
                                 category: SecurityLogger.encryption, level: .warning)
            }
            
        // Note: 0x02 was legacy keyExchange - removed
            
        case .announce:
            if let nickname = String(data: packet.payload, encoding: .utf8) {
                let senderID = packet.senderID.hexEncodedString()
                
                // Ignore if it's from ourselves (including previous peer IDs)
                if isPeerIDOurs(senderID) {
                    return
                }
                
                // Check if we've already announced this peer
                let isFirstAnnounce = !announcedPeers.contains(senderID)
                
                // Clean up stale peer IDs with the same nickname
                collectionsQueue.sync(flags: .barrier) {
                    var stalePeerIDs: [String] = []
                    for (existingPeerID, existingNickname) in self.peerNicknames {
                        if existingNickname == nickname && existingPeerID != senderID {
                            // Check if this peer was seen very recently (within 10 seconds)
                            let wasRecentlySeen = self.peerLastSeenTimestamps.get(existingPeerID).map { Date().timeIntervalSince($0) < 10.0 } ?? false
                            if !wasRecentlySeen {
                                // Found a stale peer ID with the same nickname
                                stalePeerIDs.append(existingPeerID)
                                // Found stale peer ID
                            } else {
                                // Peer was seen recently, keeping both
                            }
                        }
                    }
                    
                    // Remove stale peer IDs
                    for stalePeerID in stalePeerIDs {
                        // Removing stale peer
                        self.peerNicknames.removeValue(forKey: stalePeerID)
                        
                        // Also remove from active peers
                        self.activePeers.remove(stalePeerID)
                        
                        // Remove from announced peers
                        self.announcedPeers.remove(stalePeerID)
                        self.announcedToPeers.remove(stalePeerID)
                        
                        // Disconnect any peripherals associated with stale ID
                        if let peripheral = self.connectedPeripherals[stalePeerID] {
                            self.intentionalDisconnects.insert(peripheral.identifier.uuidString)
                            self.centralManager?.cancelPeripheralConnection(peripheral)
                            self.connectedPeripherals.removeValue(forKey: stalePeerID)
                            self.peripheralCharacteristics.removeValue(forKey: peripheral)
                        }
                        
                        // Remove RSSI data
                        self.peerRSSI.removeValue(forKey: stalePeerID)
                        
                        // Clear cached messages tracking
                        self.cachedMessagesSentToPeer.remove(stalePeerID)
                        
                        // Remove from last seen timestamps
                        self.peerLastSeenTimestamps.remove(stalePeerID)
                        
                        // No longer tracking key exchanges
                    }
                    
                    // If we had stale peers, notify the UI immediately
                    if !stalePeerIDs.isEmpty {
                        DispatchQueue.main.async { [weak self] in
                            self?.notifyPeerListUpdate(immediate: true)
                        }
                    }
                    
                    // Now add the new peer ID with the nickname
                    self.peerNicknames[senderID] = nickname
                }
                
                // Update peripheral mapping if we have it
                if let peripheral = peripheral {
                    // Find and remove any temp ID mapping for this peripheral
                    var tempIDToRemove: String? = nil
                    for (id, per) in self.connectedPeripherals {
                        if per == peripheral && id != senderID {
                            tempIDToRemove = id
                            break
                        }
                    }
                    
                    if let tempID = tempIDToRemove {
                        // Remove temp mapping
                        self.connectedPeripherals.removeValue(forKey: tempID)
                        // Add real peer ID mapping
                        self.connectedPeripherals[senderID] = peripheral
                        
                        // IMPORTANT: Remove old peer ID from activePeers to prevent duplicates
                        collectionsQueue.sync(flags: .barrier) {
                            if self.activePeers.contains(tempID) {
                                self.activePeers.remove(tempID)
                            }
                        }
                        
                        // Don't notify about disconnect - this is just cleanup of temporary ID
                    }
                }
                
                // Add to active peers if not already there
                if senderID != "unknown" && senderID != self.myPeerID {
                    // Check for duplicate nicknames and remove old peer IDs
                    collectionsQueue.sync(flags: .barrier) {
                        // Find any existing peers with the same nickname
                        var oldPeerIDsToRemove: [String] = []
                        for existingPeerID in self.activePeers {
                            if existingPeerID != senderID {
                                let existingNickname = self.peerNicknames[existingPeerID] ?? ""
                                if existingNickname == nickname && !existingNickname.isEmpty && existingNickname != "unknown" {
                                    oldPeerIDsToRemove.append(existingPeerID)
                                }
                            }
                        }
                        
                        // Remove old peer IDs with same nickname
                        for oldPeerID in oldPeerIDsToRemove {
                            self.activePeers.remove(oldPeerID)
                            self.peerNicknames.removeValue(forKey: oldPeerID)
                            self.connectedPeripherals.removeValue(forKey: oldPeerID)
                            
                            // Don't notify about disconnect - this is just cleanup of duplicate
                        }
                    }
                    
                    let wasInserted = collectionsQueue.sync(flags: .barrier) {
                        // Final safety check
                        if senderID == self.myPeerID {
                            SecurityLogger.log("Blocked self from being added to activePeers", category: SecurityLogger.noise, level: .error)
                            return false
                        }
                        let result = self.activePeers.insert(senderID).inserted
                        return result
                    }
                    if wasInserted {
                        // Added peer \(senderID) (\(nickname)) to active peers
                    }
                    
                    // Show join message only for first announce AND if we actually added the peer
                    if isFirstAnnounce && wasInserted {
                        announcedPeers.insert(senderID)
                        
                        // Delay the connect message slightly to allow identity announcement to be processed
                        // This helps ensure fingerprint mappings are available for nickname resolution
                        DispatchQueue.main.asyncAfter(deadline: .now() + 0.2) {
                            self.delegate?.didConnectToPeer(senderID)
                        }
                        self.notifyPeerListUpdate(immediate: true)
                        
                        DispatchQueue.main.async {
                            // Check if this is a favorite peer and send notification
                            // Note: This might not work immediately if key exchange hasn't happened yet
                            DispatchQueue.main.asyncAfter(deadline: .now() + 0.5) { [weak self] in
                                guard let self = self else { return }
                                
                                // Check if this is a favorite using their public key fingerprint
                                if let fingerprint = self.noiseService.getPeerFingerprint(senderID) {
                                    if self.delegate?.isFavorite(fingerprint: fingerprint) ?? false {
                                        NotificationService.shared.sendFavoriteOnlineNotification(nickname: nickname)
                                        
                                        // Send any cached messages for this favorite
                                        self.sendCachedMessages(to: senderID)
                                    }
                                }
                            }
                        }
                    } else {
                        // Just update the peer list
                        self.notifyPeerListUpdate()
                    }
                } else {
                }
                
                // Relay announce if TTL > 0
                if packet.ttl > 1 {
                    var relayPacket = packet
                    relayPacket.ttl -= 1
                    
                    // Add small delay to prevent collision
                    let delay = Double.random(in: 0.1...0.3)
                    DispatchQueue.main.asyncAfter(deadline: .now() + delay) { [weak self] in
                        self?.broadcastPacket(relayPacket)
                    }
                }
            } else {
            }
            
        case .leave:
            let senderID = packet.senderID.hexEncodedString()
            // Check if payload contains a channel hashtag
                if let channel = String(data: packet.payload, encoding: .utf8),
                   channel.hasPrefix("#") {
                    // Channel leave notification
                    
                    DispatchQueue.main.async {
                        self.delegate?.didReceiveChannelLeave(channel, from: senderID)
                    }
                    
                    // Relay if TTL > 0
                    if packet.ttl > 1 {
                        var relayPacket = packet
                        relayPacket.ttl -= 1
                        self.broadcastPacket(relayPacket)
                    }
                } else {
                    // Legacy peer disconnect (keeping for backwards compatibility)
                    if String(data: packet.payload, encoding: .utf8) != nil {
                        // Remove from active peers with proper locking
                        collectionsQueue.sync(flags: .barrier) {
                            self.activePeers.remove(senderID)
                            self.peerNicknames.removeValue(forKey: senderID)
                        }
                        
                        announcedPeers.remove(senderID)
                        
                        // Show leave message
                        DispatchQueue.main.async {
                            self.delegate?.didDisconnectFromPeer(senderID)
                        }
                        self.notifyPeerListUpdate()
                    }
                }
            
        case .fragmentStart, .fragmentContinue, .fragmentEnd:
            // let fragmentTypeStr = packet.type == MessageType.fragmentStart.rawValue ? "START" : 
            //                    (packet.type == MessageType.fragmentContinue.rawValue ? "CONTINUE" : "END")
            
            // Validate fragment has minimum required size
            if packet.payload.count < 13 {
                return
            }
            
            handleFragment(packet, from: peerID)
            
            // Relay fragments if TTL > 0
            var relayPacket = packet
            relayPacket.ttl -= 1
            if relayPacket.ttl > 0 {
                self.broadcastPacket(relayPacket)
            }
            
        case .channelAnnounce:
            if let payloadStr = String(data: packet.payload, encoding: .utf8) {
                // Parse payload: channel|isProtected|creatorID|keyCommitment
                let components = payloadStr.split(separator: "|").map(String.init)
                if components.count >= 3 {
                    let channel = components[0]
                    let isProtected = components[1] == "1"
                    let creatorID = components[2]
                    let keyCommitment = components.count >= 4 ? components[3] : nil
                    
                    
                    DispatchQueue.main.async {
                        self.delegate?.didReceivePasswordProtectedChannelAnnouncement(channel, isProtected: isProtected, creatorID: creatorID, keyCommitment: keyCommitment)
                    }
                    
                    // Relay announcement
                    if packet.ttl > 1 {
                        var relayPacket = packet
                        relayPacket.ttl -= 1
                        self.broadcastPacket(relayPacket)
                    }
                }
            }
            
        case .deliveryAck:
            // Handle delivery acknowledgment
            if let recipientIDData = packet.recipientID,
               isPeerIDOurs(recipientIDData.hexEncodedString()) {
                // This ACK is for us
                let senderID = packet.senderID.hexEncodedString()
                // Check if payload is already decrypted (came through Noise)
                    if let ack = DeliveryAck.decode(from: packet.payload) {
                        // Already decrypted - process directly
                        DeliveryTracker.shared.processDeliveryAck(ack)
                        
                        
                        // Notify delegate
                        DispatchQueue.main.async {
                            self.delegate?.didReceiveDeliveryAck(ack)
                        }
                    } else {
                        // Try legacy decryption
                        do {
                            let decryptedData = try noiseService.decrypt(packet.payload, from: senderID)
                            if let ack = DeliveryAck.decode(from: decryptedData) {
                                // Process the ACK
                                DeliveryTracker.shared.processDeliveryAck(ack)
                                
                                
                                // Notify delegate
                                DispatchQueue.main.async {
                                    self.delegate?.didReceiveDeliveryAck(ack)
                                }
                            }
                        } catch {
                            SecurityLogger.log("Failed to decrypt delivery ACK from \(senderID): \(error)", 
                                             category: SecurityLogger.encryption, level: .error)
                        }
                    }
            } else if packet.ttl > 0 {
                // Relay the ACK if not for us
                
                // SAFETY CHECK: Never relay unencrypted JSON
                if let jsonCheck = String(data: packet.payload.prefix(1), encoding: .utf8), jsonCheck == "{" {
                    return
                }
                
                var relayPacket = packet
                relayPacket.ttl -= 1
                self.broadcastPacket(relayPacket)
            }
            
        case .channelRetention:
            if let payloadStr = String(data: packet.payload, encoding: .utf8) {
                // Parse payload: channel|enabled|creatorID
                let components = payloadStr.split(separator: "|").map(String.init)
                if components.count >= 3 {
                    let channel = components[0]
                    let enabled = components[1] == "1"
                    let creatorID = components[2]
                    
                    
                    DispatchQueue.main.async {
                        self.delegate?.didReceiveChannelRetentionAnnouncement(channel, enabled: enabled, creatorID: creatorID)
                    }
                    
                    // Relay announcement
                    if packet.ttl > 1 {
                        var relayPacket = packet
                        relayPacket.ttl -= 1
                        self.broadcastPacket(relayPacket)
                    }
                }
            }
            
        case .readReceipt:
            // Handle read receipt
            if let recipientIDData = packet.recipientID,
               isPeerIDOurs(recipientIDData.hexEncodedString()) {
                // This read receipt is for us
                let senderID = packet.senderID.hexEncodedString()
                // Check if payload is already decrypted (came through Noise)
                    if let receipt = ReadReceipt.decode(from: packet.payload) {
                        // Already decrypted - process directly
                        DispatchQueue.main.async {
                            self.delegate?.didReceiveReadReceipt(receipt)
                        }
                    } else {
                        // Try legacy decryption
                        do {
                            let decryptedData = try noiseService.decrypt(packet.payload, from: senderID)
                            if let receipt = ReadReceipt.decode(from: decryptedData) {
                                // Process the read receipt
                                DispatchQueue.main.async {
                                    self.delegate?.didReceiveReadReceipt(receipt)
                                }
                            }
                        } catch {
                            // Failed to decrypt read receipt - might be from unknown sender
                        }
                    }
            } else if packet.ttl > 0 {
                // Relay the read receipt if not for us
                var relayPacket = packet
                relayPacket.ttl -= 1
                self.broadcastPacket(relayPacket)
            }
            
<<<<<<< HEAD
        case .pingRequest:
            // Handle ping request
            if let recipientIDData = packet.recipientID,
               let recipientID = String(data: recipientIDData.trimmingNullBytes(), encoding: .utf8),
               recipientID == myPeerID {
                // This ping is for us - decrypt it and send pong response
                if let senderID = String(data: packet.senderID.trimmingNullBytes(), encoding: .utf8) {
                    do {
                        let decryptedData = try encryptionService.decrypt(packet.payload, from: senderID)
                        if let ping = PingRequest.decode(from: decryptedData) {
                            // Notify delegate about ping request
                            DispatchQueue.main.async {
                                self.delegate?.didReceivePingRequest(ping)
                            }
                            
                            // Send pong response immediately
                            let viewModel = self.delegate as? ChatViewModel
                            let myNickname = viewModel?.nickname ?? self.myPeerID
                            let pong = PongResponse(originalPing: ping, responderID: self.myPeerID, responderNickname: myNickname)
                            
                            self.sendPongResponse(pong, to: senderID)
                        }
                    } catch {
                        // Failed to decrypt ping - might be from unknown sender
                    }
                }
            } else if packet.ttl > 0 {
                // Relay the ping if not for us
                var relayPacket = packet
                relayPacket.ttl -= 1
                self.broadcastPacket(relayPacket)
            }
            
        case .pongResponse:
            // Handle pong response
            if let recipientIDData = packet.recipientID,
               let recipientID = String(data: recipientIDData.trimmingNullBytes(), encoding: .utf8),
               recipientID == myPeerID {
                // This pong is for us - decrypt it
                if let senderID = String(data: packet.senderID.trimmingNullBytes(), encoding: .utf8) {
                    do {
                        let decryptedData = try encryptionService.decrypt(packet.payload, from: senderID)
                        if let pong = PongResponse.decode(from: decryptedData) {
                            // Notify delegate to process the pong response
                            DispatchQueue.main.async {
                                self.delegate?.didReceivePongResponse(pong)
                            }
                        }
                    } catch {
                        // Failed to decrypt pong - might be from unknown sender
                    }
                }
            } else if packet.ttl > 0 {
                // Relay the pong if not for us
                var relayPacket = packet
                relayPacket.ttl -= 1
                self.broadcastPacket(relayPacket)
=======
        case .noiseIdentityAnnounce:
            // Handle Noise identity announcement
            let senderID = packet.senderID.hexEncodedString()
            if senderID != myPeerID && !isPeerIDOurs(senderID) {
                // Decode the announcement
                guard let announcement = NoiseIdentityAnnouncement.decode(from: packet.payload) else {
                    return
                }
                
                // Verify the signature (currently always returns true for compatibility)
                let bindingData = announcement.peerID.data(using: .utf8)! + announcement.publicKey + announcement.timestamp.timeIntervalSince1970.data
                if !noiseService.verifySignature(announcement.signature, for: bindingData, publicKey: announcement.publicKey) {
                    // Log but don't reject - signature verification is temporarily disabled
                    SecurityLogger.log("Signature verification skipped for \(senderID)", category: SecurityLogger.noise, level: .debug)
                }
                
                // Calculate fingerprint from public key
                let hash = SHA256.hash(data: announcement.publicKey)
                let fingerprint = hash.map { String(format: "%02x", $0) }.joined()
                
                // Create the binding
                let binding = PeerIdentityBinding(
                    currentPeerID: announcement.peerID,
                    fingerprint: fingerprint,
                    publicKey: announcement.publicKey,
                    nickname: announcement.nickname,
                    bindingTimestamp: announcement.timestamp,
                    signature: announcement.signature
                )
                
                // Update our mappings
                updatePeerBinding(announcement.peerID, fingerprint: fingerprint, binding: binding)
                
                // Register the peer's public key with ChatViewModel for verification tracking
                DispatchQueue.main.async { [weak self] in
                    (self?.delegate as? ChatViewModel)?.registerPeerPublicKey(peerID: announcement.peerID, publicKeyData: announcement.publicKey)
                }
                
                // If we don't have a session yet, check if we should initiate
                if !noiseService.hasEstablishedSession(with: announcement.peerID) {
                    // Lock rotation during handshake
                    lockRotation()
                    
                    // Use lexicographic comparison as tie-breaker to prevent simultaneous handshakes
                    // Only the peer with the "lower" ID initiates
                    if myPeerID < announcement.peerID {
                        initiateNoiseHandshake(with: announcement.peerID)
                    } else {
                        // Send our identity back so they know we're ready
                        sendNoiseIdentityAnnounce(to: announcement.peerID)
                    }
                } else {
                    // We already have a session, but ensure ChatViewModel knows about the fingerprint
                    // This handles the case where handshake completed before identity announcement
                    DispatchQueue.main.async { [weak self] in
                        if let publicKeyData = self?.noiseService.getPeerPublicKeyData(announcement.peerID) {
                            (self?.delegate as? ChatViewModel)?.registerPeerPublicKey(peerID: announcement.peerID, publicKeyData: publicKeyData)
                        }
                    }
                }
            }
            
        case .noiseHandshakeInit:
            // Handle incoming Noise handshake initiation
            let senderID = packet.senderID.hexEncodedString()
            // Check if this handshake is for us or broadcast
            if let recipientID = packet.recipientID,
               !isPeerIDOurs(recipientID.hexEncodedString()) {
                // Not for us, ignore
                return
            }
            if !isPeerIDOurs(senderID) {
                // Check if we've completed version negotiation with this peer
                if negotiatedVersions[senderID] == nil {
                    // Legacy peer - assume version 1 for backward compatibility
                    SecurityLogger.log("Received Noise handshake from \(senderID) without version negotiation, assuming v1", 
                                      category: SecurityLogger.session, level: .debug)
                    negotiatedVersions[senderID] = 1
                    versionNegotiationState[senderID] = .ackReceived(version: 1)
                }
                handleNoiseHandshakeMessage(from: senderID, message: packet.payload, isInitiation: true)
            }
            
        case .noiseHandshakeResp:
            // Handle Noise handshake response
            let senderID = packet.senderID.hexEncodedString()
            // Check if this handshake response is for us
            if let recipientID = packet.recipientID,
               !isPeerIDOurs(recipientID.hexEncodedString()) {
                // Not for us, ignore
                return
            }
            if !isPeerIDOurs(senderID) {
                handleNoiseHandshakeMessage(from: senderID, message: packet.payload, isInitiation: false)
            }
            
        case .noiseEncrypted:
            // Handle Noise encrypted message
            let senderID = packet.senderID.hexEncodedString()
            if !isPeerIDOurs(senderID) {
                _ = packet.recipientID?.hexEncodedString()
                handleNoiseEncryptedMessage(from: senderID, encryptedData: packet.payload, originalPacket: packet)
            }
            
        case .channelKeyVerifyRequest:
            // Handle channel key verification request
            let senderID = packet.senderID.hexEncodedString()
            if !isPeerIDOurs(senderID) {
                handleChannelKeyVerifyRequest(from: senderID, data: packet.payload)
            }
            
        case .channelKeyVerifyResponse:
            // Handle channel key verification response
            let senderID = packet.senderID.hexEncodedString()
            if !isPeerIDOurs(senderID) {
                handleChannelKeyVerifyResponse(from: senderID, data: packet.payload)
            }
            
        case .channelPasswordUpdate:
            // Handle channel password update from owner
            let senderID = packet.senderID.hexEncodedString()
            if !isPeerIDOurs(senderID) {
                handleChannelPasswordUpdate(from: senderID, data: packet.payload)
            }
            
        case .channelMetadata:
            // Handle channel metadata announcement
            let senderID = packet.senderID.hexEncodedString()
            if !isPeerIDOurs(senderID) {
                handleChannelMetadata(from: senderID, data: packet.payload)
            }
            
        case .versionHello:
            // Handle version negotiation hello
            let senderID = packet.senderID.hexEncodedString()
            if !isPeerIDOurs(senderID) {
                handleVersionHello(from: senderID, data: packet.payload, peripheral: peripheral)
            }
            
        case .versionAck:
            // Handle version negotiation acknowledgment
            let senderID = packet.senderID.hexEncodedString()
            if !isPeerIDOurs(senderID) {
                handleVersionAck(from: senderID, data: packet.payload)
>>>>>>> 17e96e99
            }
            
        default:
            break
        }
        }
    }
    
    private func sendFragmentedPacket(_ packet: BitchatPacket) {
        guard let fullData = packet.toBinaryData() else { return }
        
        // Generate a fixed 8-byte fragment ID
        var fragmentID = Data(count: 8)
        fragmentID.withUnsafeMutableBytes { bytes in
            arc4random_buf(bytes.baseAddress, 8)
        }
        
        let fragments = stride(from: 0, to: fullData.count, by: maxFragmentSize).map { offset in
            fullData[offset..<min(offset + maxFragmentSize, fullData.count)]
        }
        
        // Splitting into fragments
        
        // Optimize fragment transmission for speed
        // Use minimal delay for BLE 5.0 which supports better throughput
        let delayBetweenFragments: TimeInterval = 0.02  // 20ms between fragments for faster transmission
        
        for (index, fragmentData) in fragments.enumerated() {
            var fragmentPayload = Data()
            
            // Fragment header: fragmentID (8) + index (2) + total (2) + originalType (1) + data
            fragmentPayload.append(fragmentID)
            fragmentPayload.append(UInt8((index >> 8) & 0xFF))
            fragmentPayload.append(UInt8(index & 0xFF))
            fragmentPayload.append(UInt8((fragments.count >> 8) & 0xFF))
            fragmentPayload.append(UInt8(fragments.count & 0xFF))
            fragmentPayload.append(packet.type)
            fragmentPayload.append(fragmentData)
            
            let fragmentType: MessageType
            if index == 0 {
                fragmentType = .fragmentStart
            } else if index == fragments.count - 1 {
                fragmentType = .fragmentEnd
            } else {
                fragmentType = .fragmentContinue
            }
            
            let fragmentPacket = BitchatPacket(
                type: fragmentType.rawValue,
                senderID: packet.senderID,  // Use original packet's senderID (already Data)
                recipientID: packet.recipientID,  // Preserve recipient if any
                timestamp: packet.timestamp,  // Use original timestamp
                payload: fragmentPayload,
                signature: nil,  // Fragments don't need signatures
                ttl: packet.ttl
            )
            
            // Send fragments with linear delay
            let totalDelay = Double(index) * delayBetweenFragments
            
            // Send fragments on background queue with calculated delay
            messageQueue.asyncAfter(deadline: .now() + totalDelay) { [weak self] in
                self?.broadcastPacket(fragmentPacket)
            }
        }
        
        let _ = Double(fragments.count - 1) * delayBetweenFragments
    }
    
    private func handleFragment(_ packet: BitchatPacket, from peerID: String) {
        // Handling fragment
        
        guard packet.payload.count >= 13 else { 
            return 
        }
        
        // Convert to array for safer access
        let payloadArray = Array(packet.payload)
        var offset = 0
        
        // Extract fragment ID as binary data (8 bytes)
        guard payloadArray.count >= 8 else {
            return
        }
        
        let fragmentIDData = Data(payloadArray[0..<8])
        let fragmentID = fragmentIDData.hexEncodedString()
        offset = 8
        
        // Safely extract index
        guard payloadArray.count >= offset + 2 else { 
            // Not enough data for index
            return 
        }
        let index = Int(payloadArray[offset]) << 8 | Int(payloadArray[offset + 1])
        offset += 2
        
        // Safely extract total
        guard payloadArray.count >= offset + 2 else { 
            // Not enough data for total
            return 
        }
        let total = Int(payloadArray[offset]) << 8 | Int(payloadArray[offset + 1])
        offset += 2
        
        // Safely extract original type
        guard payloadArray.count >= offset + 1 else { 
            // Not enough data for type
            return 
        }
        let originalType = payloadArray[offset]
        offset += 1
        
        // Extract fragment data
        let fragmentData: Data
        if payloadArray.count > offset {
            fragmentData = Data(payloadArray[offset...])
        } else {
            fragmentData = Data()
        }
        
        
        // Initialize fragment collection if needed
        if incomingFragments[fragmentID] == nil {
            // Check if we've reached the concurrent session limit
            if incomingFragments.count >= maxConcurrentFragmentSessions {
                // Clean up oldest fragments first
                cleanupOldFragments()
                
                // If still at limit, reject new session to prevent DoS
                if incomingFragments.count >= maxConcurrentFragmentSessions {
                    return
                }
            }
            
            incomingFragments[fragmentID] = [:]
            fragmentMetadata[fragmentID] = (originalType, total, Date())
        }
        
        incomingFragments[fragmentID]?[index] = fragmentData
        
        
        // Check if we have all fragments
        if let fragments = incomingFragments[fragmentID],
           fragments.count == total {
            
            // Reassemble the original packet
            var reassembledData = Data()
            for i in 0..<total {
                if let fragment = fragments[i] {
                    reassembledData.append(fragment)
                } else {
                    // Missing fragment
                    return
                }
            }
            
            // Successfully reassembled fragments
            
            // Parse and handle the reassembled packet
            if let reassembledPacket = BitchatPacket.from(reassembledData) {
                // Clean up
                incomingFragments.removeValue(forKey: fragmentID)
                fragmentMetadata.removeValue(forKey: fragmentID)
                
                // Handle the reassembled packet
                handleReceivedPacket(reassembledPacket, from: peerID, peripheral: nil)
            }
        }
        
        // Periodic cleanup of old fragments
        cleanupOldFragments()
    }
    
    private func cleanupOldFragments() {
        let cutoffTime = Date().addingTimeInterval(-fragmentTimeout)
        var fragmentsToRemove: [String] = []
        
        for (fragID, metadata) in fragmentMetadata {
            if metadata.timestamp < cutoffTime {
                fragmentsToRemove.append(fragID)
            }
        }
        
        // Remove expired fragments
        for fragID in fragmentsToRemove {
            incomingFragments.removeValue(forKey: fragID)
            fragmentMetadata.removeValue(forKey: fragID)
        }
        
        // Also enforce memory bounds - if we have too many fragment bytes, remove oldest
        var totalFragmentBytes = 0
        let maxFragmentBytes = 10 * 1024 * 1024  // 10MB max for all fragments
        
        for (_, fragments) in incomingFragments {
            for (_, data) in fragments {
                totalFragmentBytes += data.count
            }
        }
        
        if totalFragmentBytes > maxFragmentBytes {
            // Remove oldest fragments until under limit
            let sortedFragments = fragmentMetadata.sorted { $0.value.timestamp < $1.value.timestamp }
            for (fragID, _) in sortedFragments {
                incomingFragments.removeValue(forKey: fragID)
                fragmentMetadata.removeValue(forKey: fragID)
                
                // Recalculate total
                totalFragmentBytes = 0
                for (_, fragments) in incomingFragments {
                    for (_, data) in fragments {
                        totalFragmentBytes += data.count
                    }
                }
                
                if totalFragmentBytes <= maxFragmentBytes {
                    break
                }
            }
        }
    }
}

extension BluetoothMeshService: CBCentralManagerDelegate {
    func centralManagerDidUpdateState(_ central: CBCentralManager) {
        // Central manager state updated
        switch central.state {
        case .unknown: break
        case .resetting: break
        case .unsupported: break
        case .unauthorized: break
        case .poweredOff: break
        case .poweredOn: break
        @unknown default: break
        }
        
        if central.state == .unsupported {
        } else if central.state == .unauthorized {
        } else if central.state == .poweredOff {
        } else if central.state == .poweredOn {
            startScanning()
            
            // Send announces when central manager is ready
            DispatchQueue.main.asyncAfter(deadline: .now() + 0.5) { [weak self] in
                self?.sendBroadcastAnnounce()
            }
        }
    }
    
    func centralManager(_ central: CBCentralManager, didDiscover peripheral: CBPeripheral, advertisementData: [String : Any], rssi RSSI: NSNumber) {
        // Optimize for 300m range - only connect to strong enough signals
        let rssiValue = RSSI.intValue
        
        // Filter out very weak signals (below -90 dBm) to save battery
        guard rssiValue > -90 else { 
            // Ignoring peripheral due to very weak signal
            return 
        }
        
        // Throttle RSSI updates to save CPU
        let peripheralID = peripheral.identifier.uuidString
        if let lastUpdate = lastRSSIUpdate[peripheralID],
           Date().timeIntervalSince(lastUpdate) < 1.0 {
            return  // Skip update if less than 1 second since last update
        }
        lastRSSIUpdate[peripheralID] = Date()
        
        // Store RSSI by peripheral ID for later use
        peripheralRSSI[peripheralID] = RSSI
        
        // Extract peer ID from name (no prefix for stealth)
        // Peer IDs are 8 bytes = 16 hex characters
        if let name = peripheral.name, name.count == 16 {
            // Assume 16-character hex names are peer IDs
            let peerID = name
            
            // Don't process our own advertisements (including previous peer IDs)
            if isPeerIDOurs(peerID) {
                return
            }
            
            peerRSSI[peerID] = RSSI
            // Discovered potential peer
            SecurityLogger.log("Discovered peer with ID: \(peerID), self ID: \(myPeerID)", category: SecurityLogger.noise, level: .debug)
        }
        
        // Connection pooling with exponential backoff
        // peripheralID already declared above
        
        // Check if we should attempt connection (considering backoff)
        if let backoffTime = connectionBackoff[peripheralID],
           Date().timeIntervalSince1970 < backoffTime {
            // Still in backoff period, skip connection
            return
        }
        
        // Check if we already have this peripheral in our pool
        if let pooledPeripheral = connectionPool[peripheralID] {
            // Reuse existing peripheral from pool
            if pooledPeripheral.state == CBPeripheralState.disconnected {
                // Reconnect if disconnected
                central.connect(pooledPeripheral, options: [
                    CBConnectPeripheralOptionNotifyOnConnectionKey: true,
                    CBConnectPeripheralOptionNotifyOnDisconnectionKey: true,
                    CBConnectPeripheralOptionNotifyOnNotificationKey: true
                ])
            }
            return
        }
        
        // New peripheral - add to pool and connect
        if !discoveredPeripherals.contains(peripheral) {
            discoveredPeripherals.append(peripheral)
            peripheral.delegate = self
            connectionPool[peripheralID] = peripheral
            
            // Track connection attempts
            let attempts = connectionAttempts[peripheralID] ?? 0
            connectionAttempts[peripheralID] = attempts + 1
            
            // Only attempt if under max attempts
            if attempts < maxConnectionAttempts {
                // Use optimized connection parameters for better range
                let connectionOptions: [String: Any] = [
                    CBConnectPeripheralOptionNotifyOnConnectionKey: true,
                    CBConnectPeripheralOptionNotifyOnDisconnectionKey: true,
                    CBConnectPeripheralOptionNotifyOnNotificationKey: true
                ]
                
                central.connect(peripheral, options: connectionOptions)
            }
        }
    }
    
    func centralManager(_ central: CBCentralManager, didConnect peripheral: CBPeripheral) {
        
        peripheral.delegate = self
        peripheral.discoverServices([BluetoothMeshService.serviceUUID])
        
        // Store peripheral by its system ID temporarily until we get the real peer ID
        let tempID = peripheral.identifier.uuidString
        connectedPeripherals[tempID] = peripheral
        
        // Connected to peripheral
        
        // Don't show connected message yet - wait for key exchange
        // This prevents the connect/disconnect/connect pattern
        
        // Request RSSI reading
        peripheral.readRSSI()
        
        // iOS 11+ BLE 5.0: Request 2M PHY for better range and speed
        if #available(iOS 11.0, macOS 10.14, *) {
            // 2M PHY provides better range than 1M PHY
            // This is a hint - system will use best available
        }
    }
    
    func centralManager(_ central: CBCentralManager, didDisconnectPeripheral peripheral: CBPeripheral, error: Error?) {
        let peripheralID = peripheral.identifier.uuidString
        
        // Check if this was an intentional disconnect
        if intentionalDisconnects.contains(peripheralID) {
            intentionalDisconnects.remove(peripheralID)
            // Don't process this disconnect further
            return
        }
        
        // Implement exponential backoff for failed connections
        if error != nil {
            let attempts = connectionAttempts[peripheralID] ?? 0
            if attempts >= maxConnectionAttempts {
                // Max attempts reached, apply long backoff
                let backoffDuration = baseBackoffInterval * pow(2.0, Double(attempts))
                connectionBackoff[peripheralID] = Date().timeIntervalSince1970 + backoffDuration
            }
        } else {
            // Clean disconnect, reset attempts
            connectionAttempts[peripheralID] = 0
            connectionBackoff.removeValue(forKey: peripheralID)
        }
        
        // Find peer ID for this peripheral (could be temp ID or real ID)
        var foundPeerID: String? = nil
        for (id, per) in connectedPeripherals {
            if per == peripheral {
                foundPeerID = id
                break
            }
        }
        
        if let peerID = foundPeerID {
            connectedPeripherals.removeValue(forKey: peerID)
            peripheralCharacteristics.removeValue(forKey: peripheral)
            
            // Only remove from active peers if it's not a temp ID
            // Temp IDs shouldn't be in activePeers anyway
            let (removed, _) = collectionsQueue.sync(flags: .barrier) {
                var removed = false
                if peerID.count == 16 {  // Real peer ID (8 bytes = 16 hex chars)
                    removed = activePeers.remove(peerID) != nil
                    if removed {
                        }
                    
                    announcedPeers.remove(peerID)
                    announcedToPeers.remove(peerID)
                } else {
                }
                
                // Clear cached messages tracking for this peer to allow re-sending if they reconnect
                cachedMessagesSentToPeer.remove(peerID)
                
                // Clear version negotiation state
                versionNegotiationState.removeValue(forKey: peerID)
                negotiatedVersions.removeValue(forKey: peerID)
                
                // Peer disconnected
                
                return (removed, peerNicknames[peerID])
            }
            
            if removed {
                DispatchQueue.main.async {
                    self.delegate?.didDisconnectFromPeer(peerID)
                }
            }
            self.notifyPeerListUpdate()
        }
        
        // Keep in pool but remove from discovered list
        discoveredPeripherals.removeAll { $0 == peripheral }
        
        // Continue scanning for reconnection
        if centralManager?.state == .poweredOn {
            // Stop and restart to ensure clean state
            centralManager?.stopScan()
            centralManager?.scanForPeripherals(withServices: [BluetoothMeshService.serviceUUID], options: [CBCentralManagerScanOptionAllowDuplicatesKey: false])
        }
    }
}

extension BluetoothMeshService: CBPeripheralDelegate {
    func peripheral(_ peripheral: CBPeripheral, didDiscoverServices error: Error?) {
        if let error = error {
            SecurityLogger.log("Error discovering services: \(error)", 
                             category: SecurityLogger.encryption, level: .error)
            return
        }
        
        guard let services = peripheral.services else { return }
        
        
        for service in services {
            peripheral.discoverCharacteristics([BluetoothMeshService.characteristicUUID], for: service)
        }
    }
    
    func peripheral(_ peripheral: CBPeripheral, didDiscoverCharacteristicsFor service: CBService, error: Error?) {
        if let error = error {
            SecurityLogger.log("Error discovering characteristics: \(error)", 
                             category: SecurityLogger.encryption, level: .error)
            return
        }
        
        guard let characteristics = service.characteristics else { return }
        
        
        for characteristic in characteristics {
            if characteristic.uuid == BluetoothMeshService.characteristicUUID {
                peripheral.setNotifyValue(true, for: characteristic)
                peripheralCharacteristics[peripheral] = characteristic
                
                // Request maximum MTU for faster data transfer
                // iOS supports up to 512 bytes with BLE 5.0
                peripheral.maximumWriteValueLength(for: .withoutResponse)
                
                // Start version negotiation instead of immediately sending Noise identity
                self.sendVersionHello(to: peripheral)
                
                // Send announce packet after version negotiation completes
                // Send multiple times for reliability
                if let vm = self.delegate as? ChatViewModel {
                    // Send announces multiple times with delays
                    for delay in [0.3, 0.8, 1.5] {
                        DispatchQueue.main.asyncAfter(deadline: .now() + delay) { [weak self] in
                            guard let self = self else { return }
                            let announcePacket = BitchatPacket(
                                type: MessageType.announce.rawValue,
                                ttl: 3,
                                senderID: self.myPeerID,
                                payload: Data(vm.nickname.utf8)
                            )
                            self.broadcastPacket(announcePacket)
                        }
                    }
                    
                    // Also send targeted announce to this specific peripheral
                    DispatchQueue.main.asyncAfter(deadline: .now() + 0.2) { [weak self, weak peripheral] in
                        guard let self = self,
                              let peripheral = peripheral,
                              peripheral.state == .connected,
                              let characteristic = peripheral.services?.first(where: { $0.uuid == BluetoothMeshService.serviceUUID })?.characteristics?.first(where: { $0.uuid == BluetoothMeshService.characteristicUUID }) else { return }
                        
                        let announcePacket = BitchatPacket(
                            type: MessageType.announce.rawValue,
                            ttl: 3,
                            senderID: self.myPeerID,
                            payload: Data(vm.nickname.utf8)
                        )
                        if let data = announcePacket.toBinaryData() {
                            let writeType: CBCharacteristicWriteType = characteristic.properties.contains(.write) ? .withResponse : .withoutResponse
                            peripheral.writeValue(data, for: characteristic, type: writeType)
                        }
                    }
                }
            }
        }
    }
    
    func peripheral(_ peripheral: CBPeripheral, didUpdateValueFor characteristic: CBCharacteristic, error: Error?) {
        guard let data = characteristic.value else {
            return
        }
        
        
        guard let packet = BitchatPacket.from(data) else { 
            return 
        }
        
        
        // Use the sender ID from the packet, not our local mapping which might still be a temp ID
        let _ = connectedPeripherals.first(where: { $0.value == peripheral })?.key ?? "unknown"
        let packetSenderID = packet.senderID.hexEncodedString()
        
        
        // Always handle received packets
        handleReceivedPacket(packet, from: packetSenderID, peripheral: peripheral)
    }
    
    func peripheral(_ peripheral: CBPeripheral, didWriteValueFor characteristic: CBCharacteristic, error: Error?) {
        if let error = error {
            // Log error but don't spam for common errors
            let errorCode = (error as NSError).code
            if errorCode != 242 { // Don't log the common "Unknown ATT error"
            }
        } else {
        }
    }
    
    func peripheral(_ peripheral: CBPeripheral, didModifyServices invalidatedServices: [CBService]) {
        peripheral.discoverServices([BluetoothMeshService.serviceUUID])
    }
    
    func peripheral(_ peripheral: CBPeripheral, didUpdateNotificationStateFor characteristic: CBCharacteristic, error: Error?) {
        // Handle notification state updates if needed
    }
    
    func peripheral(_ peripheral: CBPeripheral, didReadRSSI RSSI: NSNumber, error: Error?) {
        guard error == nil else { return }
        
        // Find the peer ID for this peripheral
        if let peerID = connectedPeripherals.first(where: { $0.value == peripheral })?.key {
            // Handle both temp IDs and real peer IDs
            DispatchQueue.main.async { [weak self] in
                guard let self = self else { return }
                
                if peerID.count != 16 {
                    // It's a temp ID, store RSSI temporarily
                    self.peripheralRSSI[peerID] = RSSI
                    // Keep trying to read RSSI until we get real peer ID
                    DispatchQueue.main.asyncAfter(deadline: .now() + 0.5) { [weak peripheral] in
                        peripheral?.readRSSI()
                    }
                } else {
                    // It's a real peer ID, store it
                    self.peerRSSI[peerID] = RSSI
                    // Force UI update when we have a real peer ID
                    self.notifyPeerListUpdate()
                }
            }
            
            // Periodically update RSSI
            DispatchQueue.main.asyncAfter(deadline: .now() + 5.0) { [weak peripheral] in
                peripheral?.readRSSI()
            }
        }
    }
}

extension BluetoothMeshService: CBPeripheralManagerDelegate {
    func peripheralManagerDidUpdateState(_ peripheral: CBPeripheralManager) {
        // Peripheral manager state updated
        switch peripheral.state {
        case .unknown: break
        case .resetting: break
        case .unsupported: break
        case .unauthorized: break
        case .poweredOff: break
        case .poweredOn: break
        @unknown default: break
        }
        
        switch peripheral.state {
        case .unsupported:
            break
        case .unauthorized:
            break
        case .poweredOff:
            break
        case .poweredOn:
            setupPeripheral()
            startAdvertising()
            
            // Send announces when peripheral manager is ready
            DispatchQueue.main.asyncAfter(deadline: .now() + 0.5) { [weak self] in
                self?.sendBroadcastAnnounce()
            }
        default:
            break
        }
    }
    
    func peripheralManager(_ peripheral: CBPeripheralManager, didAdd service: CBService, error: Error?) {
        // Service added
    }
    
    func peripheralManagerDidStartAdvertising(_ peripheral: CBPeripheralManager, error: Error?) {
        // Advertising state changed
    }
    
    func peripheralManager(_ peripheral: CBPeripheralManager, didReceiveWrite requests: [CBATTRequest]) {
        for request in requests {
            if let data = request.value {
                        
                if let packet = BitchatPacket.from(data) {
                    
                    // Log specific Noise packet types
                    switch packet.type {
                    case MessageType.noiseHandshakeInit.rawValue:
                        break
                    case MessageType.noiseHandshakeResp.rawValue:
                        break
                    case MessageType.noiseEncrypted.rawValue:
                        break
                    default:
                        break
                    }
                    
                    // Try to identify peer from packet
                    let peerID = packet.senderID.hexEncodedString()
                    
                    // Store the central for updates
                if !subscribedCentrals.contains(request.central) {
                    subscribedCentrals.append(request.central)
                }
                
                // Track this peer as connected
                if peerID != "unknown" && peerID != myPeerID {
                    // Double-check we're not adding ourselves
                    if peerID == self.myPeerID {
                        SecurityLogger.log("Preventing self from being added as peer (peripheral manager)", category: SecurityLogger.noise, level: .warning)
                        peripheral.respond(to: request, withResult: .success)
                        return
                    }
                    
                    // Note: Legacy keyExchange (0x02) no longer handled
                    
                    self.notifyPeerListUpdate()
                }
                
                    handleReceivedPacket(packet, from: peerID)
                    peripheral.respond(to: request, withResult: .success)
                } else {
                    peripheral.respond(to: request, withResult: .invalidPdu)
                }
            } else {
                peripheral.respond(to: request, withResult: .invalidPdu)
            }
        }
    }
    
    func peripheralManager(_ peripheral: CBPeripheralManager, central: CBCentral, didSubscribeTo characteristic: CBCharacteristic) {
        if !subscribedCentrals.contains(central) {
            subscribedCentrals.append(central)
            
            // Send Noise identity announcement to newly connected central
            sendNoiseIdentityAnnounce()
            
            // Update peer list to show we're connected (even without peer ID yet)
            self.notifyPeerListUpdate()
        }
    }
    
    func peripheralManager(_ peripheral: CBPeripheralManager, central: CBCentral, didUnsubscribeFrom characteristic: CBCharacteristic) {
        subscribedCentrals.removeAll { $0 == central }
        
        // Don't aggressively remove peers when centrals unsubscribe
        // Peers may be connected through multiple paths
        
        // Ensure advertising continues for reconnection
        if peripheralManager?.state == .poweredOn && peripheralManager?.isAdvertising == false {
            startAdvertising()
        }
    }
    
    // MARK: - Battery Monitoring
    
    private func setupBatteryOptimizer() {
        // Subscribe to power mode changes
        batteryOptimizer.$currentPowerMode
            .sink { [weak self] powerMode in
                self?.handlePowerModeChange(powerMode)
            }
            .store(in: &batteryOptimizerCancellables)
        
        // Subscribe to battery level changes
        batteryOptimizer.$batteryLevel
            .sink { [weak self] level in
                self?.currentBatteryLevel = level
            }
            .store(in: &batteryOptimizerCancellables)
        
        // Initial update
        handlePowerModeChange(batteryOptimizer.currentPowerMode)
    }
    
    private func handlePowerModeChange(_ powerMode: PowerMode) {
        let params = batteryOptimizer.scanParameters
        activeScanDuration = params.duration
        scanPauseDuration = params.pause
        
        // Update max connections
        let maxConnections = powerMode.maxConnections
        
        // If we have too many connections, disconnect from the least important ones
        if connectedPeripherals.count > maxConnections {
            disconnectLeastImportantPeripherals(keepCount: maxConnections)
        }
        
        // Update message aggregation window
        aggregationWindow = powerMode.messageAggregationWindow
        
        // If we're currently scanning, restart with new parameters
        if scanDutyCycleTimer != nil {
            scanDutyCycleTimer?.invalidate()
            scheduleScanDutyCycle()
        }
        
        // Handle advertising intervals
        if powerMode.advertisingInterval > 0 {
            // Stop continuous advertising and use interval-based
            scheduleAdvertisingCycle(interval: powerMode.advertisingInterval)
        } else {
            // Continuous advertising for performance mode
            startAdvertising()
        }
    }
    
    private func disconnectLeastImportantPeripherals(keepCount: Int) {
        // Disconnect peripherals with lowest activity/importance
        let sortedPeripherals = connectedPeripherals.values
            .sorted { peer1, peer2 in
                // Keep peripherals we've recently communicated with
                let peer1Activity = lastMessageFromPeer.get(peer1.identifier.uuidString) ?? Date.distantPast
                let peer2Activity = lastMessageFromPeer.get(peer2.identifier.uuidString) ?? Date.distantPast
                return peer1Activity > peer2Activity
            }
        
        // Disconnect the least active ones
        let toDisconnect = sortedPeripherals.dropFirst(keepCount)
        for peripheral in toDisconnect {
            centralManager?.cancelPeripheralConnection(peripheral)
        }
    }
    
    private func scheduleAdvertisingCycle(interval: TimeInterval) {
        advertisingTimer?.invalidate()
        
        // Stop advertising
        if isAdvertising {
            peripheralManager?.stopAdvertising()
            isAdvertising = false
        }
        
        // Schedule next advertising burst
        advertisingTimer = Timer.scheduledTimer(withTimeInterval: interval, repeats: true) { [weak self] _ in
            self?.advertiseBurst()
        }
    }
    
    private func advertiseBurst() {
        guard batteryOptimizer.currentPowerMode != .ultraLowPower || !batteryOptimizer.isInBackground else {
            return // Skip advertising in ultra low power + background
        }
        
        startAdvertising()
        
        // Stop advertising after a short burst (1 second)
        DispatchQueue.main.asyncAfter(deadline: .now() + 1.0) { [weak self] in
            if self?.batteryOptimizer.currentPowerMode.advertisingInterval ?? 0 > 0 {
                self?.peripheralManager?.stopAdvertising()
                self?.isAdvertising = false
            }
        }
    }
    
    // Legacy battery monitoring methods - kept for compatibility
    // Now handled by BatteryOptimizer
    private func updateBatteryLevel() {
        // This method is now handled by BatteryOptimizer
        // Keeping empty implementation for compatibility
    }
    
    private func updateScanParametersForBattery() {
        // This method is now handled by BatteryOptimizer through handlePowerModeChange
        // Keeping empty implementation for compatibility
    }
    
    // MARK: - Privacy Utilities
    
    private func randomDelay() -> TimeInterval {
        // Generate random delay between min and max for timing obfuscation
        return TimeInterval.random(in: minMessageDelay...maxMessageDelay)
    }
    
    // MARK: - Cover Traffic
    
    private func startCoverTraffic() {
        // Start cover traffic with random interval
        scheduleCoverTraffic()
    }
    
    private func scheduleCoverTraffic() {
        // Random interval between 30-120 seconds
        let interval = TimeInterval.random(in: 30...120)
        
        coverTrafficTimer?.invalidate()
        coverTrafficTimer = Timer.scheduledTimer(withTimeInterval: interval, repeats: false) { [weak self] _ in
            self?.sendDummyMessage()
            self?.scheduleCoverTraffic() // Schedule next dummy message
        }
    }
    
    private func sendDummyMessage() {
        // Only send dummy messages if we have connected peers
        let peers = getAllConnectedPeerIDs()
        guard !peers.isEmpty else { return }
        
        // Skip if battery is low
        if currentBatteryLevel < 0.2 {
            return
        }
        
        // Pick a random peer to send to
        guard let randomPeer = peers.randomElement() else { return }
        
        // Generate random dummy content
        let dummyContent = generateDummyContent()
        
        // Sending cover traffic
        
        // Send as a private message so it's encrypted
        let recipientNickname = collectionsQueue.sync {
            return peerNicknames[randomPeer] ?? "unknown"
        }
        
        sendPrivateMessage(dummyContent, to: randomPeer, recipientNickname: recipientNickname)
    }
    
    private func generateDummyContent() -> String {
        // Generate realistic-looking dummy messages
        let templates = [
            "hey",
            "ok",
            "got it",
            "sure",
            "sounds good",
            "thanks",
            "np",
            "see you there",
            "on my way",
            "running late",
            "be there soon",
            "👍",
            "✓",
            "meeting at the usual spot",
            "confirmed",
            "roger that"
        ]
        
        // Prefix with dummy marker (will be encrypted)
        return coverTrafficPrefix + (templates.randomElement() ?? "ok")
    }
    
    
    private func updatePeerLastSeen(_ peerID: String) {
        peerLastSeenTimestamps.set(peerID, value: Date())
    }
    
    private func sendPendingPrivateMessages(to peerID: String) {
        messageQueue.async(flags: .barrier) { [weak self] in
            guard let self = self,
                  let pendingMessages = self.pendingPrivateMessages[peerID] else { return }
            
            // Clear pending messages for this peer
            self.pendingPrivateMessages.removeValue(forKey: peerID)
            
            // Send each pending message
            for (content, recipientNickname, messageID) in pendingMessages {
                // Use async to avoid blocking the queue
                DispatchQueue.global().async { [weak self] in
                    self?.sendPrivateMessage(content, to: peerID, recipientNickname: recipientNickname, messageID: messageID)
                }
            }
        }
    }
    
    // MARK: - Noise Protocol Support
    
    private func initiateNoiseHandshake(with peerID: String) {
        // Use noiseService directly
        
        SecurityLogger.log("Initiating Noise handshake with \(peerID)", category: SecurityLogger.noise, level: .info)
        
        // Check if we've recently tried to handshake with this peer
        if let lastAttempt = handshakeAttemptTimes[peerID],
           Date().timeIntervalSince(lastAttempt) < handshakeTimeout {
            SecurityLogger.log("Skipping handshake with \(peerID) - too recent", category: SecurityLogger.noise, level: .debug)
            return
        }
        
        handshakeAttemptTimes[peerID] = Date()
        
        
        do {
            // Generate handshake initiation message
            let handshakeData = try noiseService.initiateHandshake(with: peerID)
            
            // Send handshake initiation
            let packet = BitchatPacket(
                type: MessageType.noiseHandshakeInit.rawValue,
                senderID: Data(hexString: myPeerID) ?? Data(),
                recipientID: Data(hexString: peerID) ?? Data(), // Add recipient ID for targeted delivery
                timestamp: UInt64(Date().timeIntervalSince1970 * 1000),
                payload: handshakeData,
                signature: nil,
                ttl: 3 // Moderate TTL for handshakes
            )
            
            // Use broadcastPacket instead of sendPacket to ensure it goes through the mesh
            broadcastPacket(packet)
            
        } catch NoiseSessionError.alreadyEstablished {
            // Session already established, no need to handshake
        } catch {
            // Failed to initiate handshake silently
        }
    }
    
    private func handleNoiseHandshakeMessage(from peerID: String, message: Data, isInitiation: Bool) {
        // Use noiseService directly
        
        do {
            // Process handshake message
            if let response = try noiseService.processHandshakeMessage(from: peerID, message: message) {
                // Always send responses as handshake response type
                let packet = BitchatPacket(
                    type: MessageType.noiseHandshakeResp.rawValue,
                    senderID: Data(hexString: myPeerID) ?? Data(),
                    recipientID: Data(hexString: peerID) ?? Data(), // Add recipient ID for targeted delivery
                    timestamp: UInt64(Date().timeIntervalSince1970 * 1000),
                    payload: response,
                    signature: nil,
                    ttl: 3
                )
                
                // Use broadcastPacket instead of sendPacket to ensure it goes through the mesh
                broadcastPacket(packet)
            }
            
            // Check if handshake is complete
            if noiseService.hasEstablishedSession(with: peerID) {
                // Unlock rotation now that handshake is complete
                unlockRotation()
                
                // Session established successfully
                
                // Clear handshake attempt time on success
                handshakeAttemptTimes.removeValue(forKey: peerID)
                
                // Send identity announcement to this specific peer
                sendNoiseIdentityAnnounce(to: peerID)
                
                // Also broadcast to ensure all peers get it
                DispatchQueue.main.asyncAfter(deadline: .now() + 0.5) { [weak self] in
                    self?.sendNoiseIdentityAnnounce()
                }
                
                // Send regular announce packet after handshake to trigger connect message
                DispatchQueue.main.asyncAfter(deadline: .now() + 0.8) { [weak self] in
                    self?.sendAnnouncementToPeer(peerID)
                }
                
                // Send any pending private messages
                self.sendPendingPrivateMessages(to: peerID)
                
                // Send any cached store-and-forward messages
                sendCachedMessages(to: peerID)
            }
        } catch NoiseSessionError.alreadyEstablished {
            // Session already established, ignore handshake
        } catch {
            // Handshake failed
        }
    }
    
    private func handleNoiseEncryptedMessage(from peerID: String, encryptedData: Data, originalPacket: BitchatPacket) {
        // Use noiseService directly
        
        // For Noise encrypted messages, we need to decrypt first to check the inner packet
        // The outer packet's recipientID might be for routing, not the final recipient
        
        // Create unique identifier for this encrypted message
        let messageHash = encryptedData.prefix(32).hexEncodedString() // Use first 32 bytes as identifier
        let messageKey = "\(peerID)-\(messageHash)"
        
        // Check if we've already processed this exact encrypted message
        let alreadyProcessed = collectionsQueue.sync(flags: .barrier) {
            if processedNoiseMessages.contains(messageKey) {
                return true
            }
            processedNoiseMessages.insert(messageKey)
            return false
        }
        
        if alreadyProcessed {
            return
        }
        
        do {
            // Decrypt the message
            let decryptedData = try noiseService.decrypt(encryptedData, from: peerID)
            
            // Check if this is a special format message (type marker + payload)
            if decryptedData.count > 1 {
                let typeMarker = decryptedData[0]
                
                // Check if this is a delivery ACK with the new format
                if typeMarker == MessageType.deliveryAck.rawValue {
                    // Extract the ACK JSON data (skip the type marker)
                    let ackData = decryptedData.dropFirst()
                    
                    // Decode the delivery ACK
                    if let ack = DeliveryAck.decode(from: ackData) {
                        
                        // Process the ACK
                        DeliveryTracker.shared.processDeliveryAck(ack)
                        
                        // Notify delegate
                        DispatchQueue.main.async {
                            self.delegate?.didReceiveDeliveryAck(ack)
                        }
                        return
                    }
                }
            }
            
            // Try to parse as a full inner packet (for backward compatibility and other message types)
            if let innerPacket = BitchatPacket.from(decryptedData) {
                
                // Process the decrypted inner packet
                // The packet will be handled according to its recipient ID
                // If it's for us, it won't be relayed
                handleReceivedPacket(innerPacket, from: peerID)
            }
        } catch {
            // Failed to decrypt - might need to re-establish session
            if !noiseService.hasEstablishedSession(with: peerID) {
                initiateNoiseHandshake(with: peerID)
            }
        }
    }
    
    private func handleChannelKeyVerifyRequest(from peerID: String, data: Data) {
        guard let request = ChannelKeyVerifyRequest.decode(from: data) else { return }
        
        // Forward to delegate (ChatViewModel) to handle
        DispatchQueue.main.async { [weak self] in
            self?.delegate?.didReceiveChannelKeyVerifyRequest(request, from: peerID)
        }
    }
    
    private func handleChannelKeyVerifyResponse(from peerID: String, data: Data) {
        guard let response = ChannelKeyVerifyResponse.decode(from: data) else { return }
        
        // Forward to delegate (ChatViewModel) to handle
        DispatchQueue.main.async { [weak self] in
            self?.delegate?.didReceiveChannelKeyVerifyResponse(response, from: peerID)
        }
    }
    
    private func handleChannelPasswordUpdate(from peerID: String, data: Data) {
        // First decrypt the data using Noise session
        // Use noiseService directly
        
        do {
            // Decrypt the outer message
            let decryptedData = try noiseService.decrypt(data, from: peerID)
            
            // Parse the password update
            guard let update = ChannelPasswordUpdate.decode(from: decryptedData) else { return }
            
            // Forward to delegate (ChatViewModel) to handle
            DispatchQueue.main.async { [weak self] in
                self?.delegate?.didReceiveChannelPasswordUpdate(update, from: peerID)
            }
        } catch {
        }
    }
    
    private func handleChannelMetadata(from peerID: String, data: Data) {
        // Channel metadata is broadcast unencrypted (like channel announcements)
        guard let metadata = ChannelMetadata.decode(from: data) else { return }
        
        // Forward to delegate (ChatViewModel) to handle
        DispatchQueue.main.async { [weak self] in
            self?.delegate?.didReceiveChannelMetadata(metadata, from: peerID)
        }
    }
    
    // MARK: - Protocol Version Negotiation
    
    private func handleVersionHello(from peerID: String, data: Data, peripheral: CBPeripheral? = nil) {
        guard let hello = VersionHello.decode(from: data) else {
            SecurityLogger.log("Failed to decode version hello from \(peerID)", category: SecurityLogger.session, level: .error)
            return
        }
        
        SecurityLogger.log("Received version hello from \(peerID): supported versions \(hello.supportedVersions), preferred \(hello.preferredVersion)", 
                          category: SecurityLogger.session, level: .debug)
        
        // Find the best common version
        let ourVersions = Array(ProtocolVersion.supportedVersions)
        if let agreedVersion = ProtocolVersion.negotiateVersion(clientVersions: hello.supportedVersions, serverVersions: ourVersions) {
            // We can communicate! Send ACK
            negotiatedVersions[peerID] = agreedVersion
            versionNegotiationState[peerID] = .ackReceived(version: agreedVersion)
            
            let ack = VersionAck(
                agreedVersion: agreedVersion,
                serverVersion: Bundle.main.infoDictionary?["CFBundleShortVersionString"] as? String ?? "1.0",
                platform: getPlatformString()
            )
            
            sendVersionAck(ack, to: peerID)
            
            // Proceed with Noise handshake after successful version negotiation
            DispatchQueue.main.asyncAfter(deadline: .now() + 0.1) { [weak self] in
                self?.sendNoiseIdentityAnnounce()
                self?.initiateNoiseHandshake(with: peerID)
            }
        } else {
            // No compatible version
            versionNegotiationState[peerID] = .failed(reason: "No compatible protocol version")
            
            let ack = VersionAck(
                agreedVersion: 0,
                serverVersion: Bundle.main.infoDictionary?["CFBundleShortVersionString"] as? String ?? "1.0",
                platform: getPlatformString(),
                rejected: true,
                reason: "No compatible protocol version. Client supports: \(hello.supportedVersions), server supports: \(ourVersions)"
            )
            
            sendVersionAck(ack, to: peerID)
            
            // Disconnect after a short delay
            if let peripheral = peripheral {
                DispatchQueue.main.asyncAfter(deadline: .now() + 1.0) { [weak self] in
                    self?.centralManager?.cancelPeripheralConnection(peripheral)
                }
            }
        }
    }
    
    private func handleVersionAck(from peerID: String, data: Data) {
        guard let ack = VersionAck.decode(from: data) else {
            SecurityLogger.log("Failed to decode version ack from \(peerID)", category: SecurityLogger.session, level: .error)
            return
        }
        
        if ack.rejected {
            SecurityLogger.log("Version negotiation rejected by \(peerID): \(ack.reason ?? "Unknown reason")", 
                              category: SecurityLogger.session, level: .error)
            versionNegotiationState[peerID] = .failed(reason: ack.reason ?? "Version rejected")
            // TODO: Handle disconnection
        } else {
            SecurityLogger.log("Version negotiation successful with \(peerID): agreed on version \(ack.agreedVersion)", 
                              category: SecurityLogger.session, level: .debug)
            negotiatedVersions[peerID] = ack.agreedVersion
            versionNegotiationState[peerID] = .ackReceived(version: ack.agreedVersion)
            
            // If we were the initiator (sent hello first), proceed with Noise handshake
            // Note: Since we're handling their ACK, they initiated, so we should not initiate again
            // The peer who sent hello will initiate the Noise handshake
        }
    }
    
    private func sendVersionHello(to peripheral: CBPeripheral? = nil) {
        let hello = VersionHello(
            clientVersion: Bundle.main.infoDictionary?["CFBundleShortVersionString"] as? String ?? "1.0",
            platform: getPlatformString()
        )
        
        guard let helloData = hello.encode() else { return }
        
        let packet = BitchatPacket(
            type: MessageType.versionHello.rawValue,
            ttl: 1,  // Version negotiation is direct, no relay
            senderID: myPeerID,
            payload: helloData
        )
        
        // Mark that we initiated version negotiation
        // We don't know the peer ID yet from peripheral, so we'll track it when we get the response
        
        if let peripheral = peripheral,
           let characteristic = peripheralCharacteristics[peripheral] {
            // Send directly to specific peripheral
            if let data = packet.toBinaryData() {
                let writeType: CBCharacteristicWriteType = characteristic.properties.contains(.write) ? .withResponse : .withoutResponse
                peripheral.writeValue(data, for: characteristic, type: writeType)
            }
        } else {
            // Broadcast to all
            broadcastPacket(packet)
        }
    }
    
    private func sendVersionAck(_ ack: VersionAck, to peerID: String) {
        guard let ackData = ack.encode() else { return }
        
        let packet = BitchatPacket(
            type: MessageType.versionAck.rawValue,
            senderID: Data(myPeerID.utf8),
            recipientID: Data(peerID.utf8),
            timestamp: UInt64(Date().timeIntervalSince1970 * 1000),
            payload: ackData,
            signature: nil,
            ttl: 1  // Direct response, no relay
        )
        
        broadcastPacket(packet)
    }
    
    private func getPlatformString() -> String {
        #if os(iOS)
        return "iOS"
        #elseif os(macOS)
        return "macOS"
        #else
        return "Unknown"
        #endif
    }
    
    func sendChannelKeyVerifyRequest(_ request: ChannelKeyVerifyRequest, to peers: [String]) {
        guard let requestData = request.encode() else { return }
        
        // Send to each peer
        for peerID in peers {
            let packet = BitchatPacket(
                type: MessageType.channelKeyVerifyRequest.rawValue,
                senderID: Data(myPeerID.utf8),
                recipientID: Data(peerID.utf8),
                timestamp: UInt64(Date().timeIntervalSince1970 * 1000),
                payload: requestData,
                signature: nil,
                ttl: 3  // Limited TTL for verification requests
            )
            
            broadcastPacket(packet)
        }
    }
    
    func sendChannelKeyVerifyResponse(_ response: ChannelKeyVerifyResponse, to peerID: String) {
        guard let responseData = response.encode() else { return }
        
        let packet = BitchatPacket(
            type: MessageType.channelKeyVerifyResponse.rawValue,
            senderID: Data(myPeerID.utf8),
            recipientID: Data(peerID.utf8),
            timestamp: UInt64(Date().timeIntervalSince1970 * 1000),
            payload: responseData,
            signature: nil,
            ttl: 3  // Limited TTL for responses
        )
        
        broadcastPacket(packet)
    }
    
    func sendChannelPasswordUpdate(_ password: String, channel: String, newCommitment: String, to peerID: String) {
        // Use noiseService directly
        
        // Check if we have a Noise session with this peer
        if !noiseService.hasEstablishedSession(with: peerID) {
            return
        }
        
        // Get our fingerprint
        let myFingerprint = noiseService.getIdentityFingerprint()
        
        // Create password update with encrypted password field
        let update = ChannelPasswordUpdate(
            channel: channel,
            ownerID: myPeerID,  // Keep for backward compatibility
            ownerFingerprint: myFingerprint,
            encryptedPassword: Data(password.utf8),  // Will be encrypted as whole message
            newKeyCommitment: newCommitment
        )
        
        guard let updateData = update.encode() else { return }
        
        do {
            // Encrypt the entire update message
            let encryptedData = try noiseService.encrypt(updateData, for: peerID)
            
            let packet = BitchatPacket(
                type: MessageType.channelPasswordUpdate.rawValue,
                senderID: Data(myPeerID.utf8),
                recipientID: Data(peerID.utf8),
                timestamp: UInt64(Date().timeIntervalSince1970 * 1000),
                payload: encryptedData,
                signature: nil,
                ttl: 3  // Limited TTL for password updates
            )
            
            broadcastPacket(packet)
        } catch {
        }
    }
    
    private func sendNoiseIdentityAnnounce(to specificPeerID: String? = nil) {
        // Rate limit identity announcements
        let now = Date()
        
        // If targeting a specific peer, check rate limit
        if let peerID = specificPeerID {
            if let lastTime = lastIdentityAnnounceTimes[peerID],
               now.timeIntervalSince(lastTime) < identityAnnounceMinInterval {
                // Too soon, skip this announcement
                return
            }
            lastIdentityAnnounceTimes[peerID] = now
        } else {
            // Broadcasting to all - check global rate limit
            if let lastTime = lastIdentityAnnounceTimes["*broadcast*"],
               now.timeIntervalSince(lastTime) < identityAnnounceMinInterval {
                return
            }
            lastIdentityAnnounceTimes["*broadcast*"] = now
        }
        
        // Get our Noise static public key
        let staticKey = noiseService.getStaticPublicKeyData()
        
        // Get nickname from delegate
        let nickname = (delegate as? ChatViewModel)?.nickname ?? "Anonymous"
        
        // Create the binding data to sign
        let bindingData = myPeerID.data(using: .utf8)! + staticKey + now.timeIntervalSince1970.data
        
        // Sign the binding with our private key
        let signature = noiseService.signData(bindingData) ?? Data()
        
        // Create the identity announcement
        let announcement = NoiseIdentityAnnouncement(
            peerID: myPeerID,
            publicKey: staticKey,
            nickname: nickname,
            previousPeerID: previousPeerID,
            signature: signature
        )
        
        // Encode the announcement
        guard let announcementData = announcement.encode() else {
            return
        }
        
        let packet = BitchatPacket(
            type: MessageType.noiseIdentityAnnounce.rawValue,
            senderID: Data(hexString: myPeerID) ?? Data(),
            recipientID: specificPeerID.flatMap { Data(hexString: $0) },  // Targeted or broadcast
            timestamp: UInt64(Date().timeIntervalSince1970 * 1000),
            payload: announcementData,
            signature: nil,
            ttl: adaptiveTTL
        )
        
        broadcastPacket(packet)
    }
    
    // Removed sendPacket method - all packets should use broadcastPacket to ensure mesh delivery
    
    // Send private message using Noise Protocol
    private func sendPrivateMessageViaNoise(_ content: String, to recipientPeerID: String, recipientNickname: String, messageID: String? = nil) {
        // Use noiseService directly
        
        // Check if we have a Noise session with this peer
        if !noiseService.hasEstablishedSession(with: recipientPeerID) {
            SecurityLogger.log("No Noise session with \(recipientPeerID), initiating handshake", category: SecurityLogger.noise, level: .info)
            
            // Apply tie-breaker logic for handshake initiation
            if myPeerID < recipientPeerID {
                // We have lower ID, initiate handshake
                initiateNoiseHandshake(with: recipientPeerID)
            } else {
                // We have higher ID, send targeted identity announce to prompt them to initiate
                sendNoiseIdentityAnnounce(to: recipientPeerID)
            }
            
            // Queue message for sending after handshake completes
            messageQueue.async(flags: .barrier) { [weak self] in
                guard let self = self else { return }
                if self.pendingPrivateMessages[recipientPeerID] == nil {
                    self.pendingPrivateMessages[recipientPeerID] = []
                }
                self.pendingPrivateMessages[recipientPeerID]?.append((content, recipientNickname, messageID ?? UUID().uuidString))
                SecurityLogger.log("Queued private message for \(recipientPeerID), \(self.pendingPrivateMessages[recipientPeerID]?.count ?? 0) messages pending", category: SecurityLogger.noise, level: .info)
            }
            return
        }
        
        // Use provided message ID or generate a new one
        let msgID = messageID ?? UUID().uuidString
        
        // Check if we're already processing this message
        let sendKey = "\(msgID)-\(recipientPeerID)"
        let alreadySending = collectionsQueue.sync(flags: .barrier) {
            if recentlySentMessages.contains(sendKey) {
                return true
            }
            recentlySentMessages.insert(sendKey)
            // Clean up old entries after 10 seconds
            DispatchQueue.main.asyncAfter(deadline: .now() + 10.0) { [weak self] in
                self?.collectionsQueue.sync(flags: .barrier) {
                    self?.recentlySentMessages.remove(sendKey)
                }
            }
            return false
        }
        
        if alreadySending {
            return
        }
        
        
        // Get sender nickname from delegate
        let nickname = self.delegate as? ChatViewModel
        let senderNick = nickname?.nickname ?? self.myPeerID
        
        // Create the inner message
        let message = BitchatMessage(
            id: msgID,
            sender: senderNick,
            content: content,
            timestamp: Date(),
            isRelay: false,
            isPrivate: true,
            recipientNickname: recipientNickname,
            senderPeerID: myPeerID
        )
        
        // Use binary payload format to match the receiver's expectations
        guard let messageData = message.toBinaryPayload() else { 
            return 
        }
        
        // Create inner packet
        let innerPacket = BitchatPacket(
            type: MessageType.message.rawValue,
            senderID: Data(hexString: myPeerID) ?? Data(),
            recipientID: Data(hexString: recipientPeerID) ?? Data(),
            timestamp: UInt64(Date().timeIntervalSince1970 * 1000),
            payload: messageData,
            signature: nil,
            ttl: self.adaptiveTTL // Inner packet needs valid TTL for processing after decryption
        )
        
        guard let innerData = innerPacket.toBinaryData() else { return }
        
        do {
            // Encrypt with Noise
            let encryptedData = try noiseService.encrypt(innerData, for: recipientPeerID)
            
            // Send as Noise encrypted message
            let outerPacket = BitchatPacket(
                type: MessageType.noiseEncrypted.rawValue,
                senderID: Data(hexString: myPeerID) ?? Data(),
                recipientID: Data(hexString: recipientPeerID) ?? Data(),
                timestamp: UInt64(Date().timeIntervalSince1970 * 1000),
                payload: encryptedData,
                signature: nil,
                ttl: adaptiveTTL
            )
            
            broadcastPacket(outerPacket)
        } catch {
            // Failed to encrypt message
        }
    }
}<|MERGE_RESOLUTION|>--- conflicted
+++ resolved
@@ -1072,7 +1072,7 @@
             // Encrypt ping for the target
             let encryptedPayload: Data
             do {
-                encryptedPayload = try self.encryptionService.encrypt(pingData, for: recipientID)
+                encryptedPayload = try self.noiseService.encrypt(pingData, for: recipientID)
             } catch {
                 return
             }
@@ -1105,7 +1105,7 @@
             // Encrypt pong for the original sender
             let encryptedPayload: Data
             do {
-                encryptedPayload = try self.encryptionService.encrypt(pongData, for: recipientID)
+                encryptedPayload = try self.noiseService.encrypt(pongData, for: recipientID)
             } catch {
                 return
             }
@@ -2404,65 +2404,6 @@
                 self.broadcastPacket(relayPacket)
             }
             
-<<<<<<< HEAD
-        case .pingRequest:
-            // Handle ping request
-            if let recipientIDData = packet.recipientID,
-               let recipientID = String(data: recipientIDData.trimmingNullBytes(), encoding: .utf8),
-               recipientID == myPeerID {
-                // This ping is for us - decrypt it and send pong response
-                if let senderID = String(data: packet.senderID.trimmingNullBytes(), encoding: .utf8) {
-                    do {
-                        let decryptedData = try encryptionService.decrypt(packet.payload, from: senderID)
-                        if let ping = PingRequest.decode(from: decryptedData) {
-                            // Notify delegate about ping request
-                            DispatchQueue.main.async {
-                                self.delegate?.didReceivePingRequest(ping)
-                            }
-                            
-                            // Send pong response immediately
-                            let viewModel = self.delegate as? ChatViewModel
-                            let myNickname = viewModel?.nickname ?? self.myPeerID
-                            let pong = PongResponse(originalPing: ping, responderID: self.myPeerID, responderNickname: myNickname)
-                            
-                            self.sendPongResponse(pong, to: senderID)
-                        }
-                    } catch {
-                        // Failed to decrypt ping - might be from unknown sender
-                    }
-                }
-            } else if packet.ttl > 0 {
-                // Relay the ping if not for us
-                var relayPacket = packet
-                relayPacket.ttl -= 1
-                self.broadcastPacket(relayPacket)
-            }
-            
-        case .pongResponse:
-            // Handle pong response
-            if let recipientIDData = packet.recipientID,
-               let recipientID = String(data: recipientIDData.trimmingNullBytes(), encoding: .utf8),
-               recipientID == myPeerID {
-                // This pong is for us - decrypt it
-                if let senderID = String(data: packet.senderID.trimmingNullBytes(), encoding: .utf8) {
-                    do {
-                        let decryptedData = try encryptionService.decrypt(packet.payload, from: senderID)
-                        if let pong = PongResponse.decode(from: decryptedData) {
-                            // Notify delegate to process the pong response
-                            DispatchQueue.main.async {
-                                self.delegate?.didReceivePongResponse(pong)
-                            }
-                        }
-                    } catch {
-                        // Failed to decrypt pong - might be from unknown sender
-                    }
-                }
-            } else if packet.ttl > 0 {
-                // Relay the pong if not for us
-                var relayPacket = packet
-                relayPacket.ttl -= 1
-                self.broadcastPacket(relayPacket)
-=======
         case .noiseIdentityAnnounce:
             // Handle Noise identity announcement
             let senderID = packet.senderID.hexEncodedString()
@@ -2607,7 +2548,63 @@
             let senderID = packet.senderID.hexEncodedString()
             if !isPeerIDOurs(senderID) {
                 handleVersionAck(from: senderID, data: packet.payload)
->>>>>>> 17e96e99
+            }
+
+        case .pingRequest:
+            // Handle ping request
+            let senderID = packet.senderID.hexEncodedString()
+            if let recipientID = packet.recipientID?.hexEncodedString(),
+               recipientID == myPeerID {
+                // This ping is for us - decrypt it using Noise and send pong response
+                do {
+                    let decryptedData = try noiseService.decrypt(packet.payload, from: senderID)
+                    if let ping = PingRequest.decode(from: decryptedData) {
+                        // Notify delegate about ping request
+                        DispatchQueue.main.async {
+                            self.delegate?.didReceivePingRequest(ping)
+                        }
+                        
+                        // Send pong response immediately
+                        let viewModel = self.delegate as? ChatViewModel
+                        let myNickname = viewModel?.nickname ?? self.myPeerID
+                        let pong = PongResponse(originalPing: ping, responderID: self.myPeerID, responderNickname: myNickname)
+                        
+                        self.sendPongResponse(pong, to: senderID)
+                    }
+                } catch {
+                    // Failed to decrypt ping - might be from unknown sender or session issue
+                    SecurityLogger.log("Failed to decrypt ping from \(senderID): \(error)", category: SecurityLogger.noise, level: .error)
+                }
+            } else if packet.ttl > 0 {
+                // Relay the ping if not for us
+                var relayPacket = packet
+                relayPacket.ttl -= 1
+                self.broadcastPacket(relayPacket)
+            }
+            
+        case .pongResponse:
+            // Handle pong response
+            let senderID = packet.senderID.hexEncodedString()
+            if let recipientID = packet.recipientID?.hexEncodedString(),
+               recipientID == myPeerID {
+                // This pong is for us - decrypt it using Noise
+                do {
+                    let decryptedData = try noiseService.decrypt(packet.payload, from: senderID)
+                    if let pong = PongResponse.decode(from: decryptedData) {
+                        // Notify delegate to process the pong response
+                        DispatchQueue.main.async {
+                            self.delegate?.didReceivePongResponse(pong)
+                        }
+                    }
+                } catch {
+                    // Failed to decrypt pong
+                    SecurityLogger.log("Failed to decrypt pong from \(senderID): \(error)", category: SecurityLogger.noise, level: .error)
+                }
+            } else if packet.ttl > 0 {
+                // Relay the pong if not for us
+                var relayPacket = packet
+                relayPacket.ttl -= 1
+                self.broadcastPacket(relayPacket)
             }
             
         default:
