//
// MessageRetryService.swift
// bitchat
//
// This is free and unencumbered software released into the public domain.
// For more information, see <https://unlicense.org>
//

import Combine
import CryptoKit
import Foundation

// MARK: - RetryableMessage

struct RetryableMessage: Sendable {
    let id: String
    let originalMessageID: String? 
    let originalTimestamp: Date?
    let content: String
    let mentions: [String]?
    let channel: String?
    let isPrivate: Bool
    let recipientPeerID: String?
    let recipientNickname: String?
    let channelKey: Data?
    let retryCount: Int
    let maxRetries: Int = 3
    let nextRetryTime: Date
}

<<<<<<< HEAD
// MARK: - MessageRetryService

/// A singleton service responsible for retrying messages when connectivity is lost.
/// Supports retrying private, channel, and regular messages with exponential backoff.
final class MessageRetryService: @unchecked Sendable {
    // MARK: Lifecycle

=======
class MessageRetryService {
    static let shared = MessageRetryService()
    
    private var retryQueue: [RetryableMessage] = []
    private var retryTimer: Timer?
    private let retryInterval: TimeInterval = 2.0 // Retry every 2 seconds for faster sync
    private let maxQueueSize = 50
    
    weak var meshService: BluetoothMeshService?
    
>>>>>>> 7165eec8
    private init() {
        startRetryTimer()
    }

    deinit {
        retryTimer?.invalidate()
    }

    // MARK: Internal

    // MARK: - Singleton

    /// Shared instance of the retry service.
    static let shared = MessageRetryService()

    // MARK: - Dependencies

    /// Bluetooth mesh service used to resend messages.
    weak var meshService: BluetoothMeshService?

    // MARK: - Internal API

    /// Adds a message to the retry queue if capacity allows.
    func addMessageForRetry(
        content: String,
        mentions: [String]? = nil,
        channel: String? = nil,
        isPrivate: Bool = false,
        recipientPeerID: String? = nil,
        recipientNickname: String? = nil,
        channelKey: Data? = nil,
        originalMessageID: String? = nil,
        originalTimestamp: Date? = nil
    ) {
<<<<<<< HEAD
        queue.async(flags: .barrier) {
            guard self.retryQueue.count < self.maxQueueSize else {
                return
            }

            let retryMessage = RetryableMessage(
                id: UUID().uuidString,
                content: content,
                mentions: mentions,
                channel: channel,
                isPrivate: isPrivate,
                recipientPeerID: recipientPeerID,
                recipientNickname: recipientNickname,
                channelKey: channelKey,
                retryCount: 0,
                nextRetryTime: Date().addingTimeInterval(self.retryInterval)
            )

            self.retryQueue.append(retryMessage)
        }
    }

    /// Clears all pending retry messages.
    func clearRetryQueue() {
        queue.async(flags: .barrier) {
            self.retryQueue.removeAll()
        }
    }

    /// Returns the number of messages currently in the retry queue.
    func getRetryQueueCount() -> Int {
        queue.sync {
            retryQueue.count
        }
    }

    // MARK: Private

    // MARK: - Constants & State

    /// Timer that periodically triggers retry logic.
    private var retryTimer: Timer?

    /// Queue for thread-safe mutation of the retry array.
    private let queue = DispatchQueue(
        label: "com.bitchat.MessageRetryService.queue",
        attributes: .concurrent
    )

    /// Internal queue of retryable messages.
    private var retryQueue: [RetryableMessage] = []

    /// Interval in seconds to check and retry messages.
    private let retryInterval: TimeInterval = 5.0

    /// Maximum number of messages allowed in the retry queue.
    private let maxQueueSize = 50

    /// Starts a repeating timer that periodically attempts to resend messages.
    private func startRetryTimer() {
        retryTimer = Timer.scheduledTimer(
            withTimeInterval: retryInterval,
            repeats: true
        ) { [weak self] _ in
            self?.processRetryQueue()
        }
=======
        // Don't queue empty or whitespace-only messages
        guard !content.trimmingCharacters(in: .whitespacesAndNewlines).isEmpty else {
            return
        }
        
        // Don't queue if we're at capacity
        guard retryQueue.count < maxQueueSize else {
            return
        }
        
        // Check if this message is already in the queue
        if let messageID = originalMessageID {
            let alreadyQueued = retryQueue.contains { msg in
                msg.originalMessageID == messageID
            }
            if alreadyQueued {
                return // Don't add duplicate
            }
        }
        
        let retryMessage = RetryableMessage(
            id: UUID().uuidString,
            originalMessageID: originalMessageID,
            originalTimestamp: originalTimestamp,
            content: content,
            mentions: mentions,
            channel: channel,
            isPrivate: isPrivate,
            recipientPeerID: recipientPeerID,
            recipientNickname: recipientNickname,
            channelKey: channelKey,
            retryCount: 0,
            nextRetryTime: Date().addingTimeInterval(retryInterval)
        )
        
        retryQueue.append(retryMessage)
        
        // Sort the queue by original timestamp to maintain message order
        retryQueue.sort { (msg1, msg2) in
            let time1 = msg1.originalTimestamp ?? Date.distantPast
            let time2 = msg2.originalTimestamp ?? Date.distantPast
            return time1 < time2
        }
>>>>>>> 7165eec8
    }

    /// Main logic that processes retry-eligible messages.
    private func processRetryQueue() {
<<<<<<< HEAD
        guard let meshService else {
            return
        }

        queue.async(flags: .barrier) {
            let now = Date()
            var updatedQueue: [RetryableMessage] = []
            var messagesToRetry: [RetryableMessage] = []

            for message in self.retryQueue {
                if message.nextRetryTime <= now {
                    messagesToRetry.append(message)
                } else {
                    updatedQueue.append(message)
                }
            }

            self.retryQueue = updatedQueue
            let connectedPeers =
                (meshService.delegate as? ChatViewModel)?.connectedPeers ?? []

            for message in messagesToRetry {
                guard message.retryCount < message.maxRetries else {
                    continue
                }

                if message.isPrivate,
                    let recipientID = message.recipientPeerID,
                    connectedPeers.contains(recipientID)
                {
                    // Retry private message
                    meshService.sendPrivateMessage(
                        message.content,
                        to: recipientID,
                        recipientNickname: message.recipientNickname
                            ?? "unknown"
                    )
                } else if let channel = message.channel,
                    let channelKeyData = message.channelKey,
                    !connectedPeers.isEmpty
                {
                    // Retry channel message
                    let key = SymmetricKey(data: channelKeyData)
                    meshService.sendEncryptedChannelMessage(
                        message.content,
                        mentions: message.mentions ?? [],
                        channel: channel,
                        channelKey: key
                    )
                } else if !connectedPeers.isEmpty {
                    // Retry public message
                    meshService.sendMessage(
                        message.content,
                        mentions: message.mentions ?? [],
                        channel: message.channel
                    )
                } else {
                    // No peer connected — re-queue with exponential backoff
                    let updatedMessage = RetryableMessage(
                        id: message.id,
                        content: message.content,
                        mentions: message.mentions,
                        channel: message.channel,
                        isPrivate: message.isPrivate,
                        recipientPeerID: message.recipientPeerID,
                        recipientNickname: message.recipientNickname,
                        channelKey: message.channelKey,
                        retryCount: message.retryCount + 1,
                        nextRetryTime: Date().addingTimeInterval(
                            self.retryInterval * Double(message.retryCount + 2)
                        )
                    )
                    self.retryQueue.append(updatedMessage)
=======
        guard meshService != nil else { return }
        
        let now = Date()
        var messagesToRetry: [RetryableMessage] = []
        var updatedQueue: [RetryableMessage] = []
        
        for message in retryQueue {
            if message.nextRetryTime <= now {
                messagesToRetry.append(message)
            } else {
                updatedQueue.append(message)
            }
        }
        
        retryQueue = updatedQueue
        
        // Sort messages by original timestamp to maintain order
        messagesToRetry.sort { (msg1, msg2) in
            let time1 = msg1.originalTimestamp ?? Date.distantPast
            let time2 = msg2.originalTimestamp ?? Date.distantPast
            return time1 < time2
        }
        
        // Send messages with delay to maintain order
        for (index, message) in messagesToRetry.enumerated() {
            // Check if we should still retry
            if message.retryCount >= message.maxRetries {
                continue
            }
            
            // Add delay between messages to ensure proper ordering
            let delay = Double(index) * 0.05 // 50ms between messages
            
            DispatchQueue.main.asyncAfter(deadline: .now() + delay) { [weak self] in
                guard let self = self,
                      let meshService = self.meshService else { return }
                
                // Check connectivity before retrying
                let viewModel = meshService.delegate as? ChatViewModel
                let connectedPeers = viewModel?.connectedPeers ?? []
                
                if message.isPrivate {
                    // For private messages, check if recipient is connected
                    if let recipientID = message.recipientPeerID,
                       connectedPeers.contains(recipientID) {
                        // Retry private message
                        meshService.sendPrivateMessage(
                            message.content,
                            to: recipientID,
                            recipientNickname: message.recipientNickname ?? "unknown",
                            messageID: message.originalMessageID
                        )
                    } else {
                        // Recipient not connected, keep in queue with updated retry time
                        var updatedMessage = message
                        updatedMessage = RetryableMessage(
                            id: message.id,
                            originalMessageID: message.originalMessageID,
                            originalTimestamp: message.originalTimestamp,
                            content: message.content,
                            mentions: message.mentions,
                            channel: message.channel,
                            isPrivate: message.isPrivate,
                            recipientPeerID: message.recipientPeerID,
                            recipientNickname: message.recipientNickname,
                            channelKey: message.channelKey,
                            retryCount: message.retryCount + 1,
                            nextRetryTime: Date().addingTimeInterval(self.retryInterval * Double(message.retryCount + 2))
                        )
                        self.retryQueue.append(updatedMessage)
                    }
                } else if let channel = message.channel, let channelKeyData = message.channelKey {
                    // For channel messages, check if we have peers in the channel
                    if !connectedPeers.isEmpty {
                        // Recreate SymmetricKey from data
                        let channelKey = SymmetricKey(data: channelKeyData)
                        meshService.sendEncryptedChannelMessage(
                            message.content,
                            mentions: message.mentions ?? [],
                            channel: channel,
                            channelKey: channelKey,
                            messageID: message.originalMessageID,
                            timestamp: message.originalTimestamp
                        )
                    } else {
                        // No peers connected, keep in queue
                        var updatedMessage = message
                        updatedMessage = RetryableMessage(
                            id: message.id,
                            originalMessageID: message.originalMessageID,
                            originalTimestamp: message.originalTimestamp,
                            content: message.content,
                            mentions: message.mentions,
                            channel: message.channel,
                            isPrivate: message.isPrivate,
                            recipientPeerID: message.recipientPeerID,
                            recipientNickname: message.recipientNickname,
                            channelKey: message.channelKey,
                            retryCount: message.retryCount + 1,
                            nextRetryTime: Date().addingTimeInterval(self.retryInterval * Double(message.retryCount + 2))
                        )
                        self.retryQueue.append(updatedMessage)
                    }
                } else {
                    // Regular message
                    if !connectedPeers.isEmpty {
                        meshService.sendMessage(
                            message.content,
                            mentions: message.mentions ?? [],
                            channel: message.channel,
                            to: nil,
                            messageID: message.originalMessageID,
                            timestamp: message.originalTimestamp
                        )
                    } else {
                        // No peers connected, keep in queue
                        var updatedMessage = message
                        updatedMessage = RetryableMessage(
                            id: message.id,
                            originalMessageID: message.originalMessageID,
                            originalTimestamp: message.originalTimestamp,
                            content: message.content,
                            mentions: message.mentions,
                            channel: message.channel,
                            isPrivate: message.isPrivate,
                            recipientPeerID: message.recipientPeerID,
                            recipientNickname: message.recipientNickname,
                            channelKey: message.channelKey,
                            retryCount: message.retryCount + 1,
                            nextRetryTime: Date().addingTimeInterval(self.retryInterval * Double(message.retryCount + 2))
                        )
                        self.retryQueue.append(updatedMessage)
                    }
>>>>>>> 7165eec8
                }
            }
        }
    }
}<|MERGE_RESOLUTION|>--- conflicted
+++ resolved
@@ -1,3 +1,4 @@
+
 //
 // MessageRetryService.swift
 // bitchat
@@ -14,7 +15,7 @@
 
 struct RetryableMessage: Sendable {
     let id: String
-    let originalMessageID: String? 
+    let originalMessageID: String?
     let originalTimestamp: Date?
     let content: String
     let mentions: [String]?
@@ -28,7 +29,6 @@
     let nextRetryTime: Date
 }
 
-<<<<<<< HEAD
 // MARK: - MessageRetryService
 
 /// A singleton service responsible for retrying messages when connectivity is lost.
@@ -36,18 +36,6 @@
 final class MessageRetryService: @unchecked Sendable {
     // MARK: Lifecycle
 
-=======
-class MessageRetryService {
-    static let shared = MessageRetryService()
-    
-    private var retryQueue: [RetryableMessage] = []
-    private var retryTimer: Timer?
-    private let retryInterval: TimeInterval = 2.0 // Retry every 2 seconds for faster sync
-    private let maxQueueSize = 50
-    
-    weak var meshService: BluetoothMeshService?
-    
->>>>>>> 7165eec8
     private init() {
         startRetryTimer()
     }
@@ -73,16 +61,15 @@
     /// Adds a message to the retry queue if capacity allows.
     func addMessageForRetry(
         content: String,
+        originalMessageID: String? = nil,
+        originalTimestamp: Date? = nil,
         mentions: [String]? = nil,
         channel: String? = nil,
         isPrivate: Bool = false,
         recipientPeerID: String? = nil,
         recipientNickname: String? = nil,
-        channelKey: Data? = nil,
-        originalMessageID: String? = nil,
-        originalTimestamp: Date? = nil
+        channelKey: Data? = nil
     ) {
-<<<<<<< HEAD
         queue.async(flags: .barrier) {
             guard self.retryQueue.count < self.maxQueueSize else {
                 return
@@ -90,6 +77,8 @@
 
             let retryMessage = RetryableMessage(
                 id: UUID().uuidString,
+                originalMessageID: originalMessageID,
+                originalTimestamp: originalTimestamp,
                 content: content,
                 mentions: mentions,
                 channel: channel,
@@ -102,6 +91,7 @@
             )
 
             self.retryQueue.append(retryMessage)
+                self.retryQueue.sort { ($0.originalTimestamp ?? .distantPast) < ($1.originalTimestamp ?? .distantPast) }
         }
     }
 
@@ -149,56 +139,10 @@
         ) { [weak self] _ in
             self?.processRetryQueue()
         }
-=======
-        // Don't queue empty or whitespace-only messages
-        guard !content.trimmingCharacters(in: .whitespacesAndNewlines).isEmpty else {
-            return
-        }
-        
-        // Don't queue if we're at capacity
-        guard retryQueue.count < maxQueueSize else {
-            return
-        }
-        
-        // Check if this message is already in the queue
-        if let messageID = originalMessageID {
-            let alreadyQueued = retryQueue.contains { msg in
-                msg.originalMessageID == messageID
-            }
-            if alreadyQueued {
-                return // Don't add duplicate
-            }
-        }
-        
-        let retryMessage = RetryableMessage(
-            id: UUID().uuidString,
-            originalMessageID: originalMessageID,
-            originalTimestamp: originalTimestamp,
-            content: content,
-            mentions: mentions,
-            channel: channel,
-            isPrivate: isPrivate,
-            recipientPeerID: recipientPeerID,
-            recipientNickname: recipientNickname,
-            channelKey: channelKey,
-            retryCount: 0,
-            nextRetryTime: Date().addingTimeInterval(retryInterval)
-        )
-        
-        retryQueue.append(retryMessage)
-        
-        // Sort the queue by original timestamp to maintain message order
-        retryQueue.sort { (msg1, msg2) in
-            let time1 = msg1.originalTimestamp ?? Date.distantPast
-            let time2 = msg2.originalTimestamp ?? Date.distantPast
-            return time1 < time2
-        }
->>>>>>> 7165eec8
     }
 
     /// Main logic that processes retry-eligible messages.
     private func processRetryQueue() {
-<<<<<<< HEAD
         guard let meshService else {
             return
         }
@@ -220,7 +164,10 @@
             let connectedPeers =
                 (meshService.delegate as? ChatViewModel)?.connectedPeers ?? []
 
-            for message in messagesToRetry {
+                            let delay = Double(index) * 0.05
+                DispatchQueue.main.asyncAfter(deadline: .now() + delay) { [weak self] in
+                    guard let self else { return }
+
                 guard message.retryCount < message.maxRetries else {
                     continue
                 }
@@ -229,18 +176,15 @@
                     let recipientID = message.recipientPeerID,
                     connectedPeers.contains(recipientID)
                 {
-                    // Retry private message
                     meshService.sendPrivateMessage(
                         message.content,
                         to: recipientID,
-                        recipientNickname: message.recipientNickname
-                            ?? "unknown"
+                        recipientNickname: message.recipientNickname ?? "unknown"
                     )
                 } else if let channel = message.channel,
                     let channelKeyData = message.channelKey,
                     !connectedPeers.isEmpty
                 {
-                    // Retry channel message
                     let key = SymmetricKey(data: channelKeyData)
                     meshService.sendEncryptedChannelMessage(
                         message.content,
@@ -249,14 +193,12 @@
                         channelKey: key
                     )
                 } else if !connectedPeers.isEmpty {
-                    // Retry public message
                     meshService.sendMessage(
                         message.content,
                         mentions: message.mentions ?? [],
                         channel: message.channel
                     )
                 } else {
-                    // No peer connected — re-queue with exponential backoff
                     let updatedMessage = RetryableMessage(
                         id: message.id,
                         content: message.content,
@@ -272,141 +214,6 @@
                         )
                     )
                     self.retryQueue.append(updatedMessage)
-=======
-        guard meshService != nil else { return }
-        
-        let now = Date()
-        var messagesToRetry: [RetryableMessage] = []
-        var updatedQueue: [RetryableMessage] = []
-        
-        for message in retryQueue {
-            if message.nextRetryTime <= now {
-                messagesToRetry.append(message)
-            } else {
-                updatedQueue.append(message)
-            }
-        }
-        
-        retryQueue = updatedQueue
-        
-        // Sort messages by original timestamp to maintain order
-        messagesToRetry.sort { (msg1, msg2) in
-            let time1 = msg1.originalTimestamp ?? Date.distantPast
-            let time2 = msg2.originalTimestamp ?? Date.distantPast
-            return time1 < time2
-        }
-        
-        // Send messages with delay to maintain order
-        for (index, message) in messagesToRetry.enumerated() {
-            // Check if we should still retry
-            if message.retryCount >= message.maxRetries {
-                continue
-            }
-            
-            // Add delay between messages to ensure proper ordering
-            let delay = Double(index) * 0.05 // 50ms between messages
-            
-            DispatchQueue.main.asyncAfter(deadline: .now() + delay) { [weak self] in
-                guard let self = self,
-                      let meshService = self.meshService else { return }
-                
-                // Check connectivity before retrying
-                let viewModel = meshService.delegate as? ChatViewModel
-                let connectedPeers = viewModel?.connectedPeers ?? []
-                
-                if message.isPrivate {
-                    // For private messages, check if recipient is connected
-                    if let recipientID = message.recipientPeerID,
-                       connectedPeers.contains(recipientID) {
-                        // Retry private message
-                        meshService.sendPrivateMessage(
-                            message.content,
-                            to: recipientID,
-                            recipientNickname: message.recipientNickname ?? "unknown",
-                            messageID: message.originalMessageID
-                        )
-                    } else {
-                        // Recipient not connected, keep in queue with updated retry time
-                        var updatedMessage = message
-                        updatedMessage = RetryableMessage(
-                            id: message.id,
-                            originalMessageID: message.originalMessageID,
-                            originalTimestamp: message.originalTimestamp,
-                            content: message.content,
-                            mentions: message.mentions,
-                            channel: message.channel,
-                            isPrivate: message.isPrivate,
-                            recipientPeerID: message.recipientPeerID,
-                            recipientNickname: message.recipientNickname,
-                            channelKey: message.channelKey,
-                            retryCount: message.retryCount + 1,
-                            nextRetryTime: Date().addingTimeInterval(self.retryInterval * Double(message.retryCount + 2))
-                        )
-                        self.retryQueue.append(updatedMessage)
-                    }
-                } else if let channel = message.channel, let channelKeyData = message.channelKey {
-                    // For channel messages, check if we have peers in the channel
-                    if !connectedPeers.isEmpty {
-                        // Recreate SymmetricKey from data
-                        let channelKey = SymmetricKey(data: channelKeyData)
-                        meshService.sendEncryptedChannelMessage(
-                            message.content,
-                            mentions: message.mentions ?? [],
-                            channel: channel,
-                            channelKey: channelKey,
-                            messageID: message.originalMessageID,
-                            timestamp: message.originalTimestamp
-                        )
-                    } else {
-                        // No peers connected, keep in queue
-                        var updatedMessage = message
-                        updatedMessage = RetryableMessage(
-                            id: message.id,
-                            originalMessageID: message.originalMessageID,
-                            originalTimestamp: message.originalTimestamp,
-                            content: message.content,
-                            mentions: message.mentions,
-                            channel: message.channel,
-                            isPrivate: message.isPrivate,
-                            recipientPeerID: message.recipientPeerID,
-                            recipientNickname: message.recipientNickname,
-                            channelKey: message.channelKey,
-                            retryCount: message.retryCount + 1,
-                            nextRetryTime: Date().addingTimeInterval(self.retryInterval * Double(message.retryCount + 2))
-                        )
-                        self.retryQueue.append(updatedMessage)
-                    }
-                } else {
-                    // Regular message
-                    if !connectedPeers.isEmpty {
-                        meshService.sendMessage(
-                            message.content,
-                            mentions: message.mentions ?? [],
-                            channel: message.channel,
-                            to: nil,
-                            messageID: message.originalMessageID,
-                            timestamp: message.originalTimestamp
-                        )
-                    } else {
-                        // No peers connected, keep in queue
-                        var updatedMessage = message
-                        updatedMessage = RetryableMessage(
-                            id: message.id,
-                            originalMessageID: message.originalMessageID,
-                            originalTimestamp: message.originalTimestamp,
-                            content: message.content,
-                            mentions: message.mentions,
-                            channel: message.channel,
-                            isPrivate: message.isPrivate,
-                            recipientPeerID: message.recipientPeerID,
-                            recipientNickname: message.recipientNickname,
-                            channelKey: message.channelKey,
-                            retryCount: message.retryCount + 1,
-                            nextRetryTime: Date().addingTimeInterval(self.retryInterval * Double(message.retryCount + 2))
-                        )
-                        self.retryQueue.append(updatedMessage)
-                    }
->>>>>>> 7165eec8
                 }
             }
         }
