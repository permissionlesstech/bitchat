import Foundation
import CoreBluetooth
import Combine
import CryptoKit
#if os(iOS)
import UIKit
#endif

/// BLEService — Bluetooth Mesh Transport
/// - Emits events exclusively via `BitchatDelegate` for UI.
/// - ChatViewModel must consume delegate callbacks (`didReceivePublicMessage`, `didReceiveNoisePayload`).
/// - A lightweight `peerSnapshotPublisher` is provided for non-UI services.
final class BLEService: NSObject {
    
    // MARK: - Constants
    
    #if DEBUG
    static let serviceUUID = CBUUID(string: "F47B5E2D-4A9E-4C5A-9B3F-8E1D2C3A4B9A") // testnet
    #else
    static let serviceUUID = CBUUID(string: "F47B5E2D-4A9E-4C5A-9B3F-8E1D2C3A4B5C") // mainnet
    #endif
    static let characteristicUUID = CBUUID(string: "A1B2C3D4-E5F6-4A5B-8C9D-0E1F2A3B4C5D")
    
    private let maxFragmentSize = 469 // 512 MTU - headers
    private let maxMessageLength = 10_000
    private let messageTTL: UInt8 = 7
    
    // MARK: - Core State (5 Essential Collections)
    
    // 1. Consolidated Peripheral Tracking
    private struct PeripheralState {
        let peripheral: CBPeripheral
        var characteristic: CBCharacteristic?
        var peerID: String?
        var isConnecting: Bool = false
        var isConnected: Bool = false
        var lastConnectionAttempt: Date? = nil
    }
    private var peripherals: [String: PeripheralState] = [:]  // UUID -> PeripheralState
    private var peerToPeripheralUUID: [String: String] = [:]  // PeerID -> Peripheral UUID
    
    // 2. BLE Centrals (when acting as peripheral)
    private var subscribedCentrals: [CBCentral] = []
    private var centralToPeerID: [String: String] = [:]  // Central UUID -> Peer ID mapping
    
    // 3. Peer Information (single source of truth)
    private struct PeerInfo {
        let id: String
        var nickname: String
        var isConnected: Bool
        var noisePublicKey: Data?
<<<<<<< HEAD
        var ed25519PublicKey: Data? // For signed announces
=======
        var signingPublicKey: Data?
>>>>>>> 1c33a927
        var isVerifiedNickname: Bool
        var lastSeen: Date
    }
    private var peers: [String: PeerInfo] = [:]
    
    // 4. Efficient Message Deduplication
    private let messageDeduplicator = MessageDeduplicator()
    
    // 5. Fragment Reassembly (necessary for messages > MTU)
    private var incomingFragments: [String: [Int: Data]] = [:]
    private var fragmentMetadata: [String: (type: UInt8, total: Int, timestamp: Date)] = [:]
    // Backoff for peripherals that recently timed out connecting
    private var recentConnectTimeouts: [String: Date] = [:] // Peripheral UUID -> last timeout
    
    // Simple announce throttling
    private var lastAnnounceSent = Date.distantPast
    private let announceMinInterval: TimeInterval = 0.5
    
    // Application state tracking (thread-safe)
    #if os(iOS)
    private var isAppActive: Bool = true  // Assume active initially
    #endif
    
    // MARK: - Core BLE Objects
    
    private var centralManager: CBCentralManager?
    private var peripheralManager: CBPeripheralManager?
    private var characteristic: CBMutableCharacteristic?
    
    // MARK: - Identity
    
    var myPeerID: String = ""
    var myNickname: String = "Anonymous"
    private let noiseService = NoiseEncryptionService()

    // MARK: - Advertising Privacy
    // No Local Name by default for maximum privacy. No rotating alias.
    
    // MARK: - Queues
    
    private let messageQueue = DispatchQueue(label: "mesh.message", attributes: .concurrent)
    private let collectionsQueue = DispatchQueue(label: "mesh.collections", attributes: .concurrent)
    private let messageQueueKey = DispatchSpecificKey<Void>()
    private let bleQueue = DispatchQueue(label: "mesh.bluetooth", qos: .userInitiated)
    
    // Queue for messages pending handshake completion
    private var pendingMessagesAfterHandshake: [String: [(content: String, messageID: String)]] = [:]
    
    // Queue for notifications that failed due to full queue
    private var pendingNotifications: [(data: Data, centrals: [CBCentral]?)] = []

    // Accumulate long write chunks per central until a full frame decodes
    private var pendingWriteBuffers: [String: Data] = [:]
    
    // MARK: - Maintenance Timer
    
    private weak var maintenanceTimer: Timer?  // Single timer for all maintenance tasks
    private var maintenanceCounter = 0  // Track maintenance cycles
    
    // MARK: - Peer snapshots publisher (non-UI convenience)
    private let peerSnapshotSubject = PassthroughSubject<[TransportPeerSnapshot], Never>()
    var peerSnapshotPublisher: AnyPublisher<[TransportPeerSnapshot], Never> {
        peerSnapshotSubject.eraseToAnyPublisher()
    }

    func currentPeerSnapshots() -> [TransportPeerSnapshot] {
        collectionsQueue.sync {
            // Compute nickname collision counts for connected peers
            let connected = peers.values.filter { $0.isConnected }
            var counts: [String: Int] = [:]
            for p in connected { counts[p.nickname, default: 0] += 1 }
            // Include our own nickname in collision counts so remote matching ours gets suffixed
            counts[myNickname, default: 0] += 1
            return peers.values.map { info in
                var display = info.nickname
                if info.isConnected, (counts[info.nickname] ?? 0) > 1 {
                    display += "#" + String(info.id.prefix(4))
                }
                return TransportPeerSnapshot(
                    id: info.id,
                    nickname: display,
                    isConnected: info.isConnected,
                    noisePublicKey: info.noisePublicKey,
                    lastSeen: info.lastSeen
                )
            }
        }
    }
    
    // MARK: - Delegate
    
    weak var delegate: BitchatDelegate?
    weak var peerEventsDelegate: TransportPeerEventsDelegate?
    
    // MARK: - Initialization
    
    /// Notify UI on the MainActor to satisfy Swift concurrency isolation
    private func notifyUI(_ block: @escaping () -> Void) {
        // Always hop onto the MainActor so calls to @MainActor delegates are safe
        Task { @MainActor in
            block()
        }
    }
    
    override init() {
        super.init()
        
        // Derive stable peer ID from Noise static public key fingerprint (first 8 bytes → 16 hex chars)
        let fingerprint = noiseService.getIdentityFingerprint() // 64 hex chars
        self.myPeerID = String(fingerprint.prefix(16))
        
        // Set queue key for identification
        messageQueue.setSpecific(key: messageQueueKey, value: ())
        
        // Set up Noise session establishment callback
        // This ensures we send pending messages only when session is truly established
        noiseService.onPeerAuthenticated = { [weak self] peerID, fingerprint in
            SecureLogger.log("🔐 Noise session authenticated with \(peerID), fingerprint: \(fingerprint.prefix(16))...", 
                            category: SecureLogger.noise, level: .debug)
            // Send any messages that were queued during handshake
            self?.messageQueue.async { [weak self] in
                self?.sendPendingMessagesAfterHandshake(for: peerID)
            }
        }
        
        // Set up application state tracking (iOS only)
        #if os(iOS)
        // Check initial state on main thread
        if Thread.isMainThread {
            isAppActive = UIApplication.shared.applicationState == .active
        } else {
            DispatchQueue.main.sync {
                isAppActive = UIApplication.shared.applicationState == .active
            }
        }
        
        // Observe application state changes
        NotificationCenter.default.addObserver(
            self,
            selector: #selector(appDidBecomeActive),
            name: UIApplication.didBecomeActiveNotification,
            object: nil
        )
        NotificationCenter.default.addObserver(
            self,
            selector: #selector(appDidEnterBackground),
            name: UIApplication.didEnterBackgroundNotification,
            object: nil
        )
        #endif
        
        // Initialize BLE on background queue to prevent main thread blocking
        // This prevents app freezes during BLE operations
        centralManager = CBCentralManager(delegate: self, queue: bleQueue)
        peripheralManager = CBPeripheralManager(delegate: self, queue: bleQueue)
        
        // Single maintenance timer for all periodic tasks
        maintenanceTimer = Timer.scheduledTimer(withTimeInterval: 10.0, repeats: true) { [weak self] _ in
            self?.performMaintenance()
        }
        
        // Publish initial empty state
        publishFullPeerData()
    }
    
    func setNickname(_ nickname: String) {
        self.myNickname = nickname
        // Send announce to notify peers of nickname change (force send)
        sendAnnounce(forceSend: true)
    }

    // No advertising policy to set; we never include Local Name in adverts.
    
    deinit {
        maintenanceTimer?.invalidate()
        centralManager?.stopScan()
        peripheralManager?.stopAdvertising()
        #if os(iOS)
        NotificationCenter.default.removeObserver(self)
        #endif
    }
    
    // MARK: - Application State Handlers (iOS)
    
    #if os(iOS)
    @objc private func appDidBecomeActive() {
        isAppActive = true
        // Restart scanning with allow duplicates when app becomes active
        if centralManager?.state == .poweredOn {
            centralManager?.stopScan()
            startScanning()
        }
        // No Local Name; nothing to refresh for advertising policy
    }
    
    @objc private func appDidEnterBackground() {
        isAppActive = false
        // Restart scanning without allow duplicates in background
        if centralManager?.state == .poweredOn {
            centralManager?.stopScan()
            startScanning()
        }
        // No Local Name; nothing to refresh for advertising policy
    }
    #endif
    
    // MARK: - Helper Functions for Peripheral Management
    
    private func getConnectedPeripherals() -> [CBPeripheral] {
        let snapshot: [PeripheralState] = collectionsQueue.sync { peripherals.values.filter { $0.isConnected } }
        return snapshot.map { $0.peripheral }
    }
    
    private func getPeripheral(for peerID: String) -> CBPeripheral? {
        return collectionsQueue.sync {
            guard let uuid = peerToPeripheralUUID[peerID],
                  let state = peripherals[uuid],
                  state.isConnected else { return nil }
            return state.peripheral
        }
    }
    
    // MARK: - Core Public API
    
    func startServices() {
        // Start BLE services if not already running
        if centralManager?.state == .poweredOn {
            centralManager?.scanForPeripherals(
                withServices: [BLEService.serviceUUID],
                options: [CBCentralManagerScanOptionAllowDuplicatesKey: false]
            )
        }
        
        // Send initial announce after services are ready
        // Use longer delay to avoid conflicts with other announces
        messageQueue.asyncAfter(deadline: .now() + 2.0) { [weak self] in
            self?.sendAnnounce(forceSend: true)
        }
    }

    // Transport protocol conformance helper: simplified public message send
    func sendMessage(_ content: String, mentions: [String]) {
        // Delegate to the full API with default routing
        sendMessage(content, mentions: mentions, to: nil, messageID: nil, timestamp: nil)
    }
    
    func stopServices() {
        // Send leave message synchronously to ensure delivery
        let leavePacket = BitchatPacket(
            type: MessageType.leave.rawValue,
            senderID: Data(hexString: myPeerID) ?? Data(),
            recipientID: nil,
            timestamp: UInt64(Date().timeIntervalSince1970 * 1000),
            payload: Data(),
            signature: nil,
            ttl: messageTTL
        )
        
        // Send immediately to all connected peers
        if let data = leavePacket.toBinaryData() {
            // Send to peripherals we're connected to as central
            for state in peripherals.values where state.isConnected {
                if let characteristic = state.characteristic {
                    state.peripheral.writeValue(data, for: characteristic, type: .withoutResponse)
                }
            }
            
            // Send to centrals subscribed to us as peripheral
            if subscribedCentrals.count > 0 && characteristic != nil {
                peripheralManager?.updateValue(data, for: characteristic!, onSubscribedCentrals: nil)
            }
        }
        
        // Give leave message a moment to send
        Thread.sleep(forTimeInterval: 0.05)
        
        // Clear pending notifications
        collectionsQueue.sync(flags: .barrier) {
            pendingNotifications.removeAll()
        }
        
        // Stop timer
        maintenanceTimer?.invalidate()
        maintenanceTimer = nil
        
        centralManager?.stopScan()
        peripheralManager?.stopAdvertising()
        
        // Disconnect all peripherals
        let allStates: [PeripheralState] = collectionsQueue.sync { Array(peripherals.values) }
        for state in allStates {
            centralManager?.cancelPeripheralConnection(state.peripheral)
        }
    }
    
    func isPeerConnected(_ peerID: String) -> Bool {
        // Accept both 16-hex short IDs and 64-hex Noise keys
        let shortID: String = {
            if peerID.count == 64, let key = Data(hexString: peerID) {
                return PeerIDUtils.derivePeerID(fromPublicKey: key)
            }
            return peerID
        }()
        return collectionsQueue.sync { peers[shortID]?.isConnected ?? false }
    }

    func peerNickname(peerID: String) -> String? {
        collectionsQueue.sync {
            guard let peer = peers[peerID], peer.isConnected else { return nil }
            return peer.nickname
        }
    }

    func getPeerNicknames() -> [String: String] {
        return collectionsQueue.sync {
            // Only connected peers
            let connected = peers.filter { $0.value.isConnected }
            // Count collisions by nickname (include our own nickname)
            var counts: [String: Int] = [:]
            for (_, info) in connected { counts[info.nickname, default: 0] += 1 }
            counts[myNickname, default: 0] += 1
            // Build map with suffix for collisions
            var result: [String: String] = [:]
            for (id, info) in connected {
                var name = info.nickname
                if (counts[info.nickname] ?? 0) > 1 {
                    name += "#" + String(id.prefix(4))
                }
                result[id] = name
            }
            return result
        }
    }
    
    func sendPrivateMessage(_ content: String, to recipientID: String, recipientNickname: String, messageID: String) {
        sendPrivateMessage(content, to: recipientID, messageID: messageID)
    }
    
    func sendFavoriteNotification(to peerID: String, isFavorite: Bool) {
        SecureLogger.log("🔔 sendFavoriteNotification called - peerID: \(peerID), isFavorite: \(isFavorite)",
                        category: SecureLogger.session, level: .debug)
        
        // Include Nostr public key in the notification
        var content = isFavorite ? "[FAVORITED]" : "[UNFAVORITED]"
        
        // Add our Nostr public key if available
        if let myNostrIdentity = try? NostrIdentityBridge.getCurrentNostrIdentity() {
            content += ":" + myNostrIdentity.npub
            SecureLogger.log("📝 Sending favorite notification with Nostr npub: \(myNostrIdentity.npub)",
                            category: SecureLogger.session, level: .debug)
        }
        
        SecureLogger.log("📤 Sending favorite notification to \(peerID): \(content)",
                        category: SecureLogger.session, level: .debug)
        sendPrivateMessage(content, to: peerID, messageID: UUID().uuidString)
    }
    
    func sendReadReceipt(_ receipt: ReadReceipt, to peerID: String) {
        // Send encrypted read receipt
        guard noiseService.hasSession(with: peerID) else {
            SecureLogger.log("Cannot send read receipt - no Noise session with \(peerID)", category: SecureLogger.noise, level: .warning)
            return
        }
        
        SecureLogger.log("📤 Sending READ receipt for message \(receipt.originalMessageID) to \(peerID)", 
                        category: SecureLogger.session, level: .debug)
        
        // Create read receipt payload: [type byte] + [message ID]
        var receiptPayload = Data([NoisePayloadType.readReceipt.rawValue])
        receiptPayload.append(contentsOf: receipt.originalMessageID.utf8)
        
        do {
            let encrypted = try noiseService.encrypt(receiptPayload, for: peerID)
            let packet = BitchatPacket(
                type: MessageType.noiseEncrypted.rawValue,
                senderID: Data(hexString: myPeerID) ?? Data(),
                recipientID: Data(hexString: peerID),
                timestamp: UInt64(Date().timeIntervalSince1970 * 1000),
                payload: encrypted,
                signature: nil,
                ttl: messageTTL
            )
            
            // If already on messageQueue, call directly
            if DispatchQueue.getSpecific(key: messageQueueKey) != nil {
                broadcastPacket(packet)
            } else {
                messageQueue.async { [weak self] in
                    self?.broadcastPacket(packet)
                }
            }
            
            // Read receipt sent
        } catch {
            SecureLogger.log("Failed to send read receipt: \(error)", category: SecureLogger.noise, level: .error)
        }
    }
    
    func sendBroadcastAnnounce() {
        sendAnnounce()
    }
    
    func getPeerFingerprint(_ peerID: String) -> String? {
        return collectionsQueue.sync {
            if let publicKey = peers[peerID]?.noisePublicKey {
                return publicKey.hexEncodedString()
            }
            return nil
        }
    }

    // Transport compatibility: generic naming
    
    
    func getNoiseSessionState(for peerID: String) -> LazyHandshakeState {
        if noiseService.hasEstablishedSession(with: peerID) {
            return .established
        } else if noiseService.hasSession(with: peerID) {
            return .handshaking
        } else {
            return .none
        }
    }
    
    func triggerHandshake(with peerID: String) {
        initiateNoiseHandshake(with: peerID)
    }
    
    func emergencyDisconnectAll() {
        stopServices()
        
        // Clear all sessions and peers
        collectionsQueue.sync(flags: .barrier) {
            peers.removeAll()
            incomingFragments.removeAll()
            fragmentMetadata.removeAll()
        }
        
        // Clear processed messages
        messageDeduplicator.reset()
        
        // Clear peripheral references
        peripherals.removeAll()
        peerToPeripheralUUID.removeAll()
        subscribedCentrals.removeAll()
        centralToPeerID.removeAll()
    }
    
    func getNoiseService() -> NoiseEncryptionService {
        return noiseService
    }
    
    func getFingerprint(for peerID: String) -> String? {
        return getPeerFingerprint(peerID)
    }
    
    func sendMessage(_ content: String, mentions: [String] = [], to recipientID: String? = nil, messageID: String? = nil, timestamp: Date? = nil) {
        // Ensure this runs on message queue to avoid main thread blocking
        messageQueue.async { [weak self] in
            guard let self = self else { return }
            
            guard content.count <= self.maxMessageLength else {
                SecureLogger.log("Message too long: \(content.count) chars", category: SecureLogger.session, level: .error)
                return
            }
            
            let finalMessageID = messageID ?? UUID().uuidString
            let _ = UInt64(Date().timeIntervalSince1970 * 1000)
            
            if let recipientID = recipientID {
                // Private message
                self.sendPrivateMessage(content, to: recipientID, messageID: finalMessageID)
            } else {
                // Public broadcast
                // Public message - logged at relay point for mesh debugging
                let packet = BitchatPacket(
                    type: MessageType.message.rawValue,
                    ttl: self.messageTTL,
                    senderID: self.myPeerID,
                    payload: Data(content.utf8)
                )
                // Call synchronously since we're already on background queue
                self.broadcastPacket(packet)
            }
        }
    }
    
    func getPeers() -> [String: String] {
        collectionsQueue.sync {
            Dictionary(uniqueKeysWithValues: peers.compactMap { (id, info) in
                info.isConnected ? (id, info.nickname) : nil
            })
        }
    }
    
    // MARK: - Private Message Handling
    
    private func sendPrivateMessage(_ content: String, to recipientID: String, messageID: String) {
        SecureLogger.log("📨 Sending PM to \(recipientID): \(content.prefix(30))...", category: SecureLogger.session, level: .debug)
        
        // Check if we have an established Noise session
        if noiseService.hasEstablishedSession(with: recipientID) {
            // Encrypt and send
            do {
                // Create TLV-encoded private message
                let privateMessage = PrivateMessagePacket(messageID: messageID, content: content)
                guard let tlvData = privateMessage.encode() else {
                    SecureLogger.log("Failed to encode private message with TLV", category: SecureLogger.noise, level: .error)
                    return
                }
                
                // Create message payload with TLV: [type byte] + [TLV data]
                var messagePayload = Data([NoisePayloadType.privateMessage.rawValue])
                messagePayload.append(tlvData)
                
                let encrypted = try noiseService.encrypt(messagePayload, for: recipientID)
                
                // Convert recipientID to Data (assuming it's a hex string)
                var recipientData = Data()
                var tempID = recipientID
                while tempID.count >= 2 {
                    let hexByte = String(tempID.prefix(2))
                    if let byte = UInt8(hexByte, radix: 16) {
                        recipientData.append(byte)
                    }
                    tempID = String(tempID.dropFirst(2))
                }
                if tempID.count == 1 {
                    if let byte = UInt8(tempID, radix: 16) {
                        recipientData.append(byte)
                    }
                }
                
            let packet = BitchatPacket(
                type: MessageType.noiseEncrypted.rawValue,
                senderID: Data(hexString: myPeerID) ?? Data(),
                recipientID: recipientData,
                timestamp: UInt64(Date().timeIntervalSince1970 * 1000),
                payload: encrypted,
                signature: nil,
                ttl: messageTTL
            )
                // Call directly if already on messageQueue, otherwise dispatch
                if DispatchQueue.getSpecific(key: messageQueueKey) != nil {
                    broadcastPacket(packet)
                } else {
                    messageQueue.async { [weak self] in
                        self?.broadcastPacket(packet)
                    }
                }
                
                // Notify delegate that message was sent
                notifyUI { [weak self] in
                    self?.delegate?.didUpdateMessageDeliveryStatus(messageID, status: .sent)
                }
            } catch {
                SecureLogger.log("Failed to encrypt message: \(error)", category: SecureLogger.noise, level: .error)
            }
        } else {
            // Queue message for sending after handshake completes
            SecureLogger.log("🤝 No session with \(recipientID), initiating handshake and queueing message", category: SecureLogger.session, level: .debug)
            
            // Queue the message (especially important for favorite notifications)
            collectionsQueue.sync(flags: .barrier) {
                if pendingMessagesAfterHandshake[recipientID] == nil {
                    pendingMessagesAfterHandshake[recipientID] = []
                }
                pendingMessagesAfterHandshake[recipientID]?.append((content, messageID))
            }
            
            initiateNoiseHandshake(with: recipientID)
            
            // Notify delegate that message is pending
            notifyUI { [weak self] in
                self?.delegate?.didUpdateMessageDeliveryStatus(messageID, status: .sending)
            }
        }
    }
    
    private func initiateNoiseHandshake(with peerID: String) {
        // Use NoiseEncryptionService for handshake
        guard !noiseService.hasSession(with: peerID) else { return }
        
        do {
            let handshakeData = try noiseService.initiateHandshake(with: peerID)
            
            // Send handshake init
            let packet = BitchatPacket(
                type: MessageType.noiseHandshake.rawValue,
                senderID: Data(hexString: myPeerID) ?? Data(),
                recipientID: Data(hexString: peerID),
                timestamp: UInt64(Date().timeIntervalSince1970 * 1000),
                payload: handshakeData,
                signature: nil,
                ttl: messageTTL
            )
            // Call directly if on messageQueue, otherwise dispatch
            if DispatchQueue.getSpecific(key: messageQueueKey) != nil {
                broadcastPacket(packet)
            } else {
                messageQueue.async { [weak self] in
                    self?.broadcastPacket(packet)
                }
            }
        } catch {
            SecureLogger.log("Failed to initiate handshake: \(error)", category: SecureLogger.noise, level: .error)
        }
    }
    
    private func sendPendingMessagesAfterHandshake(for peerID: String) {
        // Get and clear pending messages for this peer
        let pendingMessages = collectionsQueue.sync(flags: .barrier) { () -> [(content: String, messageID: String)]? in
            let messages = pendingMessagesAfterHandshake[peerID]
            pendingMessagesAfterHandshake.removeValue(forKey: peerID)
            return messages
        }
        
        guard let messages = pendingMessages, !messages.isEmpty else { return }
        
        SecureLogger.log("📤 Sending \(messages.count) pending messages after handshake to \(peerID)", 
                        category: SecureLogger.session, level: .debug)
        
        // Send each pending message directly (we know session is established)
        for (content, messageID) in messages {
            do {
                // Use the same TLV format as normal sends to keep receiver decoding consistent
                let privateMessage = PrivateMessagePacket(messageID: messageID, content: content)
                guard let tlvData = privateMessage.encode() else {
                    SecureLogger.log("Failed to encode pending private message TLV", category: SecureLogger.noise, level: .error)
                    continue
                }

                var messagePayload = Data([NoisePayloadType.privateMessage.rawValue])
                messagePayload.append(tlvData)

                let encrypted = try noiseService.encrypt(messagePayload, for: peerID)

                let packet = BitchatPacket(
                    type: MessageType.noiseEncrypted.rawValue,
                    senderID: Data(hexString: myPeerID) ?? Data(),
                    recipientID: Data(hexString: peerID),
                    timestamp: UInt64(Date().timeIntervalSince1970 * 1000),
                    payload: encrypted,
                    signature: nil,
                    ttl: messageTTL
                )

                // We're already on messageQueue from the callback
                broadcastPacket(packet)

                // Notify delegate that message was sent
                notifyUI { [weak self] in
                    self?.delegate?.didUpdateMessageDeliveryStatus(messageID, status: .sent)
                }

                SecureLogger.log("✅ Sent pending message \(messageID) to \(peerID) after handshake", 
                                category: SecureLogger.session, level: .debug)
            } catch {
                SecureLogger.log("Failed to send pending message after handshake: \(error)", 
                                category: SecureLogger.noise, level: .error)

                // Notify delegate of failure
                notifyUI { [weak self] in
                    self?.delegate?.didUpdateMessageDeliveryStatus(messageID, status: .failed(reason: "Encryption failed"))
                }
            }
        }
    }
    
    // MARK: - Packet Broadcasting
    
    private func broadcastPacket(_ packet: BitchatPacket) {
        guard let rawData = packet.toBinaryData() else {
            SecureLogger.log("❌ Failed to convert packet to binary data", category: SecureLogger.session, level: .error)
            return
        }
        // Avoid sending padded data over BLE to reduce truncation risk
        let data = MessagePadding.unpad(rawData)
        
        // Only log broadcasts for non-announce packets
        // Log encrypted and relayed packets for debugging
        if packet.type == MessageType.noiseEncrypted.rawValue {
            SecureLogger.log("📡 Encrypted packet to \(packet.recipientID?.hexEncodedString() ?? "unknown")",
                            category: SecureLogger.session, level: .debug)
        } else if packet.ttl < messageTTL {
            // Relayed packet
        }
        
        // Check if application-level fragmentation needed for large messages
        // (CoreBluetooth only handles ATT-level fragmentation for single writes)
        if data.count > 512 && packet.type != MessageType.fragment.rawValue {
            sendFragmentedPacket(packet)
            return
        }
        
        // For private encrypted messages (not handshakes), send to specific peer only
        // Handshakes need broader delivery to establish encryption
        if packet.type == MessageType.noiseEncrypted.rawValue,
           let recipientID = packet.recipientID {
            let recipientPeerID = recipientID.hexEncodedString()
            var sentEncrypted = false
            
            // Check routing availability (only log if there's an issue)
            let (hasPeripheral, hasCentral) = collectionsQueue.sync {
                let hp = peerToPeripheralUUID[recipientPeerID] != nil
                let hc = centralToPeerID.values.contains(recipientPeerID)
                return (hp, hc)
            }
            
            // Try to send directly to the specific peer as peripheral first
            var stateTuple: (String, PeripheralState)? = nil
            collectionsQueue.sync {
                if let uuid = peerToPeripheralUUID[recipientPeerID], let st = peripherals[uuid] {
                    stateTuple = (uuid, st)
                }
            }
            if let (_, state) = stateTuple,
               state.isConnected,
               let characteristic = state.characteristic {
                state.peripheral.writeValue(data, for: characteristic, type: .withoutResponse)
                // Successfully routed via peripheral
                sentEncrypted = true
            }
            
            // Also try notification if peer is connected as central (dual-role support)
            if let characteristic = characteristic {
                // Find the specific central for this peer
                for central in subscribedCentrals {
                    if centralToPeerID[central.identifier.uuidString] == recipientPeerID {
                        let success = peripheralManager?.updateValue(data, for: characteristic, onSubscribedCentrals: [central]) ?? false
                        if success {
                            // Successfully routed via central notification
                            sentEncrypted = true
                        } else {
                            // Queue for retry when notification queue has space
                            collectionsQueue.async(flags: .barrier) { [weak self] in
                                guard let self = self else { return }
                                // Limit queue size to prevent memory issues
                                if self.pendingNotifications.count < 20 {
                                    self.pendingNotifications.append((data: data, centrals: [central]))
                                    SecureLogger.log("📋 Queued encrypted packet for retry (notification queue full)", 
                                                   category: SecureLogger.session, level: .debug)
                                } else {
                                    SecureLogger.log("⚠️ Pending notification queue full, dropping packet", 
                                                   category: SecureLogger.session, level: .warning)
                                }
                            }
                        }
                    }
                }
                
                // Do NOT broadcast encrypted messages to all centrals
                // Encrypted messages must only go to the intended recipient
            }
            
            if !sentEncrypted {
                // Log detailed routing failure for debugging
                SecureLogger.log("⚠️ Failed to route encrypted message to \(recipientPeerID) - peripheral=\(hasPeripheral) central=\(hasCentral)",
                               category: SecureLogger.session, level: .warning)
            }
            
            return
        }
        
        // For broadcast messages, use the original simple routing
        // This ensures announces can be sent before peer ID mappings are established
        var sentToPeripherals = 0
        var sentToCentrals = 0
        
        // 1. First try sending as central via writes to connected peripherals
        // This is the preferred path when we have direct peripheral connections
        let peripheralStatesSnapshot: [PeripheralState] = collectionsQueue.sync { Array(peripherals.values) }
        let connectedPeripheralStates = peripheralStatesSnapshot.filter { $0.isConnected }
        for state in connectedPeripheralStates {
                if let characteristic = state.characteristic {
                state.peripheral.writeValue(data, for: characteristic, type: .withoutResponse)
                sentToPeripherals += 1
            }
        }
        
        // 2. Also send via notifications to subscribed centrals
        // This ensures all connected peers receive the message regardless of their connection role
        // Broadcast message types that should go to all peers
        // Include handshakes since they need to reach peers to establish encryption
        let isBroadcastType = packet.type == MessageType.announce.rawValue ||
                             packet.type == MessageType.message.rawValue ||
                             packet.type == MessageType.leave.rawValue ||
                             packet.type == MessageType.noiseHandshake.rawValue
        // Snapshot centrals and mapping under collectionsQueue to avoid concurrent mutation
        let centralsSnapshot: [CBCentral] = collectionsQueue.sync { Array(subscribedCentrals) }
        if isBroadcastType, let characteristic = characteristic, !centralsSnapshot.isEmpty {
            // If value exceeds minimum allowed by connected centrals, handle per constraints
            let minAllowed = centralsSnapshot.map { $0.maximumUpdateValueLength }.min() ?? 20
            // Minimum BitChat frame = 13 (header) + 8 (senderID) = 21 bytes
            if minAllowed < 21 {
                // Cannot deliver any BitChat frame via notifications on this link; skip notify
                SecureLogger.log("⚠️ Skipping notify: central max update length (\(minAllowed)) < 21", category: SecureLogger.session, level: .debug)
            } else if data.count > minAllowed {
                // Fragment via protocol
                sendFragmentedPacket(packet)
                return
            }
            let success = peripheralManager?.updateValue(data, for: characteristic, onSubscribedCentrals: nil) ?? false
            if success {
                sentToCentrals = centralsSnapshot.count
                if packet.type == MessageType.message.rawValue {
                    // Broadcast message sent
                } else if packet.type == MessageType.noiseHandshake.rawValue {
                    // Handshake broadcast to centrals
                }
            } else {
                // Notification queue full - queue for retry on handshake packets
                if packet.type == MessageType.noiseHandshake.rawValue {
                    collectionsQueue.async(flags: .barrier) { [weak self] in
                        guard let self = self else { return }
                        if self.pendingNotifications.count < 20 {
                            self.pendingNotifications.append((data: data, centrals: nil))
                            SecureLogger.log("📋 Queued handshake packet for retry (notification queue full)", 
                                           category: SecureLogger.session, level: .debug)
                        }
                    }
                } else {
                    SecureLogger.log("⚠️ Notification queue full for packet type \(packet.type)", 
                                   category: SecureLogger.session, level: .warning)
                }
            }
        }
        
        let totalSent = sentToPeripherals + sentToCentrals
        if totalSent == 0 {
            // No peers to send to - this is normal when isolated
        } else {
            // Broadcast sent
        }
    }
    
    private func sendData(_ data: Data, to peripheral: CBPeripheral) {
        // Fire-and-forget: Simple send without complex fallback logic
        guard peripheral.state == .connected else { return }
        
        let peripheralUUID = peripheral.identifier.uuidString
        let characteristic: CBCharacteristic? = collectionsQueue.sync { peripherals[peripheralUUID]?.characteristic }
        guard let characteristic = characteristic else { return }
        
        // Fire-and-forget principle: always use .withoutResponse for speed
        // CoreBluetooth will handle fragmentation at L2CAP layer
        peripheral.writeValue(data, for: characteristic, type: .withoutResponse)
    }
    
    // MARK: - Fragmentation (Required for messages > BLE MTU)
    
    private func sendFragmentedPacket(_ packet: BitchatPacket) {
        guard let encoded = packet.toBinaryData() else { return }
        // Fragment the unpadded frame; each fragment will be encoded (and padded) independently
        let fullData = MessagePadding.unpad(encoded)
        
        let fragmentID = Data((0..<8).map { _ in UInt8.random(in: 0...255) })
        let fragments = stride(from: 0, to: fullData.count, by: maxFragmentSize).map { offset in
            Data(fullData[offset..<min(offset + maxFragmentSize, fullData.count)])
        }
        
        for (index, fragment) in fragments.enumerated() {
            var payload = Data()
            payload.append(fragmentID)
            payload.append(contentsOf: withUnsafeBytes(of: UInt16(index).bigEndian) { Data($0) })
            payload.append(contentsOf: withUnsafeBytes(of: UInt16(fragments.count).bigEndian) { Data($0) })
            payload.append(packet.type)
            payload.append(fragment)
            
            let fragmentPacket = BitchatPacket(
                type: MessageType.fragment.rawValue,
                senderID: packet.senderID,
                recipientID: packet.recipientID,
                timestamp: packet.timestamp,
                payload: payload,
                signature: nil,
                ttl: packet.ttl
            )
            
            // Send immediately (should be on messageQueue already)
            broadcastPacket(fragmentPacket)
        }
    }
    
    private func handleFragment(_ packet: BitchatPacket, from peerID: String) {
        // Don't process our own fragments
        if peerID == myPeerID {
            return
        }
        
        // Minimum header: 8 bytes ID + 2 index + 2 total + 1 type
        guard packet.payload.count >= 13 else { return }

        let senderHex = packet.senderID.hexEncodedString()
        let fragmentID = packet.payload[0..<8].map { String(format: "%02x", $0) }.joined()
        // Parse big-endian UInt16 safely without alignment assumptions
        let idxHi = UInt16(packet.payload[8])
        let idxLo = UInt16(packet.payload[9])
        let index = Int((idxHi << 8) | idxLo)
        let totHi = UInt16(packet.payload[10])
        let totLo = UInt16(packet.payload[11])
        let total = Int((totHi << 8) | totLo)
        let originalType = packet.payload[12]
        let fragmentData = packet.payload.suffix(from: 13)

        // Sanity checks
        guard total > 0 && index >= 0 && index < total else { return }

        // Store fragment
        let key = "\(senderHex):\(fragmentID)"
        if incomingFragments[key] == nil {
            incomingFragments[key] = [:]
            fragmentMetadata[key] = (originalType, total, Date())
        }
        incomingFragments[key]?[index] = Data(fragmentData)

        // Check if complete
        if let fragments = incomingFragments[key],
           fragments.count == total {
            // Reassemble
            var reassembled = Data()
            for i in 0..<total {
                if let fragment = fragments[i] {
                    reassembled.append(fragment)
                }
            }
            
            // Decode the original packet bytes we reassembled, so flags/compression are preserved
            if let originalPacket = BinaryProtocol.decode(reassembled) {
                handleReceivedPacket(originalPacket, from: peerID)
            } else {
                SecureLogger.log("❌ Failed to decode reassembled packet (type=\(originalType), total=\(total))", category: SecureLogger.session, level: .error)
            }
            
            // Cleanup
            incomingFragments.removeValue(forKey: key)
            fragmentMetadata.removeValue(forKey: key)
        }
    }
    
    // MARK: - Packet Reception
    
    private func handleReceivedPacket(_ packet: BitchatPacket, from peerID: String) {
        // Deduplication (thread-safe)
                let senderID = packet.senderID.hexEncodedString()
        // Include packet type in message ID to prevent collisions between different packet types
        let messageID = "\(senderID)-\(packet.timestamp)-\(packet.type)"
        
        // Only log non-announce packets to reduce noise
        if packet.type != MessageType.announce.rawValue {
            // Log packet details for debugging
            SecureLogger.log("📦 Handling packet type \(packet.type) from \(senderID), messageID: \(messageID)", 
                            category: SecureLogger.session, level: .debug)
        }
        
        // Efficient deduplication
        // Important: do not dedup fragment packets globally (each piece must pass)
        if packet.type != MessageType.fragment.rawValue && messageDeduplicator.isDuplicate(messageID) {
            // Announce packets (type 1) are sent every 10 seconds for peer discovery
            // It's normal to see these as duplicates - don't log them to reduce noise
            if packet.type != MessageType.announce.rawValue {
                SecureLogger.log("⚠️ Duplicate packet ignored: \(messageID)", 
                                category: SecureLogger.session, level: .debug)
            }
            return // Duplicate ignored
        }
        
        // Update peer info without verbose logging - update the peer we received from, not the original sender
        updatePeerLastSeen(peerID)
        
        
        // Process by type
        switch MessageType(rawValue: packet.type) {
        case .announce:
            handleAnnounce(packet, from: senderID)
            
        case .message:
            handleMessage(packet, from: senderID)
            
        case .noiseHandshake:
            handleNoiseHandshake(packet, from: senderID)
            
        case .noiseEncrypted:
            handleNoiseEncrypted(packet, from: senderID)
            
        case .fragment:
            handleFragment(packet, from: senderID)
            
        case .leave:
            handleLeave(packet, from: senderID)
            
        default:
            SecureLogger.log("⚠️ Unknown message type: \(packet.type)", category: SecureLogger.session, level: .warning)
            break
        }
        
        // Relay if TTL > 1 and we're not the original sender
        // Do this asynchronously to avoid blocking and potential loops
        // BUT: Don't relay private encrypted messages (they have a specific recipient)
        let shouldRelay = packet.ttl > 1 &&
                         senderID != myPeerID &&
                         packet.type != MessageType.noiseEncrypted.rawValue
        
        if shouldRelay {
            messageQueue.async { [weak self] in
                var relayPacket = packet
                relayPacket.ttl -= 1
                // Relaying packet
                self?.broadcastPacket(relayPacket)
            }
        }
    }
    
    private func handleAnnounce(_ packet: BitchatPacket, from peerID: String) {
        guard let announcement = AnnouncementPacket.decode(from: packet.payload) else {
            SecureLogger.log("❌ Failed to decode announce packet from \(peerID)", category: SecureLogger.session, level: .error)
            return
        }
        
        // Verify that the sender's derived ID from the announced noise public key matches the packet senderID
        // This helps detect relayed or spoofed announces. Only warn in release; assert in debug.
        let derivedFromKey = PeerIDUtils.derivePeerID(fromPublicKey: announcement.noisePublicKey)
        if derivedFromKey != peerID {
            SecureLogger.log("⚠️ Announce sender mismatch: derived \(derivedFromKey.prefix(8))… vs packet \(peerID.prefix(8))…", category: SecureLogger.security, level: .warning)

        }
        
        // Don't add ourselves as a peer
        if peerID == myPeerID {
            return
        }
        
        // Suppress announce logs to reduce noise
        
        // Track if this is a new or reconnected peer
        var isNewPeer = false
        var isReconnectedPeer = false
        
        collectionsQueue.sync(flags: .barrier) {
            // Check if we have an actual BLE connection to this peer
            let peripheralUUID = peerToPeripheralUUID[peerID]
            _ = peripheralUUID != nil && peripherals[peripheralUUID!]?.isConnected == true  // hasPeripheralConnection
            
            // Check if this peer is subscribed to us as a central
            // Note: We can't identify which specific central is which peer without additional mapping
            _ = !subscribedCentrals.isEmpty  // hasCentralSubscription
            
            // Check if we already have this peer (might be reconnecting)
            let existingPeer = peers[peerID]
            let wasDisconnected = existingPeer?.isConnected == false
            
            // Set flags for use outside the sync block
            isNewPeer = (existingPeer == nil)
            isReconnectedPeer = wasDisconnected
            
<<<<<<< HEAD
            // Determine announce signature verification (required)
            var verified = false
            var verifiedEdKey: Data? = nil
            let edKey = announcement.ed25519PublicKey
            let sig = announcement.signature
            let ts = announcement.timestampMs
            // Enforce a simple freshness window (±5 minutes)
            let nowMs = UInt64(Date().timeIntervalSince1970 * 1000)
            let diff = (nowMs > ts) ? nowMs - ts : ts - nowMs
            let withinWindow = diff <= 5 * 60 * 1000
            if withinWindow {
                if noiseService.verifyAnnounceSignature(
                    signature: sig,
                    peerID: packet.senderID,
                    noiseKey: announcement.publicKey,
                    ed25519Key: edKey,
                    nickname: announcement.nickname,
                    timestampMs: ts,
                    publicKey: edKey
                ) {
                    verified = true
                    verifiedEdKey = edKey
                }
            }

            // If existing peer has a different Ed25519 key, do not consider this verified
            if let existing = existingPeer, let existingKey = existing.ed25519PublicKey, let newKey = verifiedEdKey, existingKey != newKey {
                SecureLogger.log("⚠️ Announce key mismatch for \(peerID.prefix(8))… — keeping unverified", category: SecureLogger.security, level: .warning)
                verified = false
                verifiedEdKey = existingKey
=======
            // Verify packet signature using the announced signing public key
            var verified = false
            if packet.signature != nil {
                // Verify that the packet was signed by the signing private key corresponding to the announced signing public key
                verified = noiseService.verifyPacketSignature(packet, publicKey: announcement.signingPublicKey)
                if !verified {
                    SecureLogger.log("⚠️ Signature verification for announce failed \(peerID.prefix(8))", category: SecureLogger.security, level: .warning)
                }
            }

            // If existing peer has a different noise public key, do not consider this verified
            if let existing = existingPeer, let existingKey = existing.noisePublicKey, existingKey != announcement.noisePublicKey {
                SecureLogger.log("⚠️ Announce key mismatch for \(peerID.prefix(8))… — keeping unverified", category: SecureLogger.security, level: .warning)
                verified = false
>>>>>>> 1c33a927
            }

            // Require verified announce; ignore otherwise (no backward compatibility)
            if !verified {
                SecureLogger.log("❌ Ignoring unverified announce from \(peerID.prefix(8))…", category: SecureLogger.security, level: .warning)
                return
            }

            // Update or create peer info
            if let existing = existingPeer, existing.isConnected {
                // Update lastSeen and identity info
                peers[peerID] = PeerInfo(
                    id: existing.id,
                    nickname: announcement.nickname,
                    isConnected: true,
<<<<<<< HEAD
                    noisePublicKey: announcement.publicKey,
                    ed25519PublicKey: verifiedEdKey,
=======
                    noisePublicKey: announcement.noisePublicKey,
                    signingPublicKey: announcement.signingPublicKey,
>>>>>>> 1c33a927
                    isVerifiedNickname: true,
                    lastSeen: Date()
                )
            } else {
                // New peer or reconnecting peer
                peers[peerID] = PeerInfo(
                    id: peerID,
                    nickname: announcement.nickname,
                    isConnected: true,
<<<<<<< HEAD
                    noisePublicKey: announcement.publicKey,
                    ed25519PublicKey: verifiedEdKey,
=======
                    noisePublicKey: announcement.noisePublicKey,
                    signingPublicKey: announcement.signingPublicKey,
>>>>>>> 1c33a927
                    isVerifiedNickname: true,
                    lastSeen: Date()
                )
            }
            
            // Log connection status
            if existingPeer == nil {
                SecureLogger.log("🆕 New peer: \(announcement.nickname)", category: SecureLogger.session, level: .debug)
            } else if wasDisconnected {
                SecureLogger.log("🔄 Peer \(announcement.nickname) reconnected", category: SecureLogger.session, level: .debug)
            } else if existingPeer?.nickname != announcement.nickname {
                SecureLogger.log("🔄 Peer \(peerID) changed nickname: \(existingPeer?.nickname ?? "Unknown") -> \(announcement.nickname)", category: SecureLogger.session, level: .debug)
            }
        }
        
        // Notify UI on main thread
        notifyUI { [weak self] in
            guard let self = self else { return }
            
            // Get current peer list (after addition)
            let currentPeerIDs = self.collectionsQueue.sync { Array(self.peers.keys) }
            
            // Only notify of connection for new or reconnected peers
            if isNewPeer || isReconnectedPeer {
                self.delegate?.didConnectToPeer(peerID)
            }
            
            self.publishFullPeerData()
            self.delegate?.didUpdatePeerList(currentPeerIDs)
        }
        
        // Send announce back for bidirectional discovery (only once per peer)
        let announceBackID = "announce-back-\(peerID)"
        let shouldSendBack = !messageDeduplicator.contains(announceBackID)
        if shouldSendBack {
            messageDeduplicator.markProcessed(announceBackID)
        }
        
        if shouldSendBack {
            // Reciprocate announce for bidirectional discovery
            // Force send to ensure the peer receives our announce
            sendAnnounce(forceSend: true)
        }
    }
    
    // Mention parsing moved to ChatViewModel
    
    private func handleMessage(_ packet: BitchatPacket, from peerID: String) {
        
        // Enforce: only accept public messages from verified peers we know
        guard let info = peers[peerID], info.isVerifiedNickname else {
            SecureLogger.log("🚫 Dropping public message from unverified or unknown peer \(peerID.prefix(8))…", category: SecureLogger.security, level: .warning)
            return
        }

        guard let content = String(data: packet.payload, encoding: .utf8) else {
            SecureLogger.log("❌ Failed to decode message payload as UTF-8", category: SecureLogger.session, level: .error)
            return
        }
        
        // Resolve display nickname; if collisions exist, append short peerID suffix
        var senderNickname = info.nickname
        // Treat a collision if another connected peer shares the nickname OR our own nickname matches
        let hasCollision = peers.values.contains { $0.isConnected && $0.nickname == info.nickname && $0.id != peerID } || (myNickname == info.nickname)
        if hasCollision {
            senderNickname += "#" + String(peerID.prefix(4))
        }

        SecureLogger.log("💬 [\(senderNickname)] TTL:\(packet.ttl): \(String(content.prefix(50)))\(content.count > 50 ? "..." : "")", category: SecureLogger.session, level: .debug)
        
        let ts = Date(timeIntervalSince1970: Double(packet.timestamp) / 1000)
        notifyUI { [weak self] in
            self?.delegate?.didReceivePublicMessage(from: peerID, nickname: senderNickname, content: content, timestamp: ts)
        }
    }
    
    private func handleNoiseHandshake(_ packet: BitchatPacket, from peerID: String) {
        // Use NoiseEncryptionService for handshake processing
        if let recipientID = packet.recipientID,
           recipientID.hexEncodedString() == myPeerID {
            // Handshake is for us
            do {
                if let response = try noiseService.processHandshakeMessage(from: peerID, message: packet.payload) {
                    // Send response
                    let responsePacket = BitchatPacket(
                        type: MessageType.noiseHandshake.rawValue,
                        senderID: Data(hexString: myPeerID) ?? Data(),
                        recipientID: Data(hexString: peerID),
                        timestamp: UInt64(Date().timeIntervalSince1970 * 1000),
                        payload: response,
                        signature: nil,
                        ttl: messageTTL
                    )
                    // We're on messageQueue from delegate callback
                    broadcastPacket(responsePacket)
                }
                
                // Session establishment will trigger onPeerAuthenticated callback
                // which will send any pending messages at the right time
            } catch {
                SecureLogger.log("Failed to process handshake: \(error)", category: SecureLogger.noise, level: .error)
                // Try initiating a new handshake
                if !noiseService.hasSession(with: peerID) {
                    initiateNoiseHandshake(with: peerID)
                }
            }
        }
    }
    
    private func handleNoiseEncrypted(_ packet: BitchatPacket, from peerID: String) {
        SecureLogger.log("🔐 handleNoiseEncrypted called for packet from \(peerID)", 
                        category: SecureLogger.noise, level: .debug)
        
        guard let recipientID = packet.recipientID else {
            SecureLogger.log("⚠️ Encrypted message has no recipient ID", category: SecureLogger.session, level: .warning)
            return
        }
        
        let recipientHex = recipientID.hexEncodedString()
        if recipientHex != myPeerID {
            SecureLogger.log("🔐 Encrypted message not for me (for \(recipientHex), I am \(myPeerID))", category: SecureLogger.session, level: .debug)
            return
        }
        
        // Update lastSeen for the peer we received from (important for private messages)
        updatePeerLastSeen(peerID)
        
        do {
            let decrypted = try noiseService.decrypt(packet.payload, from: peerID)
            guard decrypted.count > 0 else { return }
            
            // First byte indicates the payload type
            let payloadType = decrypted[0]
            let payloadData = decrypted.dropFirst()
            
            switch NoisePayloadType(rawValue: payloadType) {
            case .privateMessage:
                let ts = Date(timeIntervalSince1970: Double(packet.timestamp) / 1000)
                notifyUI { [weak self] in
                    self?.delegate?.didReceiveNoisePayload(from: peerID, type: .privateMessage, payload: Data(payloadData), timestamp: ts)
                }
            case .delivered:
                let ts = Date(timeIntervalSince1970: Double(packet.timestamp) / 1000)
                notifyUI { [weak self] in
                    self?.delegate?.didReceiveNoisePayload(from: peerID, type: .delivered, payload: Data(payloadData), timestamp: ts)
                }
            case .readReceipt:
                let ts = Date(timeIntervalSince1970: Double(packet.timestamp) / 1000)
                notifyUI { [weak self] in
                    self?.delegate?.didReceiveNoisePayload(from: peerID, type: .readReceipt, payload: Data(payloadData), timestamp: ts)
                }
            default:
                SecureLogger.log("⚠️ Unknown noise payload type: \(payloadType)", category: SecureLogger.noise, level: .warning)
            }
        } catch NoiseEncryptionError.sessionNotEstablished {
            // We received an encrypted message before establishing a session with this peer.
            // Trigger a handshake so future messages can be decrypted.
            SecureLogger.log("🔑 Encrypted message from \(peerID) without session; initiating handshake", 
                            category: SecureLogger.noise, level: .debug)
            if !noiseService.hasSession(with: peerID) {
                initiateNoiseHandshake(with: peerID)
            }
        } catch {
            SecureLogger.log("❌ Failed to decrypt message from \(peerID): \(error)", 
                            category: SecureLogger.noise, level: .error)
        }
    }
    
    private func handleLeave(_ packet: BitchatPacket, from peerID: String) {
        _ = collectionsQueue.sync(flags: .barrier) {
            // Remove the peer when they leave
            peers.removeValue(forKey: peerID)
        }
        // Send on main thread
        notifyUI { [weak self] in
            guard let self = self else { return }
            
            // Get current peer list (after removal)
            let currentPeerIDs = self.collectionsQueue.sync { Array(self.peers.keys) }
            
            self.delegate?.didDisconnectFromPeer(peerID)
            self.delegate?.didUpdatePeerList(currentPeerIDs)
        }
    }
    
    // MARK: - Helper Functions
    
    private func sendLeave() {
        SecureLogger.log("👋 Sending leave announcement", category: SecureLogger.session, level: .debug)
        let packet = BitchatPacket(
            type: MessageType.leave.rawValue,
            ttl: messageTTL,
            senderID: myPeerID,
            payload: Data(myNickname.utf8)
        )
        broadcastPacket(packet)
    }
    
    private func sendAnnounce(forceSend: Bool = false) {
        // Throttle announces to prevent flooding
        let now = Date()
        let timeSinceLastAnnounce = now.timeIntervalSince(lastAnnounceSent)
        
        // Even forced sends should respect a minimum interval to avoid overwhelming BLE
        let minInterval = forceSend ? 0.1 : announceMinInterval  // Reduced from 0.2 for faster reconnection
        
        if timeSinceLastAnnounce < minInterval {
            // Skipping announce (rate limited)
            return
        }
        lastAnnounceSent = now
        
        // Reduced logging - only log errors, not every announce
        
<<<<<<< HEAD
        // Prepare signed announce TLVs
        let noisePub = noiseService.getStaticPublicKeyData()
        let edPub = noiseService.getSigningPublicKeyData()
        let tsMs = UInt64(Date().timeIntervalSince1970 * 1000)
        // Build 8-byte senderID from hex myPeerID
        var senderIDData = Data()
        var tmp = myPeerID
        while tmp.count >= 2 && senderIDData.count < 8 {
            let hb = String(tmp.prefix(2))
            if let b = UInt8(hb, radix: 16) { senderIDData.append(b) }
            tmp = String(tmp.dropFirst(2))
        }
        while senderIDData.count < 8 { senderIDData.append(0) }
        guard let signature = noiseService.buildAnnounceSignature(
            peerID: senderIDData,
            noiseKey: noisePub,
            ed25519Key: edPub,
            nickname: myNickname,
            timestampMs: tsMs
        ) else {
            SecureLogger.log("❌ Failed to sign announce", category: SecureLogger.security, level: .error)
            return
        }

        let announcement = AnnouncementPacket(
            nickname: myNickname,
            publicKey: noisePub,
            ed25519PublicKey: edPub,
            signature: signature,
            timestampMs: tsMs
=======
        // Create announce payload with both noise and signing public keys
        let noisePub = noiseService.getStaticPublicKeyData()  // For noise handshakes and peer identification
        let signingPub = noiseService.getSigningPublicKeyData()  // For signature verification
        
        let announcement = AnnouncementPacket(
            nickname: myNickname,
            noisePublicKey: noisePub,
            signingPublicKey: signingPub
>>>>>>> 1c33a927
        )
        
        guard let payload = announcement.encode() else {
            SecureLogger.log("❌ Failed to encode announce packet", category: SecureLogger.session, level: .error)
            return
        }
        
        // Create packet with signature using the noise private key
        let packet = BitchatPacket(
            type: MessageType.announce.rawValue,
            senderID: Data(hexString: myPeerID) ?? Data(),
            recipientID: nil,
            timestamp: UInt64(Date().timeIntervalSince1970 * 1000),
            payload: payload,
            signature: nil, // Will be set by signPacket below
            ttl: messageTTL
        )
        
        // Sign the packet using the noise private key
        guard let signedPacket = noiseService.signPacket(packet) else {
            SecureLogger.log("❌ Failed to sign announce packet", category: SecureLogger.security, level: .error)
            return
        }
        
        // Call directly if on messageQueue, otherwise dispatch
        if DispatchQueue.getSpecific(key: messageQueueKey) != nil {
            broadcastPacket(signedPacket)
        } else {
            messageQueue.async { [weak self] in
                self?.broadcastPacket(signedPacket)
            }
        }
    }
    
    func sendDeliveryAck(for messageID: String, to peerID: String) {
        // Send encrypted delivery ACK
        guard noiseService.hasSession(with: peerID) else {
            SecureLogger.log("Cannot send ACK - no Noise session with \(peerID)", category: SecureLogger.noise, level: .warning)
            return
        }
        
        // Create ACK payload: [type byte] + [message ID]
        var ackPayload = Data([NoisePayloadType.delivered.rawValue])
        ackPayload.append(contentsOf: messageID.utf8)
        
        do {
            let encrypted = try noiseService.encrypt(ackPayload, for: peerID)
            let packet = BitchatPacket(
                type: MessageType.noiseEncrypted.rawValue,
                senderID: Data(hexString: myPeerID) ?? Data(),
                recipientID: Data(hexString: peerID),
                timestamp: UInt64(Date().timeIntervalSince1970 * 1000),
                payload: encrypted,
                signature: nil,
                ttl: messageTTL
            )
            broadcastPacket(packet)
            // Delivery ACK sent
        } catch {
            SecureLogger.log("Failed to send delivery ACK: \(error)", category: SecureLogger.noise, level: .error)
        }
    }
    
    private func updatePeerLastSeen(_ peerID: String) {
        // Use async to avoid deadlock - we don't need immediate consistency for last seen updates
        collectionsQueue.async(flags: .barrier) {
            if var peer = self.peers[peerID] {
                peer.lastSeen = Date()
                self.peers[peerID] = peer
            }
        }
    }
    
    // NEW: Publish peer snapshots to subscribers and notify Transport delegates
    private func publishFullPeerData() {
        let transportPeers: [TransportPeerSnapshot] = collectionsQueue.sync {
            // Compute nickname collision counts for connected peers
            let connected = peers.values.filter { $0.isConnected }
            var counts: [String: Int] = [:]
            for p in connected { counts[p.nickname, default: 0] += 1 }
            counts[myNickname, default: 0] += 1
            return peers.values.map { info in
                var display = info.nickname
                if info.isConnected, (counts[info.nickname] ?? 0) > 1 {
                    display += "#" + String(info.id.prefix(4))
                }
                return TransportPeerSnapshot(
                    id: info.id,
                    nickname: display,
                    isConnected: info.isConnected,
                    noisePublicKey: info.noisePublicKey,
                    lastSeen: info.lastSeen
                )
            }
        }
        // Notify non-UI listeners
        peerSnapshotSubject.send(transportPeers)
        // Notify UI on MainActor via delegate
        Task { @MainActor [weak self] in
            self?.peerEventsDelegate?.didUpdatePeerSnapshots(transportPeers)
        }
    }
    
    // MARK: - Consolidated Maintenance
    
    private func performMaintenance() {
        maintenanceCounter += 1
        
        // Always: Send keep-alive announce (every 10 seconds)
        sendAnnounce(forceSend: true)
        
        // If we have no peers, ensure we're scanning and advertising
        if peers.isEmpty {
            // Ensure we're advertising as peripheral
            if let pm = peripheralManager, pm.state == .poweredOn && !pm.isAdvertising {
                pm.startAdvertising(buildAdvertisementData())
            }
        }
        
        // Every 20 seconds (2 cycles): Check peer connectivity
        if maintenanceCounter % 2 == 0 {
            checkPeerConnectivity()
        }
        
        // Every 30 seconds (3 cycles): Cleanup
        if maintenanceCounter % 3 == 0 {
            performCleanup()
        }
        
        // No rotating alias: nothing to refresh
        
        // Reset counter to prevent overflow (every 60 seconds)
        if maintenanceCounter >= 6 {
            maintenanceCounter = 0
        }
    }
    
    private func checkPeerConnectivity() {
        let now = Date()
        var disconnectedPeers: [String] = []
        
        collectionsQueue.sync(flags: .barrier) {
            for (peerID, peer) in peers {
                if peer.isConnected && now.timeIntervalSince(peer.lastSeen) > 20 {
                    // Check if we still have an active BLE connection to this peer
                    let hasPeripheralConnection = peerToPeripheralUUID[peerID] != nil &&
                                                 peripherals[peerToPeripheralUUID[peerID]!]?.isConnected == true
                    let hasCentralConnection = centralToPeerID.values.contains(peerID)
                    
                    // Only remove if we don't have an active BLE connection
                    if !hasPeripheralConnection && !hasCentralConnection {
                        // Remove the peer completely (they'll be re-added when they reconnect)
                        SecureLogger.log("⏱️ Peer timed out (no packets for 20s): \(peerID) (\(peer.nickname))",
                                       category: SecureLogger.session, level: .debug)
                        peers.removeValue(forKey: peerID)
                        disconnectedPeers.append(peerID)
                    }
                }
            }
        }
        
        // Update UI if any peers were disconnected
        if !disconnectedPeers.isEmpty {
            notifyUI { [weak self] in
                guard let self = self else { return }
                
                // Get current peer list (after removal)
                let currentPeerIDs = self.collectionsQueue.sync { Array(self.peers.keys) }
                
                for peerID in disconnectedPeers {
                    self.delegate?.didDisconnectFromPeer(peerID)
                }
                self.delegate?.didUpdatePeerList(currentPeerIDs)
            }
        }
    }
    
    private func performCleanup() {
        let now = Date()
        
        // Clean old processed messages efficiently
        messageDeduplicator.cleanup()
        
        // Clean old fragments (> 30 seconds old)
        collectionsQueue.sync(flags: .barrier) {
            let cutoff = now.addingTimeInterval(-30)
            let oldFragments = fragmentMetadata.filter { $0.value.timestamp < cutoff }.map { $0.key }
            for fragmentID in oldFragments {
                incomingFragments.removeValue(forKey: fragmentID)
                fragmentMetadata.removeValue(forKey: fragmentID)
            }
        }

        // Clean old connection timeout backoff entries (> 2 minutes)
        let timeoutCutoff = now.addingTimeInterval(-120)
        recentConnectTimeouts = recentConnectTimeouts.filter { $0.value >= timeoutCutoff }
    }
}

// MARK: - CBCentralManagerDelegate

extension BLEService: CBCentralManagerDelegate {
    func centralManagerDidUpdateState(_ central: CBCentralManager) {
        if central.state == .poweredOn {
            // Start scanning - use allow duplicates for faster discovery when active
            startScanning()
        }
    }
    
    private func startScanning() {
        guard let central = centralManager,
              central.state == .poweredOn,
              !central.isScanning else { return }
        
        // Use allow duplicates = true for faster discovery in foreground
        // This gives us discovery events immediately instead of coalesced
        #if os(iOS)
        let allowDuplicates = isAppActive  // Use our tracked state (thread-safe)
        #else
        let allowDuplicates = true  // macOS doesn't have background restrictions
        #endif
        
        central.scanForPeripherals(
                withServices: [BLEService.serviceUUID],
            options: [CBCentralManagerScanOptionAllowDuplicatesKey: allowDuplicates]
        )
        
        // Started BLE scanning
    }
    
    func centralManager(_ central: CBCentralManager, didDiscover peripheral: CBPeripheral, advertisementData: [String: Any], rssi RSSI: NSNumber) {
        let peripheralID = peripheral.identifier.uuidString
        let advertisedName = advertisementData[CBAdvertisementDataLocalNameKey] as? String ?? (peripheralID.prefix(6) + "…")
        let isConnectable = (advertisementData[CBAdvertisementDataIsConnectable] as? NSNumber)?.boolValue ?? true
        let rssiValue = RSSI.intValue
        
        // Skip if peripheral is not connectable (per advertisement data)
        guard isConnectable else { return }

        // Skip if signal too weak - prevents connection attempts at extreme range
        guard rssiValue > -90 else {
            // Too far away, don't attempt connection
            return
        }
        
        // Check if we already have this peripheral
        if let state = peripherals[peripheralID] {
            if state.isConnected || state.isConnecting {
                return // Already connected or connecting
            }
            
            // Add backoff for reconnection attempts
            if let lastAttempt = state.lastConnectionAttempt {
                let timeSinceLastAttempt = Date().timeIntervalSince(lastAttempt)
                if timeSinceLastAttempt < 2.0 {
                    return // Wait at least 2 seconds between connection attempts
                }
            }
        }
        
        // Backoff if this peripheral recently timed out connection within the last 15 seconds
        if let lastTimeout = recentConnectTimeouts[peripheralID], Date().timeIntervalSince(lastTimeout) < 15 {
            return
        }

        // Check peripheral state - but cancel if stale
        if peripheral.state == .connecting || peripheral.state == .connected {
            // iOS might have stale state - force disconnect and retry
            central.cancelPeripheralConnection(peripheral)
            // Will retry on next discovery
            return
        }
        
        // Only log when we're actually attempting connection
        // Discovered BLE peripheral
        
        // Store the peripheral and mark as connecting
        peripherals[peripheralID] = PeripheralState(
            peripheral: peripheral,
            characteristic: nil,
            peerID: nil,
            isConnecting: true,
            isConnected: false,
            lastConnectionAttempt: Date()
        )
        peripheral.delegate = self
        
        // Connect to the peripheral with options for faster connection
        SecureLogger.log("📱 Connect: \(advertisedName) [RSSI:\(rssiValue)]",
                        category: SecureLogger.session, level: .debug)
        
        // Use connection options for faster reconnection
        let options: [String: Any] = [
            CBConnectPeripheralOptionNotifyOnConnectionKey: true,
            CBConnectPeripheralOptionNotifyOnDisconnectionKey: true,
            CBConnectPeripheralOptionNotifyOnNotificationKey: true
        ]
        central.connect(peripheral, options: options)
        
        // Set a timeout for the connection attempt (slightly longer for reliability)
        // Use BLE queue to mutate BLE-related state consistently
        bleQueue.asyncAfter(deadline: .now() + 8.0) { [weak self] in
            guard let self = self,
                  let state = self.peripherals[peripheralID],
                  state.isConnecting && !state.isConnected else { return }
            
            // Connection timed out - cancel it
            SecureLogger.log("⏱️ Timeout: \(advertisedName)",
                            category: SecureLogger.session, level: .debug)
            central.cancelPeripheralConnection(peripheral)
            self.peripherals[peripheralID] = nil
            self.recentConnectTimeouts[peripheralID] = Date()
        }
    }
    
    func centralManager(_ central: CBCentralManager, didConnect peripheral: CBPeripheral) {
        let peripheralID = peripheral.identifier.uuidString
        
        // Update state to connected
        if var state = peripherals[peripheralID] {
            state.isConnecting = false
            state.isConnected = true
            peripherals[peripheralID] = state
        } else {
            // Create new state if not found
            peripherals[peripheralID] = PeripheralState(
                peripheral: peripheral,
                characteristic: nil,
                peerID: nil,
                isConnecting: false,
                isConnected: true
            )
        }
        
        SecureLogger.log("✅ Connected: \(peripheral.name ?? "Unknown") [\(peripheralID)]", category: SecureLogger.session, level: .debug)
        
        // Discover services
        peripheral.discoverServices([BLEService.serviceUUID])
    }
    
    func centralManager(_ central: CBCentralManager, didDisconnectPeripheral peripheral: CBPeripheral, error: Error?) {
        let peripheralID = peripheral.identifier.uuidString
        
        // Find the peer ID if we have it
        let peerID = peripherals[peripheralID]?.peerID
        
        SecureLogger.log("📱 Disconnect: \(peerID ?? peripheralID)\(error != nil ? " (\(error!.localizedDescription))" : "")",
                        category: SecureLogger.session, level: .debug)
        
        // Clean up references
        peripherals.removeValue(forKey: peripheralID)
        
        // Clean up peer mappings
        if let peerID = peerID {
            peerToPeripheralUUID.removeValue(forKey: peerID)
            
            // Remove peer completely (they'll be re-added when they reconnect and announce)
            _ = collectionsQueue.sync(flags: .barrier) {
                peers.removeValue(forKey: peerID)
            }
        }
        
        // Restart scanning with allow duplicates for faster rediscovery
        if centralManager?.state == .poweredOn {
            // Stop and restart scanning to ensure we get fresh discovery events
            centralManager?.stopScan()
            bleQueue.asyncAfter(deadline: .now() + 0.1) { [weak self] in
                self?.startScanning()
            }
        }
        
        // Notify delegate about disconnection on main thread
        notifyUI { [weak self] in
            guard let self = self else { return }
            
            // Get current peer list (after removal)
            let currentPeerIDs = self.collectionsQueue.sync { Array(self.peers.keys) }
            
            if let peerID = peerID {
                self.delegate?.didDisconnectFromPeer(peerID)
            }
            self.publishFullPeerData()
            self.delegate?.didUpdatePeerList(currentPeerIDs)
        }
    }
    
    func centralManager(_ central: CBCentralManager, didFailToConnect peripheral: CBPeripheral, error: Error?) {
        let peripheralID = peripheral.identifier.uuidString
        
        // Clean up the references
        peripherals.removeValue(forKey: peripheralID)
        
        SecureLogger.log("❌ Failed to connect to peripheral: \(peripheral.name ?? "Unknown") [\(peripheralID)] - Error: \(error?.localizedDescription ?? "Unknown")", category: SecureLogger.session, level: .error)
    }
}

#if DEBUG
// Test-only helper to inject packets into the receive pipeline
extension BLEService {
    func _test_handlePacket(_ packet: BitchatPacket, fromPeerID: String) {
        if DispatchQueue.getSpecific(key: messageQueueKey) != nil {
            handleReceivedPacket(packet, from: fromPeerID)
        } else {
            messageQueue.async { [weak self] in
                self?.handleReceivedPacket(packet, from: fromPeerID)
            }
        }
    }
}
#endif

// MARK: - CBPeripheralDelegate

extension BLEService: CBPeripheralDelegate {
    func peripheral(_ peripheral: CBPeripheral, didDiscoverServices error: Error?) {
        if let error = error {
            SecureLogger.log("❌ Error discovering services for \(peripheral.name ?? "Unknown"): \(error.localizedDescription)", category: SecureLogger.session, level: .error)
            // Retry service discovery after a delay
            DispatchQueue.main.asyncAfter(deadline: .now() + 0.5) {
                guard peripheral.state == .connected else { return }
                peripheral.discoverServices([BLEService.serviceUUID])
            }
            return
        }
        
        guard let services = peripheral.services else {
            SecureLogger.log("⚠️ No services discovered for \(peripheral.name ?? "Unknown")", category: SecureLogger.session, level: .warning)
            return
        }
        
        guard let service = services.first(where: { $0.uuid == BLEService.serviceUUID }) else {
            // Not a BitChat peer - disconnect
            centralManager?.cancelPeripheralConnection(peripheral)
            return
        }
        
        // Discovering BLE characteristics
        peripheral.discoverCharacteristics([BLEService.characteristicUUID], for: service)
    }
    
    func peripheral(_ peripheral: CBPeripheral, didDiscoverCharacteristicsFor service: CBService, error: Error?) {
        if let error = error {
            SecureLogger.log("❌ Error discovering characteristics for \(peripheral.name ?? "Unknown"): \(error.localizedDescription)", category: SecureLogger.session, level: .error)
            return
        }
        
        guard let characteristic = service.characteristics?.first(where: { $0.uuid == BLEService.characteristicUUID }) else {
            SecureLogger.log("⚠️ No matching characteristic found for \(peripheral.name ?? "Unknown")", category: SecureLogger.session, level: .warning)
            return
        }
        
        // Found characteristic
        
        // Log characteristic properties for debugging
        var properties: [String] = []
        if characteristic.properties.contains(.read) { properties.append("read") }
        if characteristic.properties.contains(.write) { properties.append("write") }
        if characteristic.properties.contains(.writeWithoutResponse) { properties.append("writeWithoutResponse") }
        if characteristic.properties.contains(.notify) { properties.append("notify") }
        if characteristic.properties.contains(.indicate) { properties.append("indicate") }
        // Characteristic properties: \(properties.joined(separator: ", "))
        
        // Verify characteristic supports reliable writes
        if !characteristic.properties.contains(.write) {
            SecureLogger.log("⚠️ Characteristic doesn't support reliable writes (withResponse)!", category: SecureLogger.session, level: .warning)
        }
        
        // Store characteristic in our consolidated structure
        let peripheralID = peripheral.identifier.uuidString
        if var state = peripherals[peripheralID] {
            state.characteristic = characteristic
            peripherals[peripheralID] = state
        }
        
        // Subscribe for notifications
        if characteristic.properties.contains(.notify) {
            peripheral.setNotifyValue(true, for: characteristic)
            SecureLogger.log("🔔 Subscribed to notifications from \(peripheral.name ?? "Unknown")", category: SecureLogger.session, level: .debug)
            
            // Send announce after subscription is confirmed (force send for new connection)
            messageQueue.asyncAfter(deadline: .now() + 0.1) { [weak self] in
                self?.sendAnnounce(forceSend: true)
            }
        } else {
            SecureLogger.log("⚠️ Characteristic does not support notifications", category: SecureLogger.session, level: .warning)
        }
    }
    
    func peripheral(_ peripheral: CBPeripheral, didUpdateValueFor characteristic: CBCharacteristic, error: Error?) {
        if let error = error {
            SecureLogger.log("❌ Error receiving notification: \(error.localizedDescription)", category: SecureLogger.session, level: .error)
            return
        }
        
        guard let data = characteristic.value else {
            SecureLogger.log("⚠️ No data in notification", category: SecureLogger.session, level: .warning)
            return
        }
        
        // Received BLE notification
        
        // Process directly on main thread to avoid deadlocks (matches original implementation)
        guard let packet = BinaryProtocol.decode(data) else {
            SecureLogger.log("❌ Failed to decode notification packet, full data: \(data.map { String(format: "%02x", $0) }.joined(separator: " "))",
                            category: SecureLogger.session, level: .error)
            return
        }
        
        // Use the packet's senderID as the peer identifier
        let senderID = packet.senderID.hexEncodedString()
        // Only log non-announce packets
    if packet.type != MessageType.announce.rawValue {
        SecureLogger.log("📦 Decoded notification packet type: \(packet.type) from sender: \(senderID)", category: SecureLogger.session, level: .debug)
    }
        
        let peripheralUUID = peripheral.identifier.uuidString
        
        // Update mapping ONLY for announce packets that come directly from the peer (not relayed)
        if packet.type == MessageType.announce.rawValue {
            // Only update mapping if this is a direct announce (TTL == messageTTL means not relayed)
            if packet.ttl == messageTTL {
                if var state = peripherals[peripheralUUID] {
                    state.peerID = senderID
                    peripherals[peripheralUUID] = state
                }
                peerToPeripheralUUID[senderID] = peripheralUUID
                // Mapping update - direct announce from peer
            }
            // Process the announce packet regardless of whether we updated the mapping
            handleReceivedPacket(packet, from: senderID)
        } else {
            // For non-announce packets, DO NOT update mappings
            // These could be relayed packets from other peers
            // Always use the packet's original senderID
            handleReceivedPacket(packet, from: senderID)
        }
    }
    
    func peripheral(_ peripheral: CBPeripheral, didWriteValueFor characteristic: CBCharacteristic, error: Error?) {
        if let error = error {
            SecureLogger.log("❌ Write failed to \(peripheral.name ?? peripheral.identifier.uuidString): \(error.localizedDescription)", category: SecureLogger.session, level: .error)
            // Don't retry - just log the error
        } else {
            SecureLogger.log("✅ Write confirmed to \(peripheral.name ?? peripheral.identifier.uuidString)", category: SecureLogger.session, level: .debug)
        }
    }
    
    func peripheralIsReady(toSendWriteWithoutResponse peripheral: CBPeripheral) {
        // Suppress verbose ready logs
    }
    
    func peripheral(_ peripheral: CBPeripheral, didModifyServices invalidatedServices: [CBService]) {
        SecureLogger.log("⚠️ Services modified for \(peripheral.name ?? peripheral.identifier.uuidString)", category: SecureLogger.session, level: .warning)
        
        // Check if our service was invalidated (peer app quit)
        let hasOurService = peripheral.services?.contains { $0.uuid == BLEService.serviceUUID } ?? false
        
        if !hasOurService {
            // Service is gone - disconnect
            SecureLogger.log("❌ BitChat service removed - disconnecting from \(peripheral.name ?? peripheral.identifier.uuidString)", category: SecureLogger.session, level: .warning)
            centralManager?.cancelPeripheralConnection(peripheral)
        } else {
            // Try to rediscover
            peripheral.discoverServices([BLEService.serviceUUID])
        }
    }
    
    func peripheral(_ peripheral: CBPeripheral, didUpdateNotificationStateFor characteristic: CBCharacteristic, error: Error?) {
        if let error = error {
            SecureLogger.log("❌ Error updating notification state: \(error.localizedDescription)", category: SecureLogger.session, level: .error)
        } else {
            SecureLogger.log("🔔 Notification state updated for \(peripheral.name ?? peripheral.identifier.uuidString): \(characteristic.isNotifying ? "ON" : "OFF")", category: SecureLogger.session, level: .debug)
            
            // If notifications are now on, send an announce to ensure this peer knows about us
            if characteristic.isNotifying {
                // Sending announce after subscription
                self.sendAnnounce(forceSend: true)
            }
        }
    }
}

// MARK: - CBPeripheralManagerDelegate

extension BLEService: CBPeripheralManagerDelegate {
    func peripheralManagerDidUpdateState(_ peripheral: CBPeripheralManager) {
        SecureLogger.log("📡 Peripheral manager state: \(peripheral.state.rawValue)", category: SecureLogger.session, level: .debug)
        
        if peripheral.state == .poweredOn {
            // Remove all services first to ensure clean state
            peripheral.removeAllServices()
            
            // Create characteristic
            characteristic = CBMutableCharacteristic(
                type: BLEService.characteristicUUID,
                properties: [.notify, .write, .writeWithoutResponse, .read],
                value: nil,
                permissions: [.readable, .writeable]
            )
            
            // Create service
            let service = CBMutableService(type: BLEService.serviceUUID, primary: true)
            service.characteristics = [characteristic!]
            
            // Add service (advertising will start in didAdd delegate)
            SecureLogger.log("🔧 Adding BLE service...", category: SecureLogger.session, level: .debug)
            peripheral.add(service)
        }
    }
    
    func peripheralManager(_ peripheral: CBPeripheralManager, didAdd service: CBService, error: Error?) {
        if let error = error {
            SecureLogger.log("❌ Failed to add service: \(error.localizedDescription)", category: SecureLogger.session, level: .error)
            return
        }
        
        SecureLogger.log("✅ Service added successfully, starting advertising", category: SecureLogger.session, level: .debug)
        
        // Start advertising after service is confirmed added
        let adData = buildAdvertisementData()
        peripheral.startAdvertising(adData)
        
        SecureLogger.log("📡 Started advertising (LocalName: \((adData[CBAdvertisementDataLocalNameKey] as? String) != nil ? "on" : "off"), ID: \(myPeerID.prefix(8))…)", category: SecureLogger.session, level: .debug)
    }
    
    func peripheralManager(_ peripheral: CBPeripheralManager, central: CBCentral, didSubscribeTo characteristic: CBCharacteristic) {
        SecureLogger.log("📥 Central subscribed: \(central.identifier.uuidString)", category: SecureLogger.session, level: .debug)
        collectionsQueue.async(flags: .barrier) { [weak self] in
            self?.subscribedCentrals.append(central)
        }
        // Send announce to the newly subscribed central after a delay to avoid overwhelming
        // Sending announce to new subscriber
        sendAnnounce(forceSend: true)
    }
    
    func peripheralManager(_ peripheral: CBPeripheralManager, central: CBCentral, didUnsubscribeFrom characteristic: CBCharacteristic) {
        SecureLogger.log("📤 Central unsubscribed: \(central.identifier.uuidString)", category: SecureLogger.session, level: .debug)
        collectionsQueue.async(flags: .barrier) { [weak self] in
            self?.subscribedCentrals.removeAll { $0.identifier == central.identifier }
        }
        
        // Ensure we're still advertising for other devices to find us
        if peripheral.isAdvertising == false {
            SecureLogger.log("📡 Restarting advertising after central unsubscribed", category: SecureLogger.session, level: .debug)
            peripheral.startAdvertising(buildAdvertisementData())
        }
        
        // Find and disconnect the peer associated with this central
        let centralUUID = central.identifier.uuidString
        if let peerID = centralToPeerID[centralUUID] {
            // Remove peer completely (they'll be re-added when they reconnect)
            _ = collectionsQueue.sync(flags: .barrier) {
                peers.removeValue(forKey: peerID)
            }
            
            // Clean up mappings
            centralToPeerID.removeValue(forKey: centralUUID)
            
            // Update UI immediately
            notifyUI { [weak self] in
                guard let self = self else { return }
                
                // Get current peer list (after removal)
                let currentPeerIDs = self.collectionsQueue.sync { Array(self.peers.keys) }
                
                self.delegate?.didDisconnectFromPeer(peerID)
                self.delegate?.didUpdatePeerList(currentPeerIDs)
            }
        }
    }
    
    func peripheralManagerIsReady(toUpdateSubscribers peripheral: CBPeripheralManager) {
        SecureLogger.log("📤 Peripheral manager ready to send more notifications", category: SecureLogger.session, level: .debug)
        
        // Retry pending notifications now that queue has space
        collectionsQueue.async(flags: .barrier) { [weak self] in
            guard let self = self,
                  let characteristic = self.characteristic,
                  !self.pendingNotifications.isEmpty else { return }
            
            let pending = self.pendingNotifications
            self.pendingNotifications.removeAll()
            
            // Try to send pending notifications
            for (data, centrals) in pending {
                if let centrals = centrals {
                    // Send to specific centrals
                    let success = self.peripheralManager?.updateValue(data, for: characteristic, onSubscribedCentrals: centrals) ?? false
                    if !success {
                        // Still full, re-queue
                        self.pendingNotifications.append((data: data, centrals: centrals))
                        SecureLogger.log("⚠️ Notification queue still full, re-queuing", 
                                       category: SecureLogger.session, level: .debug)
                        break  // Stop trying, wait for next ready callback
                    } else {
                        SecureLogger.log("✅ Sent pending notification from retry queue", 
                                       category: SecureLogger.session, level: .debug)
                    }
                } else {
                    // Broadcast to all
                    let success = self.peripheralManager?.updateValue(data, for: characteristic, onSubscribedCentrals: nil) ?? false
                    if !success {
                        // Still full, re-queue
                        self.pendingNotifications.append((data: data, centrals: nil))
                        break
                    }
                }
            }
            
            if !self.pendingNotifications.isEmpty {
                SecureLogger.log("📋 Still have \(self.pendingNotifications.count) pending notifications", 
                               category: SecureLogger.session, level: .debug)
            }
        }
    }
    
    func peripheralManager(_ peripheral: CBPeripheralManager, didReceiveWrite requests: [CBATTRequest]) {
        // Suppress logs for single write requests to reduce noise
        if requests.count > 1 {
            SecureLogger.log("📥 Received \(requests.count) write requests from central", category: SecureLogger.session, level: .debug)
        }
        
        // IMPORTANT: Respond immediately to prevent timeouts!
        // We must respond within a few milliseconds or the central will timeout
        for request in requests {
            peripheral.respond(to: request, withResult: .success)
        }
        
        // Process writes. For long writes, CoreBluetooth may deliver multiple CBATTRequest values with offsets.
        // Combine per-central request values by offset before decoding.
        // Process directly on our message queue to match transport context
        let grouped = Dictionary(grouping: requests, by: { $0.central.identifier.uuidString })
        for (centralUUID, group) in grouped {
            // Sort by offset ascending
            let sorted = group.sorted { $0.offset < $1.offset }
            let hasMultiple = sorted.count > 1 || (sorted.first?.offset ?? 0) > 0

            // Always merge into a persistent per-central buffer to handle multi-callback long writes
            var combined = pendingWriteBuffers[centralUUID] ?? Data()
            var appendedBytes = 0
            var offsets: [Int] = []
            for r in sorted {
                guard let chunk = r.value, !chunk.isEmpty else { continue }
                offsets.append(r.offset)
                let end = r.offset + chunk.count
                if combined.count < end {
                    combined.append(Data(repeating: 0, count: end - combined.count))
                }
                // Write chunk into the correct position (supports out-of-order and overlapping writes)
                combined.replaceSubrange(r.offset..<end, with: chunk)
                appendedBytes += chunk.count
            }
            pendingWriteBuffers[centralUUID] = combined

            // Peek type byte for debug: version is at 0, type at 1 when well-formed
            if combined.count >= 2 {
                let peekType = combined[1]
                if peekType != MessageType.announce.rawValue {
                    SecureLogger.log("📥 Accumulated write from central \(centralUUID): size=\(combined.count) (+\(appendedBytes)) bytes (type=\(peekType)), offsets=\(offsets)", category: SecureLogger.session, level: .debug)
                }
            }

            // Try decode the accumulated buffer
            if let packet = BinaryProtocol.decode(combined) {
                // Clear buffer on success
                pendingWriteBuffers.removeValue(forKey: centralUUID)
                let senderID = packet.senderID.hexEncodedString()
                if packet.type != MessageType.announce.rawValue {
                    SecureLogger.log("📦 Decoded (combined) packet type: \(packet.type) from sender: \(senderID)", category: SecureLogger.session, level: .debug)
                }
                if !subscribedCentrals.contains(sorted[0].central) {
                    subscribedCentrals.append(sorted[0].central)
                }
                if packet.type == MessageType.announce.rawValue {
                    if packet.ttl == messageTTL { centralToPeerID[centralUUID] = senderID }
                    handleReceivedPacket(packet, from: senderID)
                } else {
                    handleReceivedPacket(packet, from: senderID)
                }
            } else {
                // If buffer grows suspiciously large, reset to avoid memory leak
                if combined.count > 1_000_000 { // 1MB cap for safety
                    pendingWriteBuffers.removeValue(forKey: centralUUID)
                    SecureLogger.log("⚠️ Dropping oversized pending write buffer (\(combined.count) bytes) for central \(centralUUID)", category: SecureLogger.session, level: .warning)
                }
                // If this was a single short write and still failed, log the raw chunk for debugging
                if !hasMultiple, let only = sorted.first, let raw = only.value {
                    SecureLogger.log("❌ Failed to decode packet from central, full data: \(raw.map { String(format: "%02x", $0) }.joined(separator: " "))", category: SecureLogger.session, level: .error)
                }
            }
        }
    }    
}

// MARK: - Advertising Builders & Alias Rotation

extension BLEService {
    private func buildAdvertisementData() -> [String: Any] {
        let data: [String: Any] = [
            CBAdvertisementDataServiceUUIDsKey: [BLEService.serviceUUID]
        ]
        // No Local Name for privacy
        return data
    }
    
    // No alias rotation or advertising restarts required.
}<|MERGE_RESOLUTION|>--- conflicted
+++ resolved
@@ -15,7 +15,7 @@
     // MARK: - Constants
     
     #if DEBUG
-    static let serviceUUID = CBUUID(string: "F47B5E2D-4A9E-4C5A-9B3F-8E1D2C3A4B9A") // testnet
+    static let serviceUUID = CBUUID(string: "F47B5E2D-4A9E-4C5A-9B3F-8E1D2C3A4B5A") // testnet
     #else
     static let serviceUUID = CBUUID(string: "F47B5E2D-4A9E-4C5A-9B3F-8E1D2C3A4B5C") // mainnet
     #endif
@@ -49,11 +49,7 @@
         var nickname: String
         var isConnected: Bool
         var noisePublicKey: Data?
-<<<<<<< HEAD
-        var ed25519PublicKey: Data? // For signed announces
-=======
         var signingPublicKey: Data?
->>>>>>> 1c33a927
         var isVerifiedNickname: Bool
         var lastSeen: Date
     }
@@ -263,17 +259,16 @@
     // MARK: - Helper Functions for Peripheral Management
     
     private func getConnectedPeripherals() -> [CBPeripheral] {
-        let snapshot: [PeripheralState] = collectionsQueue.sync { peripherals.values.filter { $0.isConnected } }
-        return snapshot.map { $0.peripheral }
+        return peripherals.values
+            .filter { $0.isConnected }
+            .map { $0.peripheral }
     }
     
     private func getPeripheral(for peerID: String) -> CBPeripheral? {
-        return collectionsQueue.sync {
-            guard let uuid = peerToPeripheralUUID[peerID],
-                  let state = peripherals[uuid],
-                  state.isConnected else { return nil }
-            return state.peripheral
-        }
+        guard let uuid = peerToPeripheralUUID[peerID],
+              let state = peripherals[uuid],
+              state.isConnected else { return nil }
+        return state.peripheral
     }
     
     // MARK: - Core Public API
@@ -343,8 +338,7 @@
         peripheralManager?.stopAdvertising()
         
         // Disconnect all peripherals
-        let allStates: [PeripheralState] = collectionsQueue.sync { Array(peripherals.values) }
-        for state in allStates {
+        for state in peripherals.values {
             centralManager?.cancelPeripheralConnection(state.peripheral)
         }
     }
@@ -757,20 +751,12 @@
             var sentEncrypted = false
             
             // Check routing availability (only log if there's an issue)
-            let (hasPeripheral, hasCentral) = collectionsQueue.sync {
-                let hp = peerToPeripheralUUID[recipientPeerID] != nil
-                let hc = centralToPeerID.values.contains(recipientPeerID)
-                return (hp, hc)
-            }
+            let hasPeripheral = peerToPeripheralUUID[recipientPeerID] != nil
+            let hasCentral = centralToPeerID.values.contains(recipientPeerID)
             
             // Try to send directly to the specific peer as peripheral first
-            var stateTuple: (String, PeripheralState)? = nil
-            collectionsQueue.sync {
-                if let uuid = peerToPeripheralUUID[recipientPeerID], let st = peripherals[uuid] {
-                    stateTuple = (uuid, st)
-                }
-            }
-            if let (_, state) = stateTuple,
+            if let peripheralUUID = peerToPeripheralUUID[recipientPeerID],
+               let state = peripherals[peripheralUUID],
                state.isConnected,
                let characteristic = state.characteristic {
                 state.peripheral.writeValue(data, for: characteristic, type: .withoutResponse)
@@ -825,9 +811,7 @@
         
         // 1. First try sending as central via writes to connected peripherals
         // This is the preferred path when we have direct peripheral connections
-        let peripheralStatesSnapshot: [PeripheralState] = collectionsQueue.sync { Array(peripherals.values) }
-        let connectedPeripheralStates = peripheralStatesSnapshot.filter { $0.isConnected }
-        for state in connectedPeripheralStates {
+        for state in peripherals.values where state.isConnected {
                 if let characteristic = state.characteristic {
                 state.peripheral.writeValue(data, for: characteristic, type: .withoutResponse)
                 sentToPeripherals += 1
@@ -842,11 +826,9 @@
                              packet.type == MessageType.message.rawValue ||
                              packet.type == MessageType.leave.rawValue ||
                              packet.type == MessageType.noiseHandshake.rawValue
-        // Snapshot centrals and mapping under collectionsQueue to avoid concurrent mutation
-        let centralsSnapshot: [CBCentral] = collectionsQueue.sync { Array(subscribedCentrals) }
-        if isBroadcastType, let characteristic = characteristic, !centralsSnapshot.isEmpty {
+        if isBroadcastType, let characteristic = characteristic, !subscribedCentrals.isEmpty {
             // If value exceeds minimum allowed by connected centrals, handle per constraints
-            let minAllowed = centralsSnapshot.map { $0.maximumUpdateValueLength }.min() ?? 20
+            let minAllowed = subscribedCentrals.map { $0.maximumUpdateValueLength }.min() ?? 20
             // Minimum BitChat frame = 13 (header) + 8 (senderID) = 21 bytes
             if minAllowed < 21 {
                 // Cannot deliver any BitChat frame via notifications on this link; skip notify
@@ -858,7 +840,7 @@
             }
             let success = peripheralManager?.updateValue(data, for: characteristic, onSubscribedCentrals: nil) ?? false
             if success {
-                sentToCentrals = centralsSnapshot.count
+                sentToCentrals = subscribedCentrals.count
                 if packet.type == MessageType.message.rawValue {
                     // Broadcast message sent
                 } else if packet.type == MessageType.noiseHandshake.rawValue {
@@ -895,8 +877,8 @@
         guard peripheral.state == .connected else { return }
         
         let peripheralUUID = peripheral.identifier.uuidString
-        let characteristic: CBCharacteristic? = collectionsQueue.sync { peripherals[peripheralUUID]?.characteristic }
-        guard let characteristic = characteristic else { return }
+        guard let state = peripherals[peripheralUUID],
+              let characteristic = state.characteristic else { return }
         
         // Fire-and-forget principle: always use .withoutResponse for speed
         // CoreBluetooth will handle fragmentation at L2CAP layer
@@ -1109,38 +1091,6 @@
             isNewPeer = (existingPeer == nil)
             isReconnectedPeer = wasDisconnected
             
-<<<<<<< HEAD
-            // Determine announce signature verification (required)
-            var verified = false
-            var verifiedEdKey: Data? = nil
-            let edKey = announcement.ed25519PublicKey
-            let sig = announcement.signature
-            let ts = announcement.timestampMs
-            // Enforce a simple freshness window (±5 minutes)
-            let nowMs = UInt64(Date().timeIntervalSince1970 * 1000)
-            let diff = (nowMs > ts) ? nowMs - ts : ts - nowMs
-            let withinWindow = diff <= 5 * 60 * 1000
-            if withinWindow {
-                if noiseService.verifyAnnounceSignature(
-                    signature: sig,
-                    peerID: packet.senderID,
-                    noiseKey: announcement.publicKey,
-                    ed25519Key: edKey,
-                    nickname: announcement.nickname,
-                    timestampMs: ts,
-                    publicKey: edKey
-                ) {
-                    verified = true
-                    verifiedEdKey = edKey
-                }
-            }
-
-            // If existing peer has a different Ed25519 key, do not consider this verified
-            if let existing = existingPeer, let existingKey = existing.ed25519PublicKey, let newKey = verifiedEdKey, existingKey != newKey {
-                SecureLogger.log("⚠️ Announce key mismatch for \(peerID.prefix(8))… — keeping unverified", category: SecureLogger.security, level: .warning)
-                verified = false
-                verifiedEdKey = existingKey
-=======
             // Verify packet signature using the announced signing public key
             var verified = false
             if packet.signature != nil {
@@ -1155,7 +1105,6 @@
             if let existing = existingPeer, let existingKey = existing.noisePublicKey, existingKey != announcement.noisePublicKey {
                 SecureLogger.log("⚠️ Announce key mismatch for \(peerID.prefix(8))… — keeping unverified", category: SecureLogger.security, level: .warning)
                 verified = false
->>>>>>> 1c33a927
             }
 
             // Require verified announce; ignore otherwise (no backward compatibility)
@@ -1171,13 +1120,8 @@
                     id: existing.id,
                     nickname: announcement.nickname,
                     isConnected: true,
-<<<<<<< HEAD
-                    noisePublicKey: announcement.publicKey,
-                    ed25519PublicKey: verifiedEdKey,
-=======
                     noisePublicKey: announcement.noisePublicKey,
                     signingPublicKey: announcement.signingPublicKey,
->>>>>>> 1c33a927
                     isVerifiedNickname: true,
                     lastSeen: Date()
                 )
@@ -1187,13 +1131,8 @@
                     id: peerID,
                     nickname: announcement.nickname,
                     isConnected: true,
-<<<<<<< HEAD
-                    noisePublicKey: announcement.publicKey,
-                    ed25519PublicKey: verifiedEdKey,
-=======
                     noisePublicKey: announcement.noisePublicKey,
                     signingPublicKey: announcement.signingPublicKey,
->>>>>>> 1c33a927
                     isVerifiedNickname: true,
                     lastSeen: Date()
                 )
@@ -1408,38 +1347,6 @@
         
         // Reduced logging - only log errors, not every announce
         
-<<<<<<< HEAD
-        // Prepare signed announce TLVs
-        let noisePub = noiseService.getStaticPublicKeyData()
-        let edPub = noiseService.getSigningPublicKeyData()
-        let tsMs = UInt64(Date().timeIntervalSince1970 * 1000)
-        // Build 8-byte senderID from hex myPeerID
-        var senderIDData = Data()
-        var tmp = myPeerID
-        while tmp.count >= 2 && senderIDData.count < 8 {
-            let hb = String(tmp.prefix(2))
-            if let b = UInt8(hb, radix: 16) { senderIDData.append(b) }
-            tmp = String(tmp.dropFirst(2))
-        }
-        while senderIDData.count < 8 { senderIDData.append(0) }
-        guard let signature = noiseService.buildAnnounceSignature(
-            peerID: senderIDData,
-            noiseKey: noisePub,
-            ed25519Key: edPub,
-            nickname: myNickname,
-            timestampMs: tsMs
-        ) else {
-            SecureLogger.log("❌ Failed to sign announce", category: SecureLogger.security, level: .error)
-            return
-        }
-
-        let announcement = AnnouncementPacket(
-            nickname: myNickname,
-            publicKey: noisePub,
-            ed25519PublicKey: edPub,
-            signature: signature,
-            timestampMs: tsMs
-=======
         // Create announce payload with both noise and signing public keys
         let noisePub = noiseService.getStaticPublicKeyData()  // For noise handshakes and peer identification
         let signingPub = noiseService.getSigningPublicKeyData()  // For signature verification
@@ -1448,7 +1355,6 @@
             nickname: myNickname,
             noisePublicKey: noisePub,
             signingPublicKey: signingPub
->>>>>>> 1c33a927
         )
         
         guard let payload = announcement.encode() else {
@@ -2076,9 +1982,7 @@
     
     func peripheralManager(_ peripheral: CBPeripheralManager, central: CBCentral, didSubscribeTo characteristic: CBCharacteristic) {
         SecureLogger.log("📥 Central subscribed: \(central.identifier.uuidString)", category: SecureLogger.session, level: .debug)
-        collectionsQueue.async(flags: .barrier) { [weak self] in
-            self?.subscribedCentrals.append(central)
-        }
+        subscribedCentrals.append(central)
         // Send announce to the newly subscribed central after a delay to avoid overwhelming
         // Sending announce to new subscriber
         sendAnnounce(forceSend: true)
@@ -2086,9 +1990,7 @@
     
     func peripheralManager(_ peripheral: CBPeripheralManager, central: CBCentral, didUnsubscribeFrom characteristic: CBCharacteristic) {
         SecureLogger.log("📤 Central unsubscribed: \(central.identifier.uuidString)", category: SecureLogger.session, level: .debug)
-        collectionsQueue.async(flags: .barrier) { [weak self] in
-            self?.subscribedCentrals.removeAll { $0.identifier == central.identifier }
-        }
+        subscribedCentrals.removeAll { $0.identifier == central.identifier }
         
         // Ensure we're still advertising for other devices to find us
         if peripheral.isAdvertising == false {
