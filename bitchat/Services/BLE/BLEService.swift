import BitLogger
import Foundation
import CoreBluetooth
import Combine
import CryptoKit
#if os(iOS)
import UIKit
#endif


/// BLEService — Bluetooth Mesh Transport
/// - Emits events exclusively via `BitchatDelegate` for UI.
/// - ChatViewModel must consume delegate callbacks (`didReceivePublicMessage`, `didReceiveNoisePayload`).
/// - A lightweight `peerSnapshotPublisher` is provided for non-UI services.
final class BLEService: NSObject {
    
    // MARK: - Constants
    
    #if DEBUG
    static let serviceUUID = CBUUID(string: "F47B5E2D-4A9E-4C5A-9B3F-8E1D2C3A4B5A") // testnet
    #else
    static let serviceUUID = CBUUID(string: "F47B5E2D-4A9E-4C5A-9B3F-8E1D2C3A4B5C") // mainnet
    #endif
    static let characteristicUUID = CBUUID(string: "A1B2C3D4-E5F6-4A5B-8C9D-0E1F2A3B4C5D")
    private static let centralRestorationID = "chat.bitchat.ble.central"
    private static let peripheralRestorationID = "chat.bitchat.ble.peripheral"
    
    // Default per-fragment chunk size when link limits are unknown
    private let defaultFragmentSize = TransportConfig.bleDefaultFragmentSize
    private let maxMessageLength = InputValidator.Limits.maxMessageLength
    private let messageTTL: UInt8 = TransportConfig.messageTTLDefault
    // Flood/battery controls
    private let maxInFlightAssemblies = TransportConfig.bleMaxInFlightAssemblies // cap concurrent fragment assemblies
    private let highDegreeThreshold = TransportConfig.bleHighDegreeThreshold // for adaptive TTL/probabilistic relays
    
    // MARK: - Core State (5 Essential Collections)
    
    // 1. Consolidated Peripheral Tracking
    private struct PeripheralState {
        let peripheral: CBPeripheral
        var characteristic: CBCharacteristic?
        var peerID: PeerID?
        var isConnecting: Bool = false
        var isConnected: Bool = false
        var lastConnectionAttempt: Date? = nil
        var assembler = NotificationStreamAssembler()
    }
    private var peripherals: [String: PeripheralState] = [:]  // UUID -> PeripheralState
    private var peerToPeripheralUUID: [PeerID: String] = [:]  // PeerID -> Peripheral UUID
    
    // 2. BLE Centrals (when acting as peripheral)
    private var subscribedCentrals: [CBCentral] = []
    private var centralToPeerID: [String: PeerID] = [:]  // Central UUID -> Peer ID mapping
    
    // 3. Peer Information (single source of truth)
    private struct PeerInfo {
        let peerID: PeerID
        var nickname: String
        var isConnected: Bool
        var noisePublicKey: Data?
        var signingPublicKey: Data?
        var isVerifiedNickname: Bool
        var lastSeen: Date
    }
    private var peers: [PeerID: PeerInfo] = [:]
    private var currentPeerIDs: [PeerID] {
        Array(peers.keys)
    }
    
    // 4. Efficient Message Deduplication
    private let messageDeduplicator = MessageDeduplicator()
    private var selfBroadcastMessageIDs: [String: (id: String, timestamp: Date)] = [:]
    private lazy var mediaDateFormatter: DateFormatter = {
        let formatter = DateFormatter()
        formatter.dateFormat = "yyyyMMdd_HHmmss"
        return formatter
    }()
    private let meshTopology = MeshTopologyTracker()
    
    // 5. Fragment Reassembly (necessary for messages > MTU)
    private struct FragmentKey: Hashable { let sender: UInt64; let id: UInt64 }
    private var incomingFragments: [FragmentKey: [Int: Data]] = [:]
    private var fragmentMetadata: [FragmentKey: (type: UInt8, total: Int, timestamp: Date)] = [:]
    private struct ActiveTransferState {
        let totalFragments: Int
        var sentFragments: Int
        var workItems: [DispatchWorkItem]
    }
    private var activeTransfers: [String: ActiveTransferState] = [:]
    // Backoff for peripherals that recently timed out connecting
    private var recentConnectTimeouts: [String: Date] = [:] // Peripheral UUID -> last timeout
    
    // Simple announce throttling
    private var lastAnnounceSent = Date.distantPast
    private let announceMinInterval: TimeInterval = TransportConfig.bleAnnounceMinInterval
    
    // Application state tracking (thread-safe)
    #if os(iOS)
    private var isAppActive: Bool = true  // Assume active initially
    #endif
    
    // MARK: - Core BLE Objects
    
    private var centralManager: CBCentralManager?
    private var peripheralManager: CBPeripheralManager?
    private var characteristic: CBMutableCharacteristic?
    
    // MARK: - Identity
    
    private var noiseService: NoiseEncryptionService
    private let identityManager: SecureIdentityStateManagerProtocol
    private let keychain: KeychainManagerProtocol
    private let idBridge: NostrIdentityBridge
    private var myPeerIDData: Data = Data()

    // MARK: - Advertising Privacy
    // No Local Name by default for maximum privacy. No rotating alias.
    
    // MARK: - Queues
    
    private let messageQueue = DispatchQueue(label: "mesh.message", attributes: .concurrent)
    private let collectionsQueue = DispatchQueue(label: "mesh.collections", attributes: .concurrent)
    private let messageQueueKey = DispatchSpecificKey<Void>()
    private let bleQueue = DispatchQueue(label: "mesh.bluetooth", qos: .userInitiated)
    private let bleQueueKey = DispatchSpecificKey<Void>()
    
    // Queue for messages pending handshake completion
    private var pendingMessagesAfterHandshake: [PeerID: [(content: String, messageID: String)]] = [:]
    // Noise typed payloads (ACKs, read receipts, etc.) pending handshake
    private var pendingNoisePayloadsAfterHandshake: [PeerID: [Data]] = [:]
    // Keep a tiny buffer of the last few unique announces we've seen (by sender)
    private var recentAnnounceBySender: [PeerID: BitchatPacket] = [:]
    private var recentAnnounceOrder: [PeerID] = []
    private let recentAnnounceBufferCap = 3
    
    // Queue for notifications that failed due to full queue
    private var pendingNotifications: [(data: Data, centrals: [CBCentral]?)] = []

    // Accumulate long write chunks per central until a full frame decodes
    private var pendingWriteBuffers: [String: Data] = [:]
    // Relay jitter scheduling to reduce redundant floods
    private var scheduledRelays: [String: DispatchWorkItem] = [:]
    // Track short-lived traffic bursts to adapt announces/scanning under load
    private var recentPacketTimestamps: [Date] = []

    // Ingress link tracking for last-hop suppression
    private enum LinkID: Hashable {
        case peripheral(String)
        case central(String)
    }
    private var ingressByMessageID: [String: (link: LinkID, timestamp: Date)] = [:]

    // Backpressure-aware write queue per peripheral
    private struct OutboundPriority: Comparable {
        let level: Int
        let suborder: Int

        static let high = OutboundPriority(level: 0, suborder: 0)
        static func fragment(totalFragments: Int) -> OutboundPriority {
            OutboundPriority(level: 1, suborder: max(1, min(totalFragments, Int(UInt16.max))))
        }
        static let fileTransfer = OutboundPriority(level: 2, suborder: Int.max - 1)
        static let low = OutboundPriority(level: 2, suborder: Int.max)

        static func < (lhs: OutboundPriority, rhs: OutboundPriority) -> Bool {
            if lhs.level != rhs.level { return lhs.level < rhs.level }
            return lhs.suborder < rhs.suborder
        }
    }
    private struct PendingWrite {
        let priority: OutboundPriority
        let data: Data
    }
    private struct PendingFragmentTransfer {
        let packet: BitchatPacket
        let pad: Bool
        let maxChunk: Int?
        let directedPeer: PeerID?
        let transferId: String?
    }
    private var pendingPeripheralWrites: [String: [PendingWrite]] = [:]
    private var pendingFragmentTransfers: [PendingFragmentTransfer] = []
    // Debounce duplicate disconnect notifies
    private var recentDisconnectNotifies: [PeerID: Date] = [:]
    // Store-and-forward for directed messages when we have no links
    // Keyed by recipient short peerID -> messageID -> (packet, enqueuedAt)
    private var pendingDirectedRelays: [PeerID: [String: (packet: BitchatPacket, enqueuedAt: Date)]] = [:]
    // Debounce for 'reconnected' logs
    private var lastReconnectLogAt: [PeerID: Date] = [:]

    // MARK: - Gossip Sync
    private var gossipSyncManager: GossipSyncManager?
    
    // MARK: - Maintenance Timer
    
    private var maintenanceTimer: DispatchSourceTimer?  // Single timer for all maintenance tasks
    private var maintenanceCounter = 0  // Track maintenance cycles

    // MARK: - Connection budget & scheduling (central role)
    private let maxCentralLinks = TransportConfig.bleMaxCentralLinks
    private let connectRateLimitInterval: TimeInterval = TransportConfig.bleConnectRateLimitInterval
    private var lastGlobalConnectAttempt: Date = .distantPast
    private struct ConnectionCandidate {
        let peripheral: CBPeripheral
        let rssi: Int
        let name: String
        let isConnectable: Bool
        let discoveredAt: Date
    }
    private var connectionCandidates: [ConnectionCandidate] = []
    private var failureCounts: [String: Int] = [:] // Peripheral UUID -> failures
    private var lastIsolatedAt: Date? = nil
    private var dynamicRSSIThreshold: Int = TransportConfig.bleDynamicRSSIThresholdDefault

    // MARK: - Adaptive scanning duty-cycle
    private var scanDutyTimer: DispatchSourceTimer?
    private var dutyEnabled: Bool = true
    private var dutyOnDuration: TimeInterval = TransportConfig.bleDutyOnDuration
    private var dutyOffDuration: TimeInterval = TransportConfig.bleDutyOffDuration
    private var dutyActive: Bool = false
    
    // Debounced publish to coalesce rapid changes
    private var lastPeerPublishAt: Date = .distantPast
    private var peerPublishPending: Bool = false
    private let peerPublishMinInterval: TimeInterval = 0.1
    private func requestPeerDataPublish() {
        let now = Date()
        let elapsed = now.timeIntervalSince(lastPeerPublishAt)
        if elapsed >= peerPublishMinInterval {
            lastPeerPublishAt = now
            publishFullPeerData()
        } else if !peerPublishPending {
            peerPublishPending = true
            let delay = peerPublishMinInterval - elapsed
            messageQueue.asyncAfter(deadline: .now() + delay) { [weak self] in
                guard let self = self else { return }
                self.lastPeerPublishAt = Date()
                self.peerPublishPending = false
                self.publishFullPeerData()
            }
        }
    }
    
    // MARK: - Initialization
    
    init(
        keychain: KeychainManagerProtocol,
        idBridge: NostrIdentityBridge,
        identityManager: SecureIdentityStateManagerProtocol
    ) {
        self.keychain = keychain
        self.idBridge = idBridge
        noiseService = NoiseEncryptionService(keychain: keychain)
        self.identityManager = identityManager
        super.init()
        
        configureNoiseServiceCallbacks(for: noiseService)
        refreshPeerIdentity()
        
        // Set queue key for identification
        messageQueue.setSpecific(key: messageQueueKey, value: ())
        
        // Set up application state tracking (iOS only)
        #if os(iOS)
        // Check initial state on main thread
        if Thread.isMainThread {
            isAppActive = UIApplication.shared.applicationState == .active
        } else {
            DispatchQueue.main.sync {
                isAppActive = UIApplication.shared.applicationState == .active
            }
        }
        
        // Observe application state changes
        NotificationCenter.default.addObserver(
            self,
            selector: #selector(appDidBecomeActive),
            name: UIApplication.didBecomeActiveNotification,
            object: nil
        )
        NotificationCenter.default.addObserver(
            self,
            selector: #selector(appDidEnterBackground),
            name: UIApplication.didEnterBackgroundNotification,
            object: nil
        )
        #endif
        
        // Tag BLE queue for re-entrancy detection
        bleQueue.setSpecific(key: bleQueueKey, value: ())

        // Initialize BLE on background queue to prevent main thread blocking
        // This prevents app freezes during BLE operations
        #if os(iOS)
        let centralOptions: [String: Any] = [
            CBCentralManagerOptionRestoreIdentifierKey: BLEService.centralRestorationID
        ]
        centralManager = CBCentralManager(delegate: self, queue: bleQueue, options: centralOptions)

        let peripheralOptions: [String: Any] = [
            CBPeripheralManagerOptionRestoreIdentifierKey: BLEService.peripheralRestorationID
        ]
        peripheralManager = CBPeripheralManager(delegate: self, queue: bleQueue, options: peripheralOptions)
        #else
        centralManager = CBCentralManager(delegate: self, queue: bleQueue)
        peripheralManager = CBPeripheralManager(delegate: self, queue: bleQueue)
        #endif
        
        // Single maintenance timer for all periodic tasks (dispatch-based for determinism)
        let timer = DispatchSource.makeTimerSource(queue: bleQueue)
        timer.schedule(deadline: .now() + TransportConfig.bleMaintenanceInterval,
                       repeating: TransportConfig.bleMaintenanceInterval,
                       leeway: .seconds(TransportConfig.bleMaintenanceLeewaySeconds))
        timer.setEventHandler { [weak self] in
            self?.performMaintenance()
        }
        timer.resume()
        maintenanceTimer = timer

        // Publish initial empty state
        requestPeerDataPublish()

        // Initialize gossip sync manager
        restartGossipManager()
    }

    // No advertising policy to set; we never include Local Name in adverts.
    
    deinit {
        maintenanceTimer?.cancel()
        scanDutyTimer?.cancel()
        scanDutyTimer = nil
        centralManager?.stopScan()
        peripheralManager?.stopAdvertising()
        #if os(iOS)
        NotificationCenter.default.removeObserver(self)
        #endif
    }

    func resetIdentityForPanic(currentNickname: String) {
        messageQueue.sync(flags: .barrier) {
            pendingMessagesAfterHandshake.removeAll()
            pendingNoisePayloadsAfterHandshake.removeAll()
        }

        collectionsQueue.sync(flags: .barrier) {
            recentAnnounceBySender.removeAll()
            recentAnnounceOrder.removeAll()
            pendingPeripheralWrites.removeAll()
            pendingFragmentTransfers.removeAll()
            pendingNotifications.removeAll()
            pendingDirectedRelays.removeAll()
            ingressByMessageID.removeAll()
            recentPacketTimestamps.removeAll()
            scheduledRelays.values.forEach { $0.cancel() }
            scheduledRelays.removeAll()
        }

        bleQueue.sync {
            pendingWriteBuffers.removeAll()
            recentConnectTimeouts.removeAll()
        }
        recentDisconnectNotifies.removeAll()

        noiseService.clearEphemeralStateForPanic()
        noiseService.clearPersistentIdentity()

        let newNoise = NoiseEncryptionService(keychain: keychain)
        noiseService = newNoise
        configureNoiseServiceCallbacks(for: newNoise)
        refreshPeerIdentity()
        restartGossipManager()

        setNickname(currentNickname)

        messageDeduplicator.reset()
        messageQueue.async(flags: .barrier) { [weak self] in
            self?.selfBroadcastMessageIDs.removeAll()
        }
        requestPeerDataPublish()
        startServices()
    }
    
    // Ensure this runs on message queue to avoid main thread blocking
    func sendMessage(_ content: String, mentions: [String] = [], to recipientID: PeerID? = nil, messageID: String? = nil, timestamp: Date? = nil) {
        // Call directly if already on messageQueue, otherwise dispatch
        if DispatchQueue.getSpecific(key: messageQueueKey) == nil {
            messageQueue.async { [weak self] in
                self?.sendMessage(content, mentions: mentions, to: recipientID, messageID: messageID, timestamp: timestamp)
            }
            return
        }
        
        guard content.count <= maxMessageLength else {
            SecureLogger.error("Message too long: \(content.count) chars", category: .session)
            return
        }
        
        if let recipientID {
            sendPrivateMessage(content, to: recipientID, messageID: messageID ?? UUID().uuidString)
            return
        }
        
        // Public broadcast
        // Create packet with explicit fields so we can sign it
        let sendDate = timestamp ?? Date()
        let sendTimestampMs = UInt64(sendDate.timeIntervalSince1970 * 1000)
        let basePacket = BitchatPacket(
            type: MessageType.message.rawValue,
            senderID: Data(hexString: myPeerID.id) ?? Data(),
            recipientID: nil,
            timestamp: sendTimestampMs,
            payload: Data(content.utf8),
            signature: nil,
            ttl: messageTTL
        )
        guard let signedPacket = noiseService.signPacket(basePacket) else {
            SecureLogger.error("❌ Failed to sign public message", category: .security)
            return
        }
        // Pre-mark our own broadcast as processed to avoid handling relayed self copy
        let senderHex = signedPacket.senderID.hexEncodedString()
        let dedupID = "\(senderHex)-\(signedPacket.timestamp)-\(signedPacket.type)"
        messageDeduplicator.markProcessed(dedupID)
        if let messageID {
            selfBroadcastMessageIDs[dedupID] = (id: messageID, timestamp: sendDate)
        }
        // Call synchronously since we're already on background queue
        broadcastPacket(signedPacket)
        // Track our own broadcast for sync
        gossipSyncManager?.onPublicPacketSeen(signedPacket)
    }
    
    // MARK: - Transport Protocol Conformance

    // MARK: Delegates
    
    weak var delegate: BitchatDelegate?
    weak var peerEventsDelegate: TransportPeerEventsDelegate?
    
    // MARK: Peer snapshots publisher (non-UI convenience)
    
    private let peerSnapshotSubject = PassthroughSubject<[TransportPeerSnapshot], Never>()
    var peerSnapshotPublisher: AnyPublisher<[TransportPeerSnapshot], Never> {
        peerSnapshotSubject.eraseToAnyPublisher()
    }

    func currentPeerSnapshots() -> [TransportPeerSnapshot] {
        collectionsQueue.sync {
            let snapshot = Array(peers.values)
            let resolvedNames = PeerDisplayNameResolver.resolve(
                snapshot.map { ($0.peerID, $0.nickname, $0.isConnected) },
                selfNickname: myNickname
            )
            return snapshot.map { info in
                TransportPeerSnapshot(
                    peerID: info.peerID,
                    nickname: resolvedNames[info.peerID] ?? info.nickname,
                    isConnected: info.isConnected,
                    noisePublicKey: info.noisePublicKey,
                    lastSeen: info.lastSeen
                )
            }
        }
    }
    
    // MARK: Identity
    
    var myPeerID = PeerID(str: "")
    var myNickname: String = "anon"
    
    func setNickname(_ nickname: String) {
        self.myNickname = nickname
        // Send announce to notify peers of nickname change (force send)
        sendAnnounce(forceSend: true)
    }
    
    // MARK: Lifecycle
    
    func startServices() {
        // Start BLE services if not already running
        if centralManager?.state == .poweredOn {
            centralManager?.scanForPeripherals(
                withServices: [BLEService.serviceUUID],
                options: [CBCentralManagerScanOptionAllowDuplicatesKey: false]
            )
        }
        
        // Send initial announce after services are ready
        // Use longer delay to avoid conflicts with other announces
        messageQueue.asyncAfter(deadline: .now() + TransportConfig.bleInitialAnnounceDelaySeconds) { [weak self] in
            self?.sendAnnounce(forceSend: true)
        }
    }
    
    func stopServices() {
        // Send leave message synchronously to ensure delivery
        let leavePacket = BitchatPacket(
            type: MessageType.leave.rawValue,
            senderID: myPeerIDData,
            recipientID: nil,
            timestamp: UInt64(Date().timeIntervalSince1970 * 1000),
            payload: Data(),
            signature: nil,
            ttl: messageTTL
        )
        
        // Send immediately to all connected peers
        if let data = leavePacket.toBinaryData(padding: false) {
            let leavePriority = priority(for: leavePacket, data: data)
            // Send to peripherals we're connected to as central
            for state in peripherals.values where state.isConnected {
                if let characteristic = state.characteristic {
                    writeOrEnqueue(data, to: state.peripheral, characteristic: characteristic, priority: leavePriority)
                }
            }
            
            // Send to centrals subscribed to us as peripheral
            if subscribedCentrals.count > 0 && characteristic != nil {
                peripheralManager?.updateValue(data, for: characteristic!, onSubscribedCentrals: nil)
            }
        }
        
        // Give leave message a moment to send
        Thread.sleep(forTimeInterval: TransportConfig.bleThreadSleepWriteShortDelaySeconds)
        
        // Clear pending notifications
        collectionsQueue.sync(flags: .barrier) {
            pendingNotifications.removeAll()
        }
        
        // Stop timer
        maintenanceTimer?.cancel()
        maintenanceTimer = nil
        scanDutyTimer?.cancel()
        scanDutyTimer = nil
        
        centralManager?.stopScan()
        peripheralManager?.stopAdvertising()
        
        // Disconnect all peripherals
        for state in peripherals.values {
            centralManager?.cancelPeripheralConnection(state.peripheral)
        }
    }
    
    func emergencyDisconnectAll() {
        stopServices()
        
        // Clear all sessions and peers
        let cancelledTransfers: [(id: String, items: [DispatchWorkItem])] = collectionsQueue.sync(flags: .barrier) {
            let entries = activeTransfers.map { ($0.key, $0.value.workItems) }
            peers.removeAll()
            incomingFragments.removeAll()
            fragmentMetadata.removeAll()
            activeTransfers.removeAll()
            return entries
        }

        for entry in cancelledTransfers {
            entry.items.forEach { $0.cancel() }
            TransferProgressManager.shared.cancel(id: entry.id)
        }
        
        // Clear processed messages
        messageDeduplicator.reset()
        
        // Clear peripheral references
        peripherals.removeAll()
        peerToPeripheralUUID.removeAll()
        subscribedCentrals.removeAll()
        centralToPeerID.removeAll()
        meshTopology.reset()
    }
    
    // MARK: Connectivity and peers
    
    func isPeerConnected(_ peerID: PeerID) -> Bool {
        // Accept both 16-hex short IDs and 64-hex Noise keys
        let shortID = peerID.toShort()
        return collectionsQueue.sync { peers[shortID]?.isConnected ?? false }
    }

    func isPeerReachable(_ peerID: PeerID) -> Bool {
        // Accept both 16-hex short IDs and 64-hex Noise keys
        let shortID = peerID.toShort()
        return collectionsQueue.sync {
            // Must be mesh-attached: at least one live direct link to the mesh
            let meshAttached = peers.values.contains { $0.isConnected }
            guard let info = peers[shortID] else { return false }
            if info.isConnected { return true }
            guard meshAttached else { return false }
            // Apply reachability retention window
            let isVerified = info.isVerifiedNickname
            let retention: TimeInterval = isVerified ? TransportConfig.bleReachabilityRetentionVerifiedSeconds : TransportConfig.bleReachabilityRetentionUnverifiedSeconds
            return Date().timeIntervalSince(info.lastSeen) <= retention
        }
    }

    func peerNickname(peerID: PeerID) -> String? {
        collectionsQueue.sync {
            guard let peer = peers[peerID], peer.isConnected else { return nil }
            return peer.nickname
        }
    }

    func getPeerNicknames() -> [PeerID: String] {
        return collectionsQueue.sync {
            let connected = peers.filter { $0.value.isConnected }
            let tuples = connected.map { ($0.key, $0.value.nickname, true) }
            return PeerDisplayNameResolver.resolve(tuples, selfNickname: myNickname)
        }
    }
    
    // MARK: Protocol utilities
    
    func getFingerprint(for peerID: PeerID) -> String? {
        return collectionsQueue.sync {
            return peers[peerID]?.noisePublicKey?.sha256Fingerprint()
        }
    }
    
    func getNoiseSessionState(for peerID: PeerID) -> LazyHandshakeState {
        if noiseService.hasEstablishedSession(with: peerID) {
            return .established
        } else if noiseService.hasSession(with: peerID) {
            return .handshaking
        } else {
            return .none
        }
    }
    
    func triggerHandshake(with peerID: PeerID) {
        initiateNoiseHandshake(with: peerID)
    }
    
    func getNoiseService() -> NoiseEncryptionService {
        return noiseService
    }

    func getCurrentBluetoothState() -> CBManagerState {
        return centralManager?.state ?? .unknown
    }

    // MARK: Messaging

    func cancelTransfer(_ transferId: String) {
        collectionsQueue.async(flags: .barrier) { [weak self] in
            guard let self = self else { return }
            if let state = self.activeTransfers.removeValue(forKey: transferId) {
                state.workItems.forEach { $0.cancel() }
                TransferProgressManager.shared.cancel(id: transferId)
                SecureLogger.debug("🛑 Cancelled transfer \(transferId.prefix(8))…", category: .session)
                self.messageQueue.async { [weak self] in
                    self?.startNextPendingTransferIfNeeded()
                }
            } else if let pendingIndex = self.pendingFragmentTransfers.firstIndex(where: { $0.transferId == transferId }) {
                self.pendingFragmentTransfers.remove(at: pendingIndex)
                TransferProgressManager.shared.cancel(id: transferId)
                SecureLogger.debug("🛑 Removed pending transfer \(transferId.prefix(8))… before start", category: .session)
            }
        }
    }
    
    // Transport protocol conformance helper: simplified public message send
    func sendMessage(_ content: String, mentions: [String]) {
        // Delegate to the full API with default routing
        sendMessage(content, mentions: mentions, to: nil, messageID: nil, timestamp: nil)
    }

    func sendMessage(_ content: String, mentions: [String], messageID: String, timestamp: Date) {
        sendMessage(content, mentions: mentions, to: nil, messageID: messageID, timestamp: timestamp)
    }
    
    func sendPrivateMessage(_ content: String, to peerID: PeerID, recipientNickname: String, messageID: String) {
        sendPrivateMessage(content, to: peerID, messageID: messageID)
    }

    func sendFileBroadcast(_ filePacket: BitchatFilePacket, transferId: String) {
        messageQueue.async { [weak self] in
            guard let self = self else { return }
            guard let payload = filePacket.encode() else {
                SecureLogger.error("❌ Failed to encode file packet for broadcast", category: .session)
                return
            }

            let packet = BitchatPacket(
                type: MessageType.fileTransfer.rawValue,
                senderID: self.myPeerIDData,
                recipientID: nil,
                timestamp: UInt64(Date().timeIntervalSince1970 * 1000),
                payload: payload,
                signature: nil,
                ttl: self.messageTTL,
                version: 2
            )

            let senderHex = packet.senderID.hexEncodedString()
            let dedupID = "\(senderHex)-\(packet.timestamp)-\(packet.type)"
            self.messageDeduplicator.markProcessed(dedupID)

            SecureLogger.debug("📁 Broadcasting file transfer payload bytes=\(payload.count)", category: .session)
            self.broadcastPacket(packet, transferId: transferId)
            self.gossipSyncManager?.onPublicPacketSeen(packet)
        }
    }

    func sendFilePrivate(_ filePacket: BitchatFilePacket, to peerID: PeerID, transferId: String) {
        messageQueue.async { [weak self] in
            guard let self = self else { return }
            guard let payload = filePacket.encode() else {
                SecureLogger.error("❌ Failed to encode file packet for private send", category: .session)
                return
            }
            guard let recipientData = Data(hexString: peerID.id) else {
                SecureLogger.error("❌ Invalid recipient peer ID for file transfer: \(peerID)", category: .session)
                return
            }

            var packet = BitchatPacket(
                type: MessageType.fileTransfer.rawValue,
                senderID: self.myPeerIDData,
                recipientID: recipientData,
                timestamp: UInt64(Date().timeIntervalSince1970 * 1000),
                payload: payload,
                signature: nil,
                ttl: self.messageTTL,
                version: 2
            )

            self.applyRouteIfAvailable(&packet, to: peerID)

            if let signed = self.noiseService.signPacket(packet) {
                packet = signed
            }

            SecureLogger.debug("📁 Sending private file transfer to \(peerID.id.prefix(8))… bytes=\(payload.count)", category: .session)
            self.broadcastPacket(packet, transferId: transferId)
        }
    }

    
    func sendReadReceipt(_ receipt: ReadReceipt, to peerID: PeerID) {
        // Create typed payload: [type byte] + [message ID]
        var payload = Data([NoisePayloadType.readReceipt.rawValue])
        payload.append(contentsOf: receipt.originalMessageID.utf8)

        if noiseService.hasEstablishedSession(with: peerID) {
            SecureLogger.debug("📤 Sending READ receipt for message \(receipt.originalMessageID) to \(peerID)", category: .session)
            do {
                let encrypted = try noiseService.encrypt(payload, for: peerID)
                var packet = BitchatPacket(
                    type: MessageType.noiseEncrypted.rawValue,
                    senderID: myPeerIDData,
                    recipientID: Data(hexString: peerID.id),
                    timestamp: UInt64(Date().timeIntervalSince1970 * 1000),
                    payload: encrypted,
                    signature: nil,
                    ttl: messageTTL
                )
                applyRouteIfAvailable(&packet, to: peerID)
                broadcastPacket(packet)
            } catch {
                SecureLogger.error("Failed to send read receipt: \(error)")
            }
        } else {
            // Queue for after handshake and initiate if needed
            collectionsQueue.async(flags: .barrier) { [weak self] in
                guard let self = self else { return }
                self.pendingNoisePayloadsAfterHandshake[peerID, default: []].append(payload)
            }
            if !noiseService.hasSession(with: peerID) { initiateNoiseHandshake(with: peerID) }
            SecureLogger.debug("🕒 Queued READ receipt for \(peerID) until handshake completes", category: .session)
        }
    }
    
    // MARK: - Packet Broadcasting
    
    private func broadcastPacket(_ packet: BitchatPacket, transferId: String? = nil) {
        // Encode once using a small per-type padding policy, then delegate by type
        let padForBLE = padPolicy(for: packet.type)
        if packet.type == MessageType.fileTransfer.rawValue {
            sendFragmentedPacket(packet, pad: padForBLE, maxChunk: nil, directedOnlyPeer: nil, transferId: transferId)
            return
        }
        guard let data = packet.toBinaryData(padding: padForBLE) else {
            SecureLogger.error("❌ Failed to convert packet to binary data", category: .session)
            return
        }
        if packet.type == MessageType.noiseEncrypted.rawValue {
            sendEncrypted(packet, data: data, pad: padForBLE)
            return
        }
        sendGenericBroadcast(packet, data: data, pad: padForBLE)
    }

    // MARK: - Broadcast helpers (single responsibility)
    private func padPolicy(for type: UInt8) -> Bool {
        switch MessageType(rawValue: type) {
        case .noiseEncrypted, .noiseHandshake:
            return true
        case .none, .announce, .message, .leave, .requestSync, .fragment, .fileTransfer:
            return false
        }
    }

    private func sendEncrypted(_ packet: BitchatPacket, data: Data, pad: Bool) {
        guard let recipientPeerID = PeerID(hexData: packet.recipientID) else { return }
        var sentEncrypted = false

        let outboundPriority = priority(for: packet, data: data)

        // Per-link limits for the specific peer
        var peripheralMaxLen: Int?
        if let perUUID = (DispatchQueue.getSpecific(key: bleQueueKey) != nil) ? peerToPeripheralUUID[recipientPeerID] : bleQueue.sync(execute: { peerToPeripheralUUID[recipientPeerID] }) {
            if let state = (DispatchQueue.getSpecific(key: bleQueueKey) != nil) ? peripherals[perUUID] : bleQueue.sync(execute: { peripherals[perUUID] }) {
                peripheralMaxLen = state.peripheral.maximumWriteValueLength(for: .withoutResponse)
            }
        }
        var centralMaxLen: Int?
        do {
            let (centrals, mapping) = snapshotSubscribedCentrals()
            if let central = centrals.first(where: { mapping[$0.identifier.uuidString] == recipientPeerID }) {
                centralMaxLen = central.maximumUpdateValueLength
            }
        }
        if let pm = peripheralMaxLen, data.count > pm {
            let overhead = 13 + 8 + 8 + 13
            let chunk = max(64, pm - overhead)
            sendFragmentedPacket(packet, pad: pad, maxChunk: chunk, directedOnlyPeer: recipientPeerID)
            return
        }
        if let cm = centralMaxLen, data.count > cm {
            let overhead = 13 + 8 + 8 + 13
            let chunk = max(64, cm - overhead)
            sendFragmentedPacket(packet, pad: pad, maxChunk: chunk, directedOnlyPeer: recipientPeerID)
            return
        }

        // Direct write via peripheral link
        if let peripheralUUID = (DispatchQueue.getSpecific(key: bleQueueKey) != nil) ? peerToPeripheralUUID[recipientPeerID] : bleQueue.sync(execute: { peerToPeripheralUUID[recipientPeerID] }),
           let state = (DispatchQueue.getSpecific(key: bleQueueKey) != nil) ? peripherals[peripheralUUID] : bleQueue.sync(execute: { peripherals[peripheralUUID] }),
           state.isConnected,
           let characteristic = state.characteristic {
            writeOrEnqueue(data, to: state.peripheral, characteristic: characteristic, priority: outboundPriority)
            sentEncrypted = true
        }

        // Notify via central link (dual-role)
        if let characteristic = characteristic, !sentEncrypted {
            let (centrals, mapping) = snapshotSubscribedCentrals()
            for central in centrals where mapping[central.identifier.uuidString] == recipientPeerID {
                let success = peripheralManager?.updateValue(data, for: characteristic, onSubscribedCentrals: [central]) ?? false
                if success { sentEncrypted = true; break }
                enqueuePendingNotification(data: data, centrals: [central], context: "encrypted")
            }
        }

        if !sentEncrypted {
            // Flood as last resort with recipient set; link aware
            sendOnAllLinks(packet: packet, data: data, pad: pad, directedOnlyPeer: recipientPeerID)
        }
    }

    private func sendGenericBroadcast(_ packet: BitchatPacket, data: Data, pad: Bool) {
        sendOnAllLinks(packet: packet, data: data, pad: pad, directedOnlyPeer: nil)
    }

    private func enqueuePendingNotification(data: Data, centrals: [CBCentral]?, context: String, attempt: Int = 0) {
        collectionsQueue.async(flags: .barrier) { [weak self] in
            guard let self = self else { return }
            if self.pendingNotifications.count < TransportConfig.blePendingNotificationsCapCount {
                self.pendingNotifications.append((data: data, centrals: centrals))
                SecureLogger.debug("📋 Queued \(context) packet for retry (pending=\(self.pendingNotifications.count))", category: .session)
                return
            }

            if attempt >= TransportConfig.bleNotificationRetryMaxAttempts {
                SecureLogger.error("❌ Dropping \(context) packet after exhausting retry window (pending=\(self.pendingNotifications.count))", category: .session)
                return
            }

            let backoff = TransportConfig.bleNotificationRetryDelayMs * max(1, attempt + 1)
            let deadline = DispatchTime.now() + .milliseconds(backoff)
            self.messageQueue.asyncAfter(deadline: deadline) { [weak self] in
                self?.enqueuePendingNotification(data: data, centrals: centrals, context: context, attempt: attempt + 1)
            }
        }
    }

    private func sendOnAllLinks(packet: BitchatPacket, data: Data, pad: Bool, directedOnlyPeer: PeerID?) {
        // Determine last-hop link for this message to avoid echoing back
        let messageID = makeMessageID(for: packet)
        let ingressLink: LinkID? = collectionsQueue.sync { ingressByMessageID[messageID]?.link }
        let directedPeerHint: PeerID? = {
            if let explicit = directedOnlyPeer { return explicit }
            if let recipient = PeerID(str: packet.recipientID?.hexEncodedString()), !recipient.isEmpty {
                return recipient
            }
            return nil
        }()
        let outboundPriority = priority(for: packet, data: data)

        let states = snapshotPeripheralStates()
        var minCentralWriteLen: Int?
        for s in states where s.isConnected {
            let m = s.peripheral.maximumWriteValueLength(for: .withoutResponse)
            minCentralWriteLen = minCentralWriteLen.map { min($0, m) } ?? m
        }
        var snapshotCentrals: [CBCentral] = []
        if let _ = characteristic {
            let (centrals, _) = snapshotSubscribedCentrals()
            snapshotCentrals = centrals
        }
        var minNotifyLen: Int?
        if !snapshotCentrals.isEmpty {
            minNotifyLen = snapshotCentrals.map { $0.maximumUpdateValueLength }.min()
        }
        // Avoid re-fragmenting fragment packets
        if packet.type != MessageType.fragment.rawValue,
           let minLen = [minCentralWriteLen, minNotifyLen].compactMap({ $0 }).min(),
           data.count > minLen {
            let overhead = 13 + 8 + 8 + 13
            let chunk = max(64, minLen - overhead)
            sendFragmentedPacket(packet, pad: pad, maxChunk: chunk, directedOnlyPeer: directedOnlyPeer)
            return
        }
        // Build link lists and apply K-of-N fanout for broadcasts; always exclude ingress link
        let connectedPeripheralIDs: [String] = states.filter { $0.isConnected }.map { $0.peripheral.identifier.uuidString }
        let subscribedCentrals: [CBCentral]
        var centralIDs: [String] = []
        if let _ = characteristic {
            let (centrals, _) = snapshotSubscribedCentrals()
            subscribedCentrals = centrals
            centralIDs = centrals.map { $0.identifier.uuidString }
        } else {
            subscribedCentrals = []
        }

        // Exclude ingress link
        var allowedPeripheralIDs = connectedPeripheralIDs
        var allowedCentralIDs = centralIDs
        if let ingress = ingressLink {
            switch ingress {
            case .peripheral(let id):
                allowedPeripheralIDs.removeAll { $0 == id }
            case .central(let id):
                allowedCentralIDs.removeAll { $0 == id }
            }
        }

        // For broadcast (no directed peer) and non-fragment, choose a subset deterministically
        // Special-case control/presence messages: do NOT subset to maximize immediate coverage
        var selectedPeripheralIDs = Set(allowedPeripheralIDs)
        var selectedCentralIDs = Set(allowedCentralIDs)
        if directedPeerHint == nil
            && packet.type != MessageType.fragment.rawValue
            && packet.type != MessageType.announce.rawValue
            && packet.type != MessageType.requestSync.rawValue {
            let kp = subsetSizeForFanout(allowedPeripheralIDs.count)
            let kc = subsetSizeForFanout(allowedCentralIDs.count)
            selectedPeripheralIDs = selectDeterministicSubset(ids: allowedPeripheralIDs, k: kp, seed: messageID)
            selectedCentralIDs = selectDeterministicSubset(ids: allowedCentralIDs, k: kc, seed: messageID)
        }

        // If directed and we currently have no links to forward on, spool for a short window
        if let only = directedPeerHint,
           selectedPeripheralIDs.isEmpty && selectedCentralIDs.isEmpty,
           (packet.type == MessageType.noiseEncrypted.rawValue || packet.type == MessageType.noiseHandshake.rawValue) {
            spoolDirectedPacket(packet, recipientPeerID: only)
        }

        // Writes to selected connected peripherals
        for s in states where s.isConnected {
            let pid = s.peripheral.identifier.uuidString
            guard selectedPeripheralIDs.contains(pid) else { continue }
            if let ch = s.characteristic {
                writeOrEnqueue(data, to: s.peripheral, characteristic: ch, priority: outboundPriority)
            }
        }
        // Notify selected subscribed centrals
        if let ch = characteristic {
            let targets = subscribedCentrals.filter { selectedCentralIDs.contains($0.identifier.uuidString) }
            if !targets.isEmpty {
                _ = peripheralManager?.updateValue(data, for: ch, onSubscribedCentrals: targets)
            }
        }
    }

    // Directed send helper (unicast to a specific peerID) without altering packet contents
    private func sendPacketDirected(_ packet: BitchatPacket, to peerID: PeerID) {
        guard let data = packet.toBinaryData(padding: false) else { return }
        sendOnAllLinks(packet: packet, data: data, pad: false, directedOnlyPeer: peerID)
    }

    // MARK: - Directed store-and-forward
    private func spoolDirectedPacket(_ packet: BitchatPacket, recipientPeerID: PeerID) {
        let msgID = makeMessageID(for: packet)
        collectionsQueue.async(flags: .barrier) { [weak self] in
            guard let self = self else { return }
            var byMsg = self.pendingDirectedRelays[recipientPeerID] ?? [:]
            if byMsg[msgID] == nil {
                byMsg[msgID] = (packet: packet, enqueuedAt: Date())
                self.pendingDirectedRelays[recipientPeerID] = byMsg
                SecureLogger.debug("🧳 Spooling directed packet for \(recipientPeerID) mid=\(msgID.prefix(8))…", category: .session)
            }
        }
    }

    private func flushDirectedSpool() {
        // Move items out and attempt broadcast; if still no links, they'll be re-spooled
        let toSend: [(String, BitchatPacket)] = collectionsQueue.sync(flags: .barrier) {
            var out: [(String, BitchatPacket)] = []
            let now = Date()
            for (recipient, dict) in pendingDirectedRelays {
                for (_, entry) in dict {
                    if now.timeIntervalSince(entry.enqueuedAt) <= TransportConfig.bleDirectedSpoolWindowSeconds {
                        out.append((recipient.id, entry.packet))
                    }
                }
                // Clear recipient bucket; items will be re-spooled if still no links
                pendingDirectedRelays.removeValue(forKey: recipient)
            }
            return out
        }
        guard !toSend.isEmpty else { return }
        for (_, packet) in toSend {
            messageQueue.async { [weak self] in self?.broadcastPacket(packet) }
        }
    }

    private func rebroadcastRecentAnnounces() {
        // Snapshot sender order to preserve ordering and avoid holding locks while sending
        let packets: [BitchatPacket] = collectionsQueue.sync {
            recentAnnounceOrder.compactMap { recentAnnounceBySender[$0] }
        }
        guard !packets.isEmpty else { return }
        for (idx, pkt) in packets.enumerated() {
            // Stagger slightly to avoid bursts
            let delayMs = idx * 20
            messageQueue.asyncAfter(deadline: .now() + .milliseconds(delayMs)) { [weak self] in
                self?.broadcastPacket(pkt)
            }
        }
    }
    
    private func sendData(_ data: Data, to peripheral: CBPeripheral) {
        // Fire-and-forget: Simple send without complex fallback logic
        guard peripheral.state == .connected else { return }
        
        let peripheralUUID = peripheral.identifier.uuidString
        guard let state = peripherals[peripheralUUID],
              let characteristic = state.characteristic else { return }
        
        // Fire-and-forget principle: always use .withoutResponse for speed
        // CoreBluetooth will handle fragmentation at L2CAP layer
        writeOrEnqueue(data, to: peripheral, characteristic: characteristic, priority: .high)
    }

    private func handleFileTransfer(_ packet: BitchatPacket, from peerID: PeerID) {
        if peerID == myPeerID && packet.ttl != 0 { return }

        var accepted = false
        var senderNickname = ""

        let peersSnapshot = collectionsQueue.sync { peers }

        if peerID == myPeerID {
            accepted = true
            senderNickname = myNickname
        } else if let info = peersSnapshot[peerID], info.isVerifiedNickname {
            accepted = true
            senderNickname = info.nickname
            let hasCollision = peersSnapshot.values.contains { $0.isConnected && $0.nickname == info.nickname && $0.peerID != peerID } || (myNickname == info.nickname)
            if hasCollision {
                senderNickname += "#" + String(peerID.id.prefix(4))
            }
        } else if let info = peersSnapshot[peerID], info.isConnected {
            accepted = true
            senderNickname = info.nickname.isEmpty ? "anon" + String(peerID.id.prefix(4)) : info.nickname
            let hasCollision = peersSnapshot.values.contains { $0.isConnected && $0.nickname == info.nickname && $0.peerID != peerID } || (myNickname == info.nickname)
            if hasCollision {
                senderNickname += "#" + String(peerID.id.prefix(4))
            }
        } else if let signature = packet.signature, let packetData = packet.toBinaryDataForSigning() {
            let candidates = identityManager.getCryptoIdentitiesByPeerIDPrefix(peerID)
            for candidate in candidates {
                if let signingKey = candidate.signingPublicKey,
                   noiseService.verifySignature(signature, for: packetData, publicKey: signingKey) {
                    accepted = true
                    if let social = identityManager.getSocialIdentity(for: candidate.fingerprint) {
                        senderNickname = social.localPetname ?? social.claimedNickname
                    } else {
                        senderNickname = "anon" + String(peerID.id.prefix(4))
                    }
                    break
                }
            }
            if !accepted && packet.ttl == 0 {
                accepted = true
                senderNickname = "anon" + String(peerID.id.prefix(4))
            }
        } else if packet.ttl == 0 {
            accepted = true
            senderNickname = "anon" + String(peerID.id.prefix(4))
        }

        guard accepted else {
            SecureLogger.warning("🚫 Dropping file transfer from unverified or unknown peer \(peerID.id.prefix(8))…", category: .security)
            return
        }

        // Skip directed packets that are not intended for us
        if let recipient = packet.recipientID {
            if PeerID(hexData: recipient) != myPeerID && !recipient.allSatisfy({ $0 == 0xFF }) {
                return
            }
        }

        if let recipient = packet.recipientID,
           recipient.allSatisfy({ $0 == 0xFF }) {
            gossipSyncManager?.onPublicPacketSeen(packet)
        } else if packet.recipientID == nil {
            gossipSyncManager?.onPublicPacketSeen(packet)
        }

        guard let filePacket = BitchatFilePacket.decode(packet.payload) else {
            SecureLogger.error("❌ Failed to decode file transfer payload", category: .session)
            return
        }

        guard FileTransferLimits.isValidPayload(filePacket.content.count) else {
            SecureLogger.warning("🚫 Dropping file transfer exceeding size cap (\(filePacket.content.count) bytes)", category: .security)
            return
        }

        guard let mime = MimeType(filePacket.mimeType), mime.isAllowed else {
            SecureLogger.warning("🚫 MIME REJECT: '\(filePacket.mimeType ?? "<empty>")' not supported. Size=\(filePacket.content.count)b from \(peerID.id.prefix(8))...", category: .security)
            return
        }

        // Validate content matches declared MIME type (magic byte check)
        guard mime.matches(data: filePacket.content) else {
            let prefix = filePacket.content.prefix(20).map { String(format: "%02x", $0) }.joined(separator: " ")
            SecureLogger.warning("🚫 MAGIC REJECT: MIME='\(mime)' size=\(filePacket.content.count)b prefix=[\(prefix)] from \(peerID.id.prefix(8))...", category: .security)
            return
        }

        let fallbackExt = mime.defaultExtension
        let subdirectory: String
        switch mime.category {
        case .audio:
            subdirectory = "voicenotes/incoming"
        case .image:
            subdirectory = "images/incoming"
        case .file:
            subdirectory = "files/incoming"
        }

        guard let destination = saveIncomingFile(
            data: filePacket.content,
            preferredName: filePacket.fileName,
            subdirectory: subdirectory,
            fallbackExtension: fallbackExt,
            defaultPrefix: mime.category.rawValue
        ) else {
            return
        }

        let marker: String
        let fileName = destination.lastPathComponent
        switch mime.category {
        case .audio:
            marker = "[voice] \(fileName)"
        case .image:
            marker = "[image] \(fileName)"
        case .file:
            marker = "[file] \(fileName)"
        }

        let isPrivateMessage = PeerID(hexData: packet.recipientID) == myPeerID

        if isPrivateMessage {
            updatePeerLastSeen(peerID)
        }

        let ts = Date(timeIntervalSince1970: Double(packet.timestamp) / 1000)
        let message = BitchatMessage(
            sender: senderNickname,
            content: marker,
            timestamp: ts,
            isRelay: false,
            originalSender: nil,
            isPrivate: isPrivateMessage,
            recipientNickname: nil,
            senderPeerID: peerID
        )

        SecureLogger.debug("📁 Stored incoming media from \(peerID.id.prefix(8))… -> \(destination.lastPathComponent)", category: .session)

        notifyUI { [weak self] in
            self?.delegate?.didReceiveMessage(message)
        }
    }
    
    func sendFavoriteNotification(to peerID: PeerID, isFavorite: Bool) {
        SecureLogger.debug("🔔 sendFavoriteNotification called - peerID: \(peerID), isFavorite: \(isFavorite)", category: .session)
        
        // Include Nostr public key in the notification
        var content = isFavorite ? "[FAVORITED]" : "[UNFAVORITED]"
        
        // Add our Nostr public key if available
        if let myNostrIdentity = try? idBridge.getCurrentNostrIdentity() {
            content += ":" + myNostrIdentity.npub
            SecureLogger.debug("📝 Sending favorite notification with Nostr npub: \(myNostrIdentity.npub)", category: .session)
        }
        
        SecureLogger.debug("📤 Sending favorite notification to \(peerID): \(content)", category: .session)
        sendPrivateMessage(content, to: peerID, messageID: UUID().uuidString)
    }
    
    func sendBroadcastAnnounce() {
        sendAnnounce()
    }
    
    func sendDeliveryAck(for messageID: String, to peerID: PeerID) {
        // Create typed payload: [type byte] + [message ID]
        var payload = Data([NoisePayloadType.delivered.rawValue])
        payload.append(contentsOf: messageID.utf8)

        if noiseService.hasEstablishedSession(with: peerID) {
            do {
                let encrypted = try noiseService.encrypt(payload, for: peerID)
                var packet = BitchatPacket(
                    type: MessageType.noiseEncrypted.rawValue,
                    senderID: myPeerIDData,
                    recipientID: Data(hexString: peerID.id),
                    timestamp: UInt64(Date().timeIntervalSince1970 * 1000),
                    payload: encrypted,
                    signature: nil,
                    ttl: messageTTL
                )
                applyRouteIfAvailable(&packet, to: peerID)
                broadcastPacket(packet)
            } catch {
                SecureLogger.error("Failed to send delivery ACK: \(error)")
            }
        } else {
            // Queue for after handshake and initiate if needed
            collectionsQueue.async(flags: .barrier) { [weak self] in
                guard let self = self else { return }
                self.pendingNoisePayloadsAfterHandshake[peerID, default: []].append(payload)
            }
            if !noiseService.hasSession(with: peerID) { initiateNoiseHandshake(with: peerID) }
            SecureLogger.debug("🕒 Queued DELIVERED ack for \(peerID) until handshake completes", category: .session)
        }
    }

    private func handleLeave(_ packet: BitchatPacket, from peerID: PeerID) {
        _ = collectionsQueue.sync(flags: .barrier) {
            // Remove the peer when they leave
            peers.removeValue(forKey: peerID)
        }
        // Remove any stored announcement for sync purposes
        gossipSyncManager?.removeAnnouncementForPeer(peerID)
        // Send on main thread
        notifyUI { [weak self] in
            guard let self = self else { return }
            
            // Get current peer list (after removal)
            let currentPeerIDs = self.collectionsQueue.sync { Array(self.peers.keys) }
            
            self.delegate?.didDisconnectFromPeer(peerID)
            self.delegate?.didUpdatePeerList(currentPeerIDs)
        }
    }
    
    // MARK: - Helper Functions

    private func applicationFilesDirectory() throws -> URL {
        let base = try FileManager.default.url(for: .applicationSupportDirectory, in: .userDomainMask, appropriateFor: nil, create: true)
        let filesDir = base.appendingPathComponent("files", isDirectory: true)
        try FileManager.default.createDirectory(at: filesDir, withIntermediateDirectories: true, attributes: nil)
        return filesDir
    }

    private func sanitizeFileName(_ name: String?, defaultName: String, fallbackExtension: String?) -> String {
        var candidate = name ?? ""

        // Security: Remove null bytes (path traversal vector)
        candidate = candidate.replacingOccurrences(of: "\0", with: "")

        // Security: Unicode normalization prevents fullwidth character bypass
        candidate = candidate.precomposedStringWithCanonicalMapping

        // Security: Remove ALL path separators (not just strip last component)
        candidate = candidate.replacingOccurrences(of: "/", with: "_")
        candidate = candidate.replacingOccurrences(of: "\\", with: "_")

        // Security: Remove control characters and dangerous filesystem chars
        let invalid = CharacterSet(charactersIn: "<>:\"|?*\0").union(.controlCharacters)
        candidate = candidate.components(separatedBy: invalid).joined(separator: "_")

        candidate = candidate.trimmingCharacters(in: .whitespacesAndNewlines)
        if candidate.isEmpty { candidate = defaultName }

        // Security: Reject dotfiles (hidden file attacks)
        if candidate.hasPrefix(".") {
            candidate = "_" + candidate
        }

        // Truncate while preserving extension
        if candidate.count > 120 {
            let ext = (candidate as NSString).pathExtension
            let base = (candidate as NSString).deletingPathExtension
            if ext.isEmpty {
                candidate = String(candidate.prefix(120))
            } else {
                let maxBase = max(10, 120 - ext.count - 1)
                candidate = String(base.prefix(maxBase)) + "." + ext
            }
        }

        if let fallbackExtension = fallbackExtension, (candidate as NSString).pathExtension.isEmpty {
            candidate += ".\(fallbackExtension)"
        }

        if candidate.isEmpty { candidate = defaultName }
        return candidate
    }

    private func uniqueFileURL(in directory: URL, fileName: String) -> URL {
        var candidate = directory.appendingPathComponent(fileName)

        // Security: Validate path doesn't escape directory
        if !candidate.path.hasPrefix(directory.path) {
            SecureLogger.warning("⚠️ Path traversal blocked: \(fileName)", category: .security)
            return directory.appendingPathComponent("blocked_\(UUID().uuidString)")
        }

        if !FileManager.default.fileExists(atPath: candidate.path) {
            return candidate
        }

        let baseName = (fileName as NSString).deletingPathExtension
        let ext = (fileName as NSString).pathExtension
        var counter = 1

        // Limit iterations to prevent DoS
        while counter < 100 {
            let newName = ext.isEmpty ? "\(baseName) (\(counter))" : "\(baseName) (\(counter)).\(ext)"
            candidate = directory.appendingPathComponent(newName)

            // Validate each iteration
            guard candidate.path.hasPrefix(directory.path) else {
                return directory.appendingPathComponent("blocked_\(UUID().uuidString)")
            }

            if !FileManager.default.fileExists(atPath: candidate.path) {
                return candidate
            }
            counter += 1
        }

        // Fallback: UUID to guarantee uniqueness
        return directory.appendingPathComponent("\(baseName)_\(UUID().uuidString).\(ext.isEmpty ? "dat" : ext)")
    }

    private func saveIncomingFile(data: Data, preferredName: String?, subdirectory: String, fallbackExtension: String?, defaultPrefix: String) -> URL? {
        do {
            let base = try applicationFilesDirectory().appendingPathComponent(subdirectory, isDirectory: true)
            try FileManager.default.createDirectory(at: base, withIntermediateDirectories: true, attributes: nil)
            let timestamp = mediaDateFormatter.string(from: Date())
            let defaultName = "\(defaultPrefix)_\(timestamp)"
            let sanitized = sanitizeFileName(preferredName, defaultName: defaultName, fallbackExtension: fallbackExtension)
            let destination = uniqueFileURL(in: base, fileName: sanitized)
            try data.write(to: destination, options: .atomic)
            return destination
        } catch {
            SecureLogger.error("❌ Failed to persist incoming media: \(error)", category: .session)
            return nil
        }
    }

    private func sendLeave() {
        SecureLogger.debug("👋 Sending leave announcement", category: .session)
        let packet = BitchatPacket(
            type: MessageType.leave.rawValue,
            ttl: messageTTL,
            senderID: myPeerID,
            payload: Data(myNickname.utf8)
        )
        broadcastPacket(packet)
    }
    
    private func sendAnnounce(forceSend: Bool = false) {
        // Throttle announces to prevent flooding
        let now = Date()
        let timeSinceLastAnnounce = now.timeIntervalSince(lastAnnounceSent)
        
        // Even forced sends should respect a minimum interval to avoid overwhelming BLE
        let minInterval = forceSend ? TransportConfig.bleForceAnnounceMinIntervalSeconds : announceMinInterval
        
        if timeSinceLastAnnounce < minInterval {
            // Skipping announce (rate limited)
            return
        }
        lastAnnounceSent = now
        
        // Reduced logging - only log errors, not every announce
        
        // Create announce payload with both noise and signing public keys
        let noisePub = noiseService.getStaticPublicKeyData()  // For noise handshakes and peer identification
        let signingPub = noiseService.getSigningPublicKeyData()  // For signature verification
        
        let announcement = AnnouncementPacket(
            nickname: myNickname,
            noisePublicKey: noisePub,
            signingPublicKey: signingPub
        )
        
        guard let payload = announcement.encode() else {
            SecureLogger.error("❌ Failed to encode announce packet", category: .session)
            return
        }
        
        // Create packet with signature using the noise private key
        let packet = BitchatPacket(
            type: MessageType.announce.rawValue,
            senderID: myPeerIDData,
            recipientID: nil,
            timestamp: UInt64(Date().timeIntervalSince1970 * 1000),
            payload: payload,
            signature: nil, // Will be set by signPacket below
            ttl: messageTTL
        )
        
        // Sign the packet using the noise private key
        guard let signedPacket = noiseService.signPacket(packet) else {
            SecureLogger.error("❌ Failed to sign announce packet", category: .security)
            return
        }
        
        // Call directly if on messageQueue, otherwise dispatch
        if DispatchQueue.getSpecific(key: messageQueueKey) != nil {
            broadcastPacket(signedPacket)
        } else {
            messageQueue.async { [weak self] in
                self?.broadcastPacket(signedPacket)
            }
        }
        // Ensure our own announce is included in sync state
        gossipSyncManager?.onPublicPacketSeen(signedPacket)
    }

    // MARK: QR Verification over Noise
    
    func sendVerifyChallenge(to peerID: PeerID, noiseKeyHex: String, nonceA: Data) {
        let payload = VerificationService.shared.buildVerifyChallenge(noiseKeyHex: noiseKeyHex, nonceA: nonceA)
        sendNoisePayload(payload, to: peerID)
    }

    func sendVerifyResponse(to peerID: PeerID, noiseKeyHex: String, nonceA: Data) {
        guard let payload = VerificationService.shared.buildVerifyResponse(noiseKeyHex: noiseKeyHex, nonceA: nonceA) else { return }
        sendNoisePayload(payload, to: peerID)
    }
}

// MARK: - GossipSyncManager Delegate
extension BLEService: GossipSyncManager.Delegate {
    func sendPacket(_ packet: BitchatPacket) {
        broadcastPacket(packet)
    }

    func sendPacket(to peerID: PeerID, packet: BitchatPacket) {
        sendPacketDirected(packet, to: peerID)
    }

    func signPacketForBroadcast(_ packet: BitchatPacket) -> BitchatPacket {
        return noiseService.signPacket(packet) ?? packet
    }
}

// MARK: - CBCentralManagerDelegate

extension BLEService: CBCentralManagerDelegate {
    #if os(iOS)
    func centralManager(_ central: CBCentralManager, willRestoreState dict: [String : Any]) {
        let restoredPeripherals = (dict[CBCentralManagerRestoredStatePeripheralsKey] as? [CBPeripheral]) ?? []
        let restoredServices = (dict[CBCentralManagerRestoredStateScanServicesKey] as? [CBUUID]) ?? []
        let restoredOptions = (dict[CBCentralManagerRestoredStateScanOptionsKey] as? [String: Any]) ?? [:]
        let allowDuplicates = restoredOptions[CBCentralManagerScanOptionAllowDuplicatesKey] as? Bool

        SecureLogger.info(
            "♻️ Central restore: peripherals=\(restoredPeripherals.count) services=\(restoredServices.count) allowDuplicates=\(String(describing: allowDuplicates))",
            category: .session
        )

        for peripheral in restoredPeripherals {
            let identifier = peripheral.identifier.uuidString
            peripheral.delegate = self
            let existing = peripherals[identifier]
            let assembler = existing?.assembler ?? NotificationStreamAssembler()
            let characteristic = existing?.characteristic
            let peerID = existing?.peerID
            let wasConnecting = existing?.isConnecting ?? false
            let wasConnected = existing?.isConnected ?? false

            let restoredState = PeripheralState(
                peripheral: peripheral,
                characteristic: characteristic,
                peerID: peerID,
                isConnecting: wasConnecting || peripheral.state == .connecting,
                isConnected: wasConnected || peripheral.state == .connected,
                lastConnectionAttempt: existing?.lastConnectionAttempt,
                assembler: assembler
            )
            peripherals[identifier] = restoredState
        }

        captureBluetoothStatus(context: "central-restore")

        if central.state == .poweredOn {
            startScanning()
        }
    }
    #endif

    func centralManagerDidUpdateState(_ central: CBCentralManager) {
        // Notify delegate about state change on main thread
        Task { @MainActor in
            self.delegate?.didUpdateBluetoothState(central.state)
        }

        if central.state == .poweredOn {
            // Start scanning - use allow duplicates for faster discovery when active
            startScanning()
        }
    }
    
    private func startScanning() {
        guard let central = centralManager,
              central.state == .poweredOn,
              !central.isScanning else { return }
        
        // Use allow duplicates = true for faster discovery in foreground
        // This gives us discovery events immediately instead of coalesced
        #if os(iOS)
        let allowDuplicates = isAppActive  // Use our tracked state (thread-safe)
        #else
        let allowDuplicates = true  // macOS doesn't have background restrictions
        #endif
        
        central.scanForPeripherals(
                withServices: [BLEService.serviceUUID],
            options: [CBCentralManagerScanOptionAllowDuplicatesKey: allowDuplicates]
        )
        
        // Started BLE scanning
    }
    
    func centralManager(_ central: CBCentralManager, didDiscover peripheral: CBPeripheral, advertisementData: [String: Any], rssi RSSI: NSNumber) {
        let peripheralID = peripheral.identifier.uuidString
        let advertisedName = advertisementData[CBAdvertisementDataLocalNameKey] as? String ?? (peripheralID.prefix(6) + "…")
        let isConnectable = (advertisementData[CBAdvertisementDataIsConnectable] as? NSNumber)?.boolValue ?? true
        let rssiValue = RSSI.intValue
        
        // Skip if peripheral is not connectable (per advertisement data)
        guard isConnectable else { return }

        // Skip immediate connect if signal too weak for current conditions; enqueue instead
        if rssiValue <= dynamicRSSIThreshold {
            connectionCandidates.append(ConnectionCandidate(peripheral: peripheral, rssi: rssiValue, name: String(advertisedName), isConnectable: isConnectable, discoveredAt: Date()))
            // Keep list tidy
            connectionCandidates.sort { (a, b) in
                if a.rssi != b.rssi { return a.rssi > b.rssi }
                return a.discoveredAt < b.discoveredAt
            }
            if connectionCandidates.count > TransportConfig.bleConnectionCandidatesMax {
                connectionCandidates.removeLast(connectionCandidates.count - TransportConfig.bleConnectionCandidatesMax)
            }
            return
        }
        
        // Budget: limit simultaneous central links (connected + connecting)
        let currentCentralLinks = peripherals.values.filter { $0.isConnected || $0.isConnecting }.count
        if currentCentralLinks >= maxCentralLinks {
            // Enqueue as candidate; we'll attempt later as slots open
            connectionCandidates.append(ConnectionCandidate(peripheral: peripheral, rssi: rssiValue, name: String(advertisedName), isConnectable: isConnectable, discoveredAt: Date()))
            // Keep candidate list tidy: prefer stronger RSSI, then recency; cap list
            connectionCandidates.sort { (a, b) in
                if a.rssi != b.rssi { return a.rssi > b.rssi }
                return a.discoveredAt < b.discoveredAt
            }
            if connectionCandidates.count > TransportConfig.bleConnectionCandidatesMax {
                connectionCandidates.removeLast(connectionCandidates.count - TransportConfig.bleConnectionCandidatesMax)
            }
            return
        }

        // Rate limit global connect attempts
        let sinceLast = Date().timeIntervalSince(lastGlobalConnectAttempt)
        if sinceLast < connectRateLimitInterval {
            connectionCandidates.append(ConnectionCandidate(peripheral: peripheral, rssi: rssiValue, name: String(advertisedName), isConnectable: isConnectable, discoveredAt: Date()))
            connectionCandidates.sort { (a, b) in
                if a.rssi != b.rssi { return a.rssi > b.rssi }
                return a.discoveredAt < b.discoveredAt
            }
            // Schedule a deferred attempt after rate-limit interval
            let delay = connectRateLimitInterval - sinceLast + 0.05
            bleQueue.asyncAfter(deadline: .now() + delay) { [weak self] in
                self?.tryConnectFromQueue()
            }
            return
        }

        // Check if we already have this peripheral
        if let state = peripherals[peripheralID] {
            if state.isConnected || state.isConnecting {
                return // Already connected or connecting
            }
            
        // Add backoff for reconnection attempts
        if let lastAttempt = state.lastConnectionAttempt {
            let timeSinceLastAttempt = Date().timeIntervalSince(lastAttempt)
            if timeSinceLastAttempt < 2.0 {
                return // Wait at least 2 seconds between connection attempts
            }
        }
        }
        
        // Backoff if this peripheral recently timed out connection within the last 15 seconds
        if let lastTimeout = recentConnectTimeouts[peripheralID], Date().timeIntervalSince(lastTimeout) < 15 {
            return
        }

        // Check peripheral state - but cancel if stale
        if peripheral.state == .connecting || peripheral.state == .connected {
            // iOS might have stale state - force disconnect and retry
            central.cancelPeripheralConnection(peripheral)
            // Will retry on next discovery
            return
        }
        
        // Only log when we're actually attempting connection
        // Discovered BLE peripheral
        
        // Store the peripheral and mark as connecting
        peripherals[peripheralID] = PeripheralState(
            peripheral: peripheral,
            characteristic: nil,
            peerID: nil,
            isConnecting: true,
            isConnected: false,
            lastConnectionAttempt: Date(),
            assembler: NotificationStreamAssembler()
        )
        peripheral.delegate = self
        
        // Connect to the peripheral with options for faster connection
        SecureLogger.debug("📱 Connect: \(advertisedName) [RSSI:\(rssiValue)]", category: .session)
        
        // Use connection options for faster reconnection
        let options: [String: Any] = [
            CBConnectPeripheralOptionNotifyOnConnectionKey: true,
            CBConnectPeripheralOptionNotifyOnDisconnectionKey: true,
            CBConnectPeripheralOptionNotifyOnNotificationKey: true
        ]
        central.connect(peripheral, options: options)
        lastGlobalConnectAttempt = Date()
        
        // Set a timeout for the connection attempt (slightly longer for reliability)
        // Use BLE queue to mutate BLE-related state consistently
        bleQueue.asyncAfter(deadline: .now() + TransportConfig.bleConnectTimeoutSeconds) { [weak self] in
            guard let self = self,
                  let state = self.peripherals[peripheralID],
                  state.isConnecting && !state.isConnected else { return }
            
            // Connection timed out - cancel it
            SecureLogger.debug("⏱️ Timeout: \(advertisedName)", category: .session)
        central.cancelPeripheralConnection(peripheral)
        self.peripherals[peripheralID] = nil
        self.recentConnectTimeouts[peripheralID] = Date()
        self.failureCounts[peripheralID, default: 0] += 1
        // Try next candidate if any
        self.tryConnectFromQueue()
        }
    }
    
func centralManager(_ central: CBCentralManager, didConnect peripheral: CBPeripheral) {
        let peripheralID = peripheral.identifier.uuidString
        
        // Update state to connected
        if var state = peripherals[peripheralID] {
            state.isConnecting = false
            state.isConnected = true
            peripherals[peripheralID] = state
        } else {
            // Create new state if not found
            peripherals[peripheralID] = PeripheralState(
                peripheral: peripheral,
                characteristic: nil,
                peerID: nil,
                isConnecting: false,
                isConnected: true,
                lastConnectionAttempt: nil,
                assembler: NotificationStreamAssembler()
            )
        }
        
        // Reset backoff state on success
        failureCounts[peripheralID] = 0
        recentConnectTimeouts.removeValue(forKey: peripheralID)

        SecureLogger.debug("✅ Connected: \(peripheral.name ?? "Unknown") [\(peripheralID)]", category: .session)
        
        // Discover services
        peripheral.discoverServices([BLEService.serviceUUID])
    }
    
    func centralManager(_ central: CBCentralManager, didDisconnectPeripheral peripheral: CBPeripheral, error: Error?) {
        let peripheralID = peripheral.identifier.uuidString
        
        // Find the peer ID if we have it
        let peerID = peripherals[peripheralID]?.peerID
        
        SecureLogger.debug("📱 Disconnect: \(peerID?.id ?? peripheralID)\(error != nil ? " (\(error!.localizedDescription))" : "")", category: .session)

        // If disconnect carried an error (often timeout), apply short backoff to avoid thrash
        if error != nil {
            recentConnectTimeouts[peripheralID] = Date()
        }
        
        // Clean up references
        peripherals.removeValue(forKey: peripheralID)
        
        // Clean up peer mappings
        if let peerID {
            peerToPeripheralUUID.removeValue(forKey: peerID)
            
            // Do not remove peer; mark as not connected but retain for reachability
            collectionsQueue.sync(flags: .barrier) {
                if var info = peers[peerID] {
                    info.isConnected = false
                    peers[peerID] = info
                }
            }
            clearDirectLink(with: peerID)
        }
        
        // Restart scanning with allow duplicates for faster rediscovery
        if centralManager?.state == .poweredOn {
            // Stop and restart scanning to ensure we get fresh discovery events
            centralManager?.stopScan()
            bleQueue.asyncAfter(deadline: .now() + TransportConfig.bleRestartScanDelaySeconds) { [weak self] in
                self?.startScanning()
            }
        }
        // Attempt to fill freed slot from queue
        bleQueue.async { [weak self] in self?.tryConnectFromQueue() }
        
        // Notify delegate about disconnection on main thread (direct link dropped)
        notifyUI { [weak self] in
            guard let self = self else { return }
            
            // Get current peer list (after removal)
            let currentPeerIDs = self.collectionsQueue.sync { self.currentPeerIDs }
            
            if let peerID {
                self.notifyPeerDisconnectedDebounced(peerID)
            }
            self.requestPeerDataPublish()
            self.delegate?.didUpdatePeerList(currentPeerIDs)
        }
    }
    
    func centralManager(_ central: CBCentralManager, didFailToConnect peripheral: CBPeripheral, error: Error?) {
        let peripheralID = peripheral.identifier.uuidString
        
        // Clean up the references
        peripherals.removeValue(forKey: peripheralID)
        
        SecureLogger.error("❌ Failed to connect to peripheral: \(peripheral.name ?? "Unknown") [\(peripheralID)] - Error: \(error?.localizedDescription ?? "Unknown")", category: .session)
        failureCounts[peripheralID, default: 0] += 1
        // Try next candidate
        bleQueue.async { [weak self] in self?.tryConnectFromQueue() }
    }
}

// MARK: - Connection scheduling helpers
extension BLEService {
    private func tryConnectFromQueue() {
        guard let central = centralManager, central.state == .poweredOn else { return }
        // Check budget and rate limit
        let current = peripherals.values.filter { $0.isConnected || $0.isConnecting }.count
        guard current < maxCentralLinks else { return }
        let delta = Date().timeIntervalSince(lastGlobalConnectAttempt)
        guard delta >= connectRateLimitInterval else {
            let delay = connectRateLimitInterval - delta + 0.05
            bleQueue.asyncAfter(deadline: .now() + delay) { [weak self] in self?.tryConnectFromQueue() }
            return
        }
        // Pull best candidate by composite score
        guard !connectionCandidates.isEmpty else { return }
        // compute score: connectable> RSSI > recency, with backoff penalty
        func score(_ c: ConnectionCandidate) -> Int {
            let uuid = c.peripheral.identifier.uuidString
            // Penalty if recently timed out (exponential)
            let fails = failureCounts[uuid] ?? 0
            let penalty = min(20, (1 << min(4, fails))) // 1,2,4,8,16 cap 16-20
            let timeoutRecent = recentConnectTimeouts[uuid]
            let timeoutBias = (timeoutRecent != nil && Date().timeIntervalSince(timeoutRecent!) < 60) ? 10 : 0
            let base = (c.isConnectable ? 1000 : 0) + (c.rssi + 100) * 2
            let rec = -Int(Date().timeIntervalSince(c.discoveredAt) * 10)
            return base + rec - penalty - timeoutBias
        }
        connectionCandidates.sort { score($0) > score($1) }
        let candidate = connectionCandidates.removeFirst()
        guard candidate.isConnectable else { return }
        let peripheral = candidate.peripheral
        let peripheralID = peripheral.identifier.uuidString
        // Weak-link cooldown: if we recently timed out and RSSI is very weak, delay retries
        if let lastTO = recentConnectTimeouts[peripheralID] {
            let elapsed = Date().timeIntervalSince(lastTO)
            if elapsed < TransportConfig.bleWeakLinkCooldownSeconds && candidate.rssi <= TransportConfig.bleWeakLinkRSSICutoff {
                // Requeue the candidate and try again later
                connectionCandidates.append(candidate)
                let remaining = TransportConfig.bleWeakLinkCooldownSeconds - elapsed
                let delay = min(max(2.0, remaining), 15.0)
                bleQueue.asyncAfter(deadline: .now() + delay) { [weak self] in self?.tryConnectFromQueue() }
                return
            }
        }
        if peripherals[peripheralID]?.isConnected == true || peripherals[peripheralID]?.isConnecting == true {
            // Already in progress; skip
            bleQueue.async { [weak self] in self?.tryConnectFromQueue() }
            return
        }
        // Initiate connection
        peripherals[peripheralID] = PeripheralState(
            peripheral: peripheral,
            characteristic: nil,
            peerID: nil,
            isConnecting: true,
            isConnected: false,
            lastConnectionAttempt: Date(),
            assembler: NotificationStreamAssembler()
        )
        peripheral.delegate = self
        let options: [String: Any] = [
            CBConnectPeripheralOptionNotifyOnConnectionKey: true,
            CBConnectPeripheralOptionNotifyOnDisconnectionKey: true,
            CBConnectPeripheralOptionNotifyOnNotificationKey: true
        ]
        central.connect(peripheral, options: options)
        lastGlobalConnectAttempt = Date()
        SecureLogger.debug("⏩ Queue connect: \(candidate.name) [RSSI:\(candidate.rssi)]", category: .session)
    }
}

#if DEBUG
// Test-only helper to inject packets into the receive pipeline
extension BLEService {
    func _test_handlePacket(_ packet: BitchatPacket, fromPeerID: PeerID) {
        // Ensure the synthetic peer is known and marked verified for public-message tests
        let normalizedID = PeerID(hexData: packet.senderID)
        collectionsQueue.sync(flags: .barrier) {
            if peers[normalizedID] == nil {
                peers[normalizedID] = PeerInfo(
                    peerID: normalizedID,
                    nickname: "TestPeer_\(fromPeerID.id.prefix(4))",
                    isConnected: true,
                    noisePublicKey: packet.senderID,
                    signingPublicKey: nil,
                    isVerifiedNickname: true,
                    lastSeen: Date()
                )
            } else {
                var p = peers[normalizedID]!
                p.isConnected = true
                p.isVerifiedNickname = true
                p.lastSeen = Date()
                peers[normalizedID] = p
            }
        }
        handleReceivedPacket(packet, from: fromPeerID)
    }
}
#endif

// MARK: - CBPeripheralDelegate

extension BLEService: CBPeripheralDelegate {
    func peripheral(_ peripheral: CBPeripheral, didDiscoverServices error: Error?) {
        if let error = error {
            SecureLogger.error("❌ Error discovering services for \(peripheral.name ?? "Unknown"): \(error.localizedDescription)", category: .session)
            // Retry service discovery after a delay
            DispatchQueue.main.asyncAfter(deadline: .now() + 0.5) {
                guard peripheral.state == .connected else { return }
                peripheral.discoverServices([BLEService.serviceUUID])
            }
            return
        }
        
        guard let services = peripheral.services else {
            SecureLogger.warning("⚠️ No services discovered for \(peripheral.name ?? "Unknown")", category: .session)
            return
        }
        
        guard let service = services.first(where: { $0.uuid == BLEService.serviceUUID }) else {
            // Not a BitChat peer - disconnect
            centralManager?.cancelPeripheralConnection(peripheral)
            return
        }
        
        // Discovering BLE characteristics
        peripheral.discoverCharacteristics([BLEService.characteristicUUID], for: service)
    }
    
    func peripheral(_ peripheral: CBPeripheral, didDiscoverCharacteristicsFor service: CBService, error: Error?) {
        if let error = error {
            SecureLogger.error("❌ Error discovering characteristics for \(peripheral.name ?? "Unknown"): \(error.localizedDescription)", category: .session)
            return
        }
        
        guard let characteristic = service.characteristics?.first(where: { $0.uuid == BLEService.characteristicUUID }) else {
            SecureLogger.warning("⚠️ No matching characteristic found for \(peripheral.name ?? "Unknown")", category: .session)
            return
        }
        
        // Found characteristic
        
        // Log characteristic properties for debugging
        var properties: [String] = []
        if characteristic.properties.contains(.read) { properties.append("read") }
        if characteristic.properties.contains(.write) { properties.append("write") }
        if characteristic.properties.contains(.writeWithoutResponse) { properties.append("writeWithoutResponse") }
        if characteristic.properties.contains(.notify) { properties.append("notify") }
        if characteristic.properties.contains(.indicate) { properties.append("indicate") }
        // Characteristic properties: \(properties.joined(separator: ", "))
        
        // Verify characteristic supports reliable writes
        if !characteristic.properties.contains(.write) {
            SecureLogger.warning("⚠️ Characteristic doesn't support reliable writes (withResponse)!", category: .session)
        }
        
        // Store characteristic in our consolidated structure
        let peripheralID = peripheral.identifier.uuidString
        if var state = peripherals[peripheralID] {
            state.characteristic = characteristic
            peripherals[peripheralID] = state
        }
        
        // Subscribe for notifications
        if characteristic.properties.contains(.notify) {
            peripheral.setNotifyValue(true, for: characteristic)
            SecureLogger.debug("🔔 Subscribed to notifications from \(peripheral.name ?? "Unknown")", category: .session)
            
            // Send announce after subscription is confirmed (force send for new connection)
            messageQueue.asyncAfter(deadline: .now() + TransportConfig.blePostSubscribeAnnounceDelaySeconds) { [weak self] in
                self?.sendAnnounce(forceSend: true)
                // Try flushing any spooled directed packets now that we have a link
                self?.flushDirectedSpool()
                // Rebroadcast a couple of recent announces to seed the new link
                self?.rebroadcastRecentAnnounces()
            }
        } else {
            SecureLogger.warning("⚠️ Characteristic does not support notifications", category: .session)
        }
    }
    
    func peripheral(_ peripheral: CBPeripheral, didUpdateValueFor characteristic: CBCharacteristic, error: Error?) {
        if let error = error {
            SecureLogger.error("❌ Error receiving notification: \(error.localizedDescription)", category: .session)
            return
        }
        
        guard let data = characteristic.value, !data.isEmpty else {
            SecureLogger.warning("⚠️ No data in notification", category: .session)
            return
        }

        bufferNotificationChunk(data, from: peripheral)
    }

    private func bufferNotificationChunk(_ chunk: Data, from peripheral: CBPeripheral) {
        let peripheralUUID = peripheral.identifier.uuidString

        var state = peripherals[peripheralUUID] ?? PeripheralState(
            peripheral: peripheral,
            characteristic: nil,
            peerID: nil,
            isConnecting: false,
            isConnected: peripheral.state == .connected,
            lastConnectionAttempt: nil,
            assembler: NotificationStreamAssembler()
        )

        var assembler = state.assembler
        let result = assembler.append(chunk)
        state.assembler = assembler
        peripherals[peripheralUUID] = state

        for byte in result.droppedPrefixes {
            SecureLogger.warning("⚠️ Dropping byte from BLE stream (unexpected prefix \(String(format: "%02x", byte)))", category: .session)
        }

        if result.reset {
            SecureLogger.error("❌ Invalid BLE frame length; reset notification stream", category: .session)
        }

        for frame in result.frames {
            guard let packet = BinaryProtocol.decode(frame) else {
                let prefix = frame.prefix(16).map { String(format: "%02x", $0) }.joined(separator: " ")
                SecureLogger.error("❌ Failed to decode assembled notification frame (len=\(frame.count), prefix=\(prefix))", category: .session)
                continue
            }
            processNotificationPacket(packet, from: peripheral, peripheralUUID: peripheralUUID)
        }
    }

    private func processNotificationPacket(_ packet: BitchatPacket, from peripheral: CBPeripheral, peripheralUUID: String) {
        let senderID = PeerID(hexData: packet.senderID)

        if packet.type != MessageType.announce.rawValue {
            SecureLogger.debug("📦 Decoded notification packet type: \(packet.type) from sender: \(senderID)", category: .session)
        }

        if packet.type == MessageType.announce.rawValue {
            if packet.ttl == messageTTL {
                if var state = peripherals[peripheralUUID] {
                    state.peerID = senderID
                    peripherals[peripheralUUID] = state
                }
                peerToPeripheralUUID[senderID] = peripheralUUID
                registerDirectLink(with: senderID)
            }

            let msgID = makeMessageID(for: packet)
            collectionsQueue.async(flags: .barrier) { [weak self] in
                self?.ingressByMessageID[msgID] = (.peripheral(peripheralUUID), Date())
            }
            handleReceivedPacket(packet, from: senderID)
        } else {
            let msgID = makeMessageID(for: packet)
            collectionsQueue.async(flags: .barrier) { [weak self] in
                self?.ingressByMessageID[msgID] = (.peripheral(peripheralUUID), Date())
            }
            handleReceivedPacket(packet, from: senderID)
        }
    }
    
    func peripheral(_ peripheral: CBPeripheral, didWriteValueFor characteristic: CBCharacteristic, error: Error?) {
        if let error = error {
            SecureLogger.error("❌ Write failed to \(peripheral.name ?? peripheral.identifier.uuidString): \(error.localizedDescription)", category: .session)
            // Don't retry - just log the error
        } else {
            SecureLogger.debug("✅ Write confirmed to \(peripheral.name ?? peripheral.identifier.uuidString)", category: .session)
        }
    }
    
    func peripheralIsReady(toSendWriteWithoutResponse peripheral: CBPeripheral) {
        // Resume queued writes for this peripheral
        drainPendingWrites(for: peripheral)
    }
    
    func peripheral(_ peripheral: CBPeripheral, didModifyServices invalidatedServices: [CBService]) {
        SecureLogger.warning("⚠️ Services modified for \(peripheral.name ?? peripheral.identifier.uuidString)", category: .session)
        
        // Check if our service was invalidated (peer app quit)
        let hasOurService = peripheral.services?.contains { $0.uuid == BLEService.serviceUUID } ?? false
        
        if !hasOurService {
            // Service is gone - disconnect
            SecureLogger.warning("❌ BitChat service removed - disconnecting from \(peripheral.name ?? peripheral.identifier.uuidString)", category: .session)
            centralManager?.cancelPeripheralConnection(peripheral)
        } else {
            // Try to rediscover
            peripheral.discoverServices([BLEService.serviceUUID])
        }
    }
    
    func peripheral(_ peripheral: CBPeripheral, didUpdateNotificationStateFor characteristic: CBCharacteristic, error: Error?) {
        if let error = error {
            SecureLogger.error("❌ Error updating notification state: \(error.localizedDescription)", category: .session)
        } else {
            SecureLogger.debug("🔔 Notification state updated for \(peripheral.name ?? peripheral.identifier.uuidString): \(characteristic.isNotifying ? "ON" : "OFF")", category: .session)
            
            // If notifications are now on, send an announce to ensure this peer knows about us
            if characteristic.isNotifying {
                // Sending announce after subscription
                self.sendAnnounce(forceSend: true)
            }
        }
    }
}

// MARK: - CBPeripheralManagerDelegate

extension BLEService: CBPeripheralManagerDelegate {
    func peripheralManagerDidUpdateState(_ peripheral: CBPeripheralManager) {
        SecureLogger.debug("📡 Peripheral manager state: \(peripheral.state.rawValue)", category: .session)
        
        if peripheral.state == .poweredOn {
            // Remove all services first to ensure clean state
            peripheral.removeAllServices()
            
            // Create characteristic
            characteristic = CBMutableCharacteristic(
                type: BLEService.characteristicUUID,
                properties: [.notify, .write, .writeWithoutResponse, .read],
                value: nil,
                permissions: [.readable, .writeable]
            )
            
            // Create service
            let service = CBMutableService(type: BLEService.serviceUUID, primary: true)
            service.characteristics = [characteristic!]
            
            // Add service (advertising will start in didAdd delegate)
            SecureLogger.debug("🔧 Adding BLE service...", category: .session)
            peripheral.add(service)
        }
    }
    
    #if os(iOS)
    func peripheralManager(_ peripheral: CBPeripheralManager, willRestoreState dict: [String : Any]) {
        let restoredServices = (dict[CBPeripheralManagerRestoredStateServicesKey] as? [CBMutableService]) ?? []
        let restoredAdvertisement = (dict[CBPeripheralManagerRestoredStateAdvertisementDataKey] as? [String: Any]) ?? [:]

        SecureLogger.info(
            "♻️ Peripheral restore: services=\(restoredServices.count) advertisingDataKeys=\(Array(restoredAdvertisement.keys))",
            category: .session
        )

        // Attempt to recover characteristic from restored services
        if characteristic == nil {
            if let service = restoredServices.first(where: { $0.uuid == BLEService.serviceUUID }),
               let restoredCharacteristic = service.characteristics?.first(where: { $0.uuid == BLEService.characteristicUUID }) as? CBMutableCharacteristic {
                characteristic = restoredCharacteristic
            }
        }

        captureBluetoothStatus(context: "peripheral-restore")

        if peripheral.state == .poweredOn && !peripheral.isAdvertising {
            peripheral.startAdvertising(buildAdvertisementData())
        }
    }
    #endif
    
    func peripheralManager(_ peripheral: CBPeripheralManager, didAdd service: CBService, error: Error?) {
        if let error = error {
            SecureLogger.error("❌ Failed to add service: \(error.localizedDescription)", category: .session)
            return
        }
        
        SecureLogger.debug("✅ Service added successfully, starting advertising", category: .session)
        
        // Start advertising after service is confirmed added
        let adData = buildAdvertisementData()
        peripheral.startAdvertising(adData)
        
        SecureLogger.debug("📡 Started advertising (LocalName: \((adData[CBAdvertisementDataLocalNameKey] as? String) != nil ? "on" : "off"), ID: \(myPeerID.id.prefix(8))…)", category: .session)
    }
    
    func peripheralManager(_ peripheral: CBPeripheralManager, central: CBCentral, didSubscribeTo characteristic: CBCharacteristic) {
        SecureLogger.debug("📥 Central subscribed: \(central.identifier.uuidString)", category: .session)
        subscribedCentrals.append(central)
        // Send announce to the newly subscribed central after a small delay to avoid overwhelming
        messageQueue.asyncAfter(deadline: .now() + TransportConfig.blePostAnnounceDelaySeconds) { [weak self] in
            self?.sendAnnounce(forceSend: true)
            // Flush any spooled directed packets now that we have a central subscribed
            self?.flushDirectedSpool()
            // Rebroadcast a couple of recent announces to seed the new link
            self?.rebroadcastRecentAnnounces()
        }
    }
    
    func peripheralManager(_ peripheral: CBPeripheralManager, central: CBCentral, didUnsubscribeFrom characteristic: CBCharacteristic) {
        SecureLogger.debug("📤 Central unsubscribed: \(central.identifier.uuidString)", category: .session)
        subscribedCentrals.removeAll { $0.identifier == central.identifier }
        
        // Ensure we're still advertising for other devices to find us
        if peripheral.isAdvertising == false {
            SecureLogger.debug("📡 Restarting advertising after central unsubscribed", category: .session)
            peripheral.startAdvertising(buildAdvertisementData())
        }
        
        // Find and disconnect the peer associated with this central
        let centralUUID = central.identifier.uuidString
        if let peerID = centralToPeerID[centralUUID] {
            // Mark peer as not connected; retain for reachability
            collectionsQueue.sync(flags: .barrier) {
                if var info = peers[peerID] {
                    info.isConnected = false
                    peers[peerID] = info
                }
            }
            
            // Clean up mappings
            centralToPeerID.removeValue(forKey: centralUUID)
            clearDirectLink(with: peerID)
            
            // Update UI immediately
            notifyUI { [weak self] in
                guard let self = self else { return }
                
                // Get current peer list (after removal)
                let currentPeerIDs = self.collectionsQueue.sync { self.currentPeerIDs }
                
                self.notifyPeerDisconnectedDebounced(peerID)
                // Publish snapshots so UnifiedPeerService can refresh icons promptly
                self.requestPeerDataPublish()
                self.delegate?.didUpdatePeerList(currentPeerIDs)
            }
        }
    }
    
    func peripheralManagerIsReady(toUpdateSubscribers peripheral: CBPeripheralManager) {
        SecureLogger.debug("📤 Peripheral manager ready to send more notifications", category: .session)
        
        // Retry pending notifications now that queue has space
        collectionsQueue.async(flags: .barrier) { [weak self] in
            guard let self = self,
                  let characteristic = self.characteristic,
                  !self.pendingNotifications.isEmpty else { return }
            
            let pending = self.pendingNotifications
            self.pendingNotifications.removeAll()
            
            // Try to send pending notifications
            for (data, centrals) in pending {
                if let centrals = centrals {
                    // Send to specific centrals
                    let success = self.peripheralManager?.updateValue(data, for: characteristic, onSubscribedCentrals: centrals) ?? false
                    if !success {
                        // Still full, re-queue
                        self.pendingNotifications.append((data: data, centrals: centrals))
                        SecureLogger.debug("⚠️ Notification queue still full, re-queuing", category: .session)
                        break  // Stop trying, wait for next ready callback
                    } else {
                        SecureLogger.debug("✅ Sent pending notification from retry queue", category: .session)
                    }
                } else {
                    // Broadcast to all
                    let success = self.peripheralManager?.updateValue(data, for: characteristic, onSubscribedCentrals: nil) ?? false
                    if !success {
                        // Still full, re-queue
                        self.pendingNotifications.append((data: data, centrals: nil))
                        break
                    }
                }
            }
            
            if !self.pendingNotifications.isEmpty {
                SecureLogger.debug("📋 Still have \(self.pendingNotifications.count) pending notifications", category: .session)
            }
        }
    }
    
    func peripheralManager(_ peripheral: CBPeripheralManager, didReceiveWrite requests: [CBATTRequest]) {
        // Suppress logs for single write requests to reduce noise
        if requests.count > 1 {
            SecureLogger.debug("📥 Received \(requests.count) write requests from central", category: .session)
        }
        
        // IMPORTANT: Respond immediately to prevent timeouts!
        // We must respond within a few milliseconds or the central will timeout
        for request in requests {
            peripheral.respond(to: request, withResult: .success)
        }
        
        // Process writes. For long writes, CoreBluetooth may deliver multiple CBATTRequest values with offsets.
        // Combine per-central request values by offset before decoding.
        // Process directly on our message queue to match transport context
        let grouped = Dictionary(grouping: requests, by: { $0.central.identifier.uuidString })
        for (centralUUID, group) in grouped {
            // Sort by offset ascending
            let sorted = group.sorted { $0.offset < $1.offset }
            let hasMultiple = sorted.count > 1 || (sorted.first?.offset ?? 0) > 0

            // Always merge into a persistent per-central buffer to handle multi-callback long writes
            var combined = pendingWriteBuffers[centralUUID] ?? Data()
            var appendedBytes = 0
            var offsets: [Int] = []
            for r in sorted {
                guard let chunk = r.value, !chunk.isEmpty else { continue }
                offsets.append(r.offset)
                let end = r.offset + chunk.count
                if combined.count < end {
                    combined.append(Data(repeating: 0, count: end - combined.count))
                }
                // Write chunk into the correct position (supports out-of-order and overlapping writes)
                combined.replaceSubrange(r.offset..<end, with: chunk)
                appendedBytes += chunk.count
            }
            pendingWriteBuffers[centralUUID] = combined

            // Peek type byte for debug: version is at 0, type at 1 when well-formed
            if combined.count >= 2 {
                let peekType = combined[1]
                if peekType != MessageType.announce.rawValue {
                    SecureLogger.debug("📥 Accumulated write from central \(centralUUID): size=\(combined.count) (+\(appendedBytes)) bytes (type=\(peekType)), offsets=\(offsets)", category: .session)
                }
            }

            // Try decode the accumulated buffer
            if let packet = BinaryProtocol.decode(combined) {
                // Clear buffer on success
                pendingWriteBuffers.removeValue(forKey: centralUUID)
                let senderID = PeerID(hexData: packet.senderID)
                if packet.type != MessageType.announce.rawValue {
                    SecureLogger.debug("📦 Decoded (combined) packet type: \(packet.type) from sender: \(senderID)", category: .session)
                }
                if !subscribedCentrals.contains(sorted[0].central) {
                    subscribedCentrals.append(sorted[0].central)
                }
                if packet.type == MessageType.announce.rawValue {
                    if packet.ttl == messageTTL {
                        centralToPeerID[centralUUID] = senderID
                        registerDirectLink(with: senderID)
                    }
                    // Record ingress link for last-hop suppression then process
                    let msgID = makeMessageID(for: packet)
                    collectionsQueue.async(flags: .barrier) { [weak self] in
                        self?.ingressByMessageID[msgID] = (.central(centralUUID), Date())
                    }
                    handleReceivedPacket(packet, from: senderID)
                } else {
                    // Record ingress link for last-hop suppression then process
                    let msgID = makeMessageID(for: packet)
                    collectionsQueue.async(flags: .barrier) { [weak self] in
                        self?.ingressByMessageID[msgID] = (.central(centralUUID), Date())
                    }
                    handleReceivedPacket(packet, from: senderID)
                }
            } else {
                // If buffer grows suspiciously large, reset to avoid memory leak
                if combined.count > TransportConfig.blePendingWriteBufferCapBytes { // cap for safety
                    pendingWriteBuffers.removeValue(forKey: centralUUID)
                    SecureLogger.warning("⚠️ Dropping oversized pending write buffer (\(combined.count) bytes) for central \(centralUUID)", category: .session)
                }
                // If this was a single short write and still failed, log the raw chunk for debugging
                if !hasMultiple, let only = sorted.first, let raw = only.value {
                    let prefix = raw.prefix(16).map { String(format: "%02x", $0) }.joined(separator: " ")
                    SecureLogger.error("❌ Failed to decode packet from central (len=\(raw.count), prefix=\(prefix))", category: .session)
                }
            }
        }
    }    
}

// MARK: - Advertising Builders & Alias Rotation

extension BLEService {
    private func buildAdvertisementData() -> [String: Any] {
        let data: [String: Any] = [
            CBAdvertisementDataServiceUUIDsKey: [BLEService.serviceUUID]
        ]
        // No Local Name for privacy
        return data
    }
    
    // No alias rotation or advertising restarts required.
}

// MARK: - Private Helpers

extension BLEService {
    
    /// Notify UI on the MainActor to satisfy Swift concurrency isolation
    private func notifyUI(_ block: @escaping () -> Void) {
        // Always hop onto the MainActor so calls to @MainActor delegates are safe
        Task { @MainActor in
            block()
        }
    }

<<<<<<< HEAD
    private func routingData(for peerID: PeerID) -> Data? {
        peerID.toShort().routingData
    }

    private func registerDirectLink(with peerID: PeerID) {
        meshTopology.recordDirectLink(between: myPeerIDData, and: routingData(for: peerID))
    }

    private func clearDirectLink(with peerID: PeerID) {
        meshTopology.removeDirectLink(between: myPeerIDData, and: routingData(for: peerID))
    }

    private func registerRoute(_ route: [Data]?) {
        guard let hops = route, !hops.isEmpty else { return }
        meshTopology.recordRoute(hops)
    }

    private func computeRoute(to peerID: PeerID) -> [Data]? {
        meshTopology.computeRoute(from: myPeerIDData, to: routingData(for: peerID))
    }

    private func applyRouteIfAvailable(_ packet: inout BitchatPacket, to recipient: PeerID) {
        guard let route = computeRoute(to: recipient), route.count >= 2 else { return }
        packet.route = route
        meshTopology.recordRoute(route)
    }

    private func routingPeer(from data: Data) -> PeerID? {
        PeerID(routingData: data)
    }

    private func forwardAlongRouteIfNeeded(_ packet: BitchatPacket) -> Bool {
        guard let route = packet.route, !route.isEmpty else { return false }
        let myRoutingData = routingData(for: myPeerID) ?? (myPeerIDData.isEmpty ? nil : myPeerIDData)
        guard let selfData = myRoutingData,
              let index = route.firstIndex(of: selfData) else { return false }

        // No further hops: respect explicit route termination
        if index == route.count - 1 {
            return true
        }

        guard packet.ttl > 1 else { return true }

        let nextHopData = route[index + 1]
        guard let nextPeer = routingPeer(from: nextHopData),
              isPeerConnected(nextPeer) else {
            return false
        }

        registerDirectLink(with: nextPeer)
        var relayPacket = packet
        relayPacket.ttl = packet.ttl - 1
        sendPacketDirected(relayPacket, to: nextPeer)
        return true
=======
    private func logBluetoothStatus(_ context: String) {
        bleQueue.async { [weak self] in
            guard let self = self else { return }
            self.captureBluetoothStatus(context: context)
        }
    }

    private func scheduleBluetoothStatusSample(after delay: TimeInterval, context: String) {
        bleQueue.asyncAfter(deadline: .now() + delay) { [weak self] in
            guard let self = self else { return }
            self.captureBluetoothStatus(context: context)
        }
    }

    private func captureBluetoothStatus(context: String) {
        assert(DispatchQueue.getSpecific(key: bleQueueKey) != nil, "captureBluetoothStatus must run on bleQueue")

        let centralState = centralManager?.state ?? .unknown
        let isScanning = centralManager?.isScanning ?? false
        let peripheralState = peripheralManager?.state ?? .unknown
        let isAdvertising = peripheralManager?.isAdvertising ?? false

        let peerSummary = collectionsQueue.sync {
            (
                connected: peers.values.filter { $0.isConnected }.count,
                known: peers.count,
                candidates: connectionCandidates.count
            )
        }

        #if os(iOS)
        var backgroundDescriptor = ""
        var backgroundSeconds: TimeInterval = 0
        DispatchQueue.main.sync {
            backgroundSeconds = UIApplication.shared.backgroundTimeRemaining
        }
        if backgroundSeconds == .greatestFiniteMagnitude {
            backgroundDescriptor = " bgRemaining=∞"
        } else {
            backgroundDescriptor = String(format: " bgRemaining=%.1fs", backgroundSeconds)
        }
        let appPhase = isAppActive ? "foreground" : "background"
        #else
        let backgroundDescriptor = ""
        let appPhase = "foreground"
        #endif

        SecureLogger.info(
            "📊 BLE status [\(context)]: phase=\(appPhase) central=\(centralState) scanning=\(isScanning) peripheral=\(peripheralState) advertising=\(isAdvertising) connected=\(peerSummary.connected) known=\(peerSummary.known) candidates=\(peerSummary.candidates)\(backgroundDescriptor)",
            category: .session
        )
>>>>>>> 14c4e586
    }

    /// Safely fetch the current direct-link state for a peer using the BLE queue.
    private func linkState(for peerID: PeerID) -> (hasPeripheral: Bool, hasCentral: Bool) {
        let computeState = { () -> (Bool, Bool) in
            let peripheralUUID = self.peerToPeripheralUUID[peerID]
            let hasPeripheral = peripheralUUID.flatMap { self.peripherals[$0]?.isConnected } ?? false
            let hasCentral = self.centralToPeerID.values.contains(peerID)
            return (hasPeripheral, hasCentral)
        }

        if DispatchQueue.getSpecific(key: bleQueueKey) != nil {
            return computeState()
        } else {
            return bleQueue.sync { computeState() }
        }
    }
    
    private func configureNoiseServiceCallbacks(for service: NoiseEncryptionService) {
        service.onPeerAuthenticated = { [weak self] peerID, fingerprint in
            SecureLogger.debug("🔐 Noise session authenticated with \(peerID), fingerprint: \(fingerprint.prefix(16))...")
            self?.messageQueue.async { [weak self] in
                self?.sendPendingMessagesAfterHandshake(for: peerID)
                self?.sendPendingNoisePayloadsAfterHandshake(for: peerID)
            }
            self?.messageQueue.async { [weak self] in
                self?.sendAnnounce(forceSend: true)
            }
        }
    }

    private func refreshPeerIdentity() {
        let fingerprint = noiseService.getIdentityFingerprint()
        myPeerID = PeerID(str: fingerprint.prefix(16))
        myPeerIDData = Data(hexString: myPeerID.id) ?? Data()
        meshTopology.reset()
    }

    private func restartGossipManager() {
        gossipSyncManager?.stop()
        let sync = GossipSyncManager(myPeerID: myPeerID)
        sync.delegate = self
        sync.start()
        gossipSyncManager = sync
    }
    
    private func sendNoisePayload(_ typedPayload: Data, to peerID: PeerID) {
        guard noiseService.hasSession(with: peerID) else {
            // Lazy-handshake path: queue? For now, initiate handshake and drop
            initiateNoiseHandshake(with: peerID)
            return
        }
        do {
            let encrypted = try noiseService.encrypt(typedPayload, for: peerID)
            var packet = BitchatPacket(
                type: MessageType.noiseEncrypted.rawValue,
                senderID: myPeerIDData,
                recipientID: Data(hexString: peerID.id),
                timestamp: UInt64(Date().timeIntervalSince1970 * 1000),
                payload: encrypted,
                signature: nil,
                ttl: messageTTL
            )
            applyRouteIfAvailable(&packet, to: peerID)
            broadcastPacket(packet)
        } catch {
            SecureLogger.error("Failed to send verification payload: \(error)")
        }
    }
    
    // MARK: Link capability snapshots (thread-safe via bleQueue)
    
    private func snapshotPeripheralStates() -> [PeripheralState] {
        if DispatchQueue.getSpecific(key: bleQueueKey) != nil {
            return Array(peripherals.values)
        } else {
            return bleQueue.sync { Array(peripherals.values) }
        }
    }
    private func snapshotSubscribedCentrals() -> ([CBCentral], [String: PeerID]) {
        if DispatchQueue.getSpecific(key: bleQueueKey) != nil {
            return (self.subscribedCentrals, self.centralToPeerID)
        } else {
            return bleQueue.sync { (self.subscribedCentrals, self.centralToPeerID) }
        }
    }
    
    // MARK: Helpers: IDs, selection, and write backpressure
    
    private func makeMessageID(for packet: BitchatPacket) -> String {
        let senderID = packet.senderID.hexEncodedString()
        let digestPrefix = packet.payload.sha256Hash().prefix(4).hexEncodedString()
        return "\(senderID)-\(packet.timestamp)-\(packet.type)-\(digestPrefix)"
    }

    private func subsetSizeForFanout(_ n: Int) -> Int {
        guard n > 0 else { return 0 }
        if n <= 2 { return n }
        // approx ceil(log2(n)) + 1 without floating point
        var v = n - 1
        var bits = 0
        while v > 0 { v >>= 1; bits += 1 }
        return min(n, max(1, bits + 1))
    }

    private func selectDeterministicSubset(ids: [String], k: Int, seed: String) -> Set<String> {
        guard k > 0 && ids.count > k else { return Set(ids) }
        // Stable order by SHA256(seed || "::" || id)
        var scored: [(score: [UInt8], id: String)] = []
        for id in ids {
            let msg = (seed + "::" + id).data(using: .utf8) ?? Data()
            let digest = Array(SHA256.hash(data: msg))
            scored.append((digest, id))
        }
        scored.sort { a, b in
            for i in 0..<min(a.score.count, b.score.count) {
                if a.score[i] != b.score[i] { return a.score[i] < b.score[i] }
            }
            return a.id < b.id
        }
        return Set(scored.prefix(k).map { $0.id })
    }

    private func priority(for packet: BitchatPacket, data: Data) -> OutboundPriority {
        guard let messageType = MessageType(rawValue: packet.type) else { return .low }
        switch messageType {
        case .fragment:
            let total = fragmentTotalCount(from: packet.payload)
            return OutboundPriority.fragment(totalFragments: total)
        case .fileTransfer:
            return .fileTransfer
        default:
            return .high
        }
    }

    private func fragmentTotalCount(from payload: Data) -> Int {
        guard payload.count >= 12 else { return Int(UInt16.max) }
        let totalHigh = Int(payload[10])
        let totalLow = Int(payload[11])
        let total = (totalHigh << 8) | totalLow
        return max(total, 1)
    }

    private func writeOrEnqueue(_ data: Data, to peripheral: CBPeripheral, characteristic: CBCharacteristic, priority: OutboundPriority) {
        // BLE operations run on bleQueue; keep queue affinity
        bleQueue.async { [weak self] in
            guard let self = self else { return }
            let uuid = peripheral.identifier.uuidString
            if peripheral.canSendWriteWithoutResponse {
                peripheral.writeValue(data, for: characteristic, type: .withoutResponse)
            } else {
                self.collectionsQueue.async(flags: .barrier) {
                    var queue = self.pendingPeripheralWrites[uuid] ?? []
                    let capBytes = TransportConfig.blePendingWriteBufferCapBytes
                    let newSize = data.count
                    // If single chunk exceeds cap, drop it immediately
                    if newSize > capBytes {
                        SecureLogger.warning("⚠️ Dropping oversized write chunk (\(newSize)B) for peripheral \(uuid)", category: .session)
                    } else {
                        let item = PendingWrite(priority: priority, data: data)
                        var total = queue.reduce(0) { $0 + $1.data.count } + newSize
                        let insertIndex = queue.firstIndex { item.priority < $0.priority } ?? queue.count
                        queue.insert(item, at: insertIndex)
                        if total > capBytes {
                            var removedBytes = 0
                            while total > capBytes && !queue.isEmpty {
                                let removed = queue.removeLast()
                                removedBytes += removed.data.count
                                total -= removed.data.count
                            }
                            if removedBytes > 0 {
                                SecureLogger.warning("📉 Trimmed pending write buffer for \(uuid) by \(removedBytes)B to \(total)B", category: .session)
                            }
                        }
                        self.pendingPeripheralWrites[uuid] = queue.isEmpty ? nil : queue
                    }
                }
            }
        }
    }

    private func drainPendingWrites(for peripheral: CBPeripheral) {
        let uuid = peripheral.identifier.uuidString
        bleQueue.async { [weak self] in
            guard let self = self else { return }
            guard let state = self.peripherals[uuid], let ch = state.characteristic else { return }
            var queueCopy: [PendingWrite] = []
            self.collectionsQueue.sync {
                queueCopy = self.pendingPeripheralWrites[uuid] ?? []
            }
            guard !queueCopy.isEmpty else { return }
            var sent = 0
            for item in queueCopy {
                if peripheral.canSendWriteWithoutResponse {
                    peripheral.writeValue(item.data, for: ch, type: .withoutResponse)
                    sent += 1
                } else {
                    break
                }
            }
            if sent > 0 {
                self.collectionsQueue.async(flags: .barrier) {
                    var q = self.pendingPeripheralWrites[uuid] ?? []
                    if sent > 0 {
                        let toRemove = min(sent, q.count)
                        if toRemove > 0 {
                            q.removeFirst(toRemove)
                        }
                        self.pendingPeripheralWrites[uuid] = q.isEmpty ? nil : q
                    }
                }
            }
        }
    }
    
    // MARK: Application State Handlers (iOS)
    
    #if os(iOS)
    @objc private func appDidBecomeActive() {
        isAppActive = true
        // Restart scanning with allow duplicates when app becomes active
        if centralManager?.state == .poweredOn {
            centralManager?.stopScan()
            startScanning()
        }
        logBluetoothStatus("became-active")
        scheduleBluetoothStatusSample(after: 5.0, context: "active-5s")
        // No Local Name; nothing to refresh for advertising policy
    }
    
    @objc private func appDidEnterBackground() {
        isAppActive = false
        // Restart scanning without allow duplicates in background
        if centralManager?.state == .poweredOn {
            centralManager?.stopScan()
            startScanning()
        }
        logBluetoothStatus("entered-background")
        scheduleBluetoothStatusSample(after: 15.0, context: "background-15s")
        // No Local Name; nothing to refresh for advertising policy
    }
    #endif
    
    // MARK: Private Message Handling
    
    private func sendPrivateMessage(_ content: String, to recipientID: PeerID, messageID: String) {
        SecureLogger.debug("📨 Sending PM to \(recipientID): \(content.prefix(30))...", category: .session)
        
        // Check if we have an established Noise session
        if noiseService.hasEstablishedSession(with: recipientID) {
            // Encrypt and send
            do {
                // Create TLV-encoded private message
                let privateMessage = PrivateMessagePacket(messageID: messageID, content: content)
                guard let tlvData = privateMessage.encode() else {
                    SecureLogger.error("Failed to encode private message with TLV")
                    return
                }
                
                // Create message payload with TLV: [type byte] + [TLV data]
                var messagePayload = Data([NoisePayloadType.privateMessage.rawValue])
                messagePayload.append(tlvData)
                
                let encrypted = try noiseService.encrypt(messagePayload, for: recipientID)
                
                // Convert recipientID to Data (assuming it's a hex string)
                var recipientData = Data()
                var tempID = recipientID.id
                while tempID.count >= 2 {
                    let hexByte = String(tempID.prefix(2))
                    if let byte = UInt8(hexByte, radix: 16) {
                        recipientData.append(byte)
                    }
                    tempID = String(tempID.dropFirst(2))
                }
                if tempID.count == 1 {
                    if let byte = UInt8(tempID, radix: 16) {
                        recipientData.append(byte)
                    }
                }
                
                var packet = BitchatPacket(
                    type: MessageType.noiseEncrypted.rawValue,
                    senderID: myPeerIDData,
                    recipientID: recipientData,
                    timestamp: UInt64(Date().timeIntervalSince1970 * 1000),
                    payload: encrypted,
                    signature: nil,
                    ttl: messageTTL
                )
                applyRouteIfAvailable(&packet, to: recipientID)
                
                broadcastPacket(packet)
                
                // Notify delegate that message was sent
                notifyUI { [weak self] in
                    self?.delegate?.didUpdateMessageDeliveryStatus(messageID, status: .sent)
                }
            } catch {
                SecureLogger.error("Failed to encrypt message: \(error)")
            }
        } else {
            // Queue message for sending after handshake completes
            SecureLogger.debug("🤝 No session with \(recipientID), initiating handshake and queueing message", category: .session)
            
            // Queue the message (especially important for favorite notifications)
            collectionsQueue.sync(flags: .barrier) {
                if pendingMessagesAfterHandshake[recipientID] == nil {
                    pendingMessagesAfterHandshake[recipientID] = []
                }
                pendingMessagesAfterHandshake[recipientID]?.append((content, messageID))
            }
            
            initiateNoiseHandshake(with: recipientID)
            
            // Notify delegate that message is pending
            notifyUI { [weak self] in
                self?.delegate?.didUpdateMessageDeliveryStatus(messageID, status: .sending)
            }
        }
    }
    
    private func initiateNoiseHandshake(with peerID: PeerID) {
        // Use NoiseEncryptionService for handshake
        guard !noiseService.hasSession(with: peerID) else { return }
        
        do {
            let handshakeData = try noiseService.initiateHandshake(with: peerID)
            
            // Send handshake init
            var packet = BitchatPacket(
                type: MessageType.noiseHandshake.rawValue,
                senderID: myPeerIDData,
                recipientID: Data(hexString: peerID.id),
                timestamp: UInt64(Date().timeIntervalSince1970 * 1000),
                payload: handshakeData,
                signature: nil,
                ttl: messageTTL
            )
            applyRouteIfAvailable(&packet, to: peerID)
            broadcastPacket(packet)
        } catch {
            SecureLogger.error("Failed to initiate handshake: \(error)")
        }
    }
    
    private func sendPendingMessagesAfterHandshake(for peerID: PeerID) {
        // Get and clear pending messages for this peer
        let pendingMessages = collectionsQueue.sync(flags: .barrier) { () -> [(content: String, messageID: String)]? in
            let messages = pendingMessagesAfterHandshake[peerID]
            pendingMessagesAfterHandshake.removeValue(forKey: peerID)
            return messages
        }
        
        guard let messages = pendingMessages, !messages.isEmpty else { return }
        
        SecureLogger.debug("📤 Sending \(messages.count) pending messages after handshake to \(peerID)", category: .session)
        
        // Send each pending message directly (we know session is established)
        for (content, messageID) in messages {
            do {
                // Use the same TLV format as normal sends to keep receiver decoding consistent
                let privateMessage = PrivateMessagePacket(messageID: messageID, content: content)
                guard let tlvData = privateMessage.encode() else {
                    SecureLogger.error("Failed to encode pending private message TLV")
                    continue
                }

                var messagePayload = Data([NoisePayloadType.privateMessage.rawValue])
                messagePayload.append(tlvData)

                let encrypted = try noiseService.encrypt(messagePayload, for: peerID)

                var packet = BitchatPacket(
                    type: MessageType.noiseEncrypted.rawValue,
                    senderID: myPeerIDData,
                    recipientID: Data(hexString: peerID.id),
                    timestamp: UInt64(Date().timeIntervalSince1970 * 1000),
                    payload: encrypted,
                    signature: nil,
                    ttl: messageTTL
                )
                applyRouteIfAvailable(&packet, to: peerID)

                // We're already on messageQueue from the callback
                broadcastPacket(packet)

                // Notify delegate that message was sent
                notifyUI { [weak self] in
                    self?.delegate?.didUpdateMessageDeliveryStatus(messageID, status: .sent)
                }

                SecureLogger.debug("✅ Sent pending message \(messageID) to \(peerID) after handshake", category: .session)
            } catch {
                SecureLogger.error("Failed to send pending message after handshake: \(error)")

                // Notify delegate of failure
                notifyUI { [weak self] in
                    self?.delegate?.didUpdateMessageDeliveryStatus(messageID, status: .failed(reason: "Encryption failed"))
                }
            }
        }
    }
    
    // MARK: Fragmentation (Required for messages > BLE MTU)
    
    private func sendFragmentedPacket(_ packet: BitchatPacket, pad: Bool, maxChunk: Int? = nil, directedOnlyPeer: PeerID? = nil, transferId: String? = nil) {
        let context = PendingFragmentTransfer(packet: packet, pad: pad, maxChunk: maxChunk, directedPeer: directedOnlyPeer, transferId: transferId)
        if packet.type == MessageType.fileTransfer.rawValue {
            let shouldQueue = collectionsQueue.sync {
                self.activeTransfers.count >= TransportConfig.bleMaxConcurrentTransfers
            }
            if shouldQueue {
                queueFragmentTransfer(context, prioritizeFront: false)
                return
            }
        }
        startFragmentedPacket(context)
    }

    private func queueFragmentTransfer(_ context: PendingFragmentTransfer, prioritizeFront: Bool) {
        collectionsQueue.async(flags: .barrier) { [weak self] in
            guard let self = self else { return }
            if prioritizeFront {
                self.pendingFragmentTransfers.insert(context, at: 0)
            } else {
                self.pendingFragmentTransfers.append(context)
            }
        }
        if let transferId = context.transferId {
            SecureLogger.debug("🚦 Queued media transfer \(transferId.prefix(8))… waiting for slot", category: .session)
        } else {
            SecureLogger.debug("🚦 Queued fragment transfer waiting for slot", category: .session)
        }
    }

    private func startFragmentedPacket(_ context: PendingFragmentTransfer) {
        let packet = context.packet
        let isFileTransfer = packet.type == MessageType.fileTransfer.rawValue
        var reservedTransferId: String?

        let releaseReservedSlot: (String) -> Void = { id in
            TransferProgressManager.shared.cancel(id: id)
            self.collectionsQueue.async(flags: .barrier) { [weak self] in
                self?.activeTransfers.removeValue(forKey: id)
            }
            self.messageQueue.async { [weak self] in
                self?.startNextPendingTransferIfNeeded()
            }
        }

        if isFileTransfer {
            let candidateId = context.transferId ?? packet.payload.sha256Hex()
            var didReserve = false
            collectionsQueue.sync(flags: .barrier) {
                if self.activeTransfers.count < TransportConfig.bleMaxConcurrentTransfers,
                   self.activeTransfers[candidateId] == nil {
                    self.activeTransfers[candidateId] = ActiveTransferState(totalFragments: 0, sentFragments: 0, workItems: [])
                    didReserve = true
                }
            }
            guard didReserve else {
                queueFragmentTransfer(context, prioritizeFront: true)
                return
            }
            reservedTransferId = candidateId
        }

        guard let fullData = packet.toBinaryData(padding: context.pad) else {
            if let id = reservedTransferId {
                releaseReservedSlot(id)
            }
            return
        }
        // Fragment the unpadded frame; each fragment will be encoded independently
        let fragmentID = Data((0..<8).map { _ in UInt8.random(in: 0...255) })
        let chunk = context.maxChunk ?? defaultFragmentSize
        let safeChunk = max(64, chunk)
        let fragments = stride(from: 0, to: fullData.count, by: safeChunk).map { offset in
            Data(fullData[offset..<min(offset + safeChunk, fullData.count)])
        }
        guard !fragments.isEmpty else {
            if let id = reservedTransferId {
                releaseReservedSlot(id)
            }
            return
        }

        // Lightweight pacing to reduce floods and allow BLE buffers to drain
        // Also briefly pause scanning during long fragment trains to save battery
        let totalFragments = fragments.count
        if totalFragments > 4 {
            bleQueue.async { [weak self] in
                guard let self = self, let c = self.centralManager, c.state == .poweredOn else { return }
                if c.isScanning { c.stopScan() }
                let expectedMs = min(TransportConfig.bleExpectedWriteMaxMs, totalFragments * TransportConfig.bleExpectedWritePerFragmentMs)
                self.bleQueue.asyncAfter(deadline: .now() + .milliseconds(expectedMs)) { [weak self] in
                    self?.startScanning()
                }
            }
        }
        let perFragMs = (context.directedPeer != nil || packet.recipientID != nil) ? TransportConfig.bleFragmentSpacingDirectedMs : TransportConfig.bleFragmentSpacingMs

        let transferIdentifier: String? = {
            guard let id = reservedTransferId else { return nil }
            collectionsQueue.sync(flags: .barrier) {
                self.activeTransfers[id] = ActiveTransferState(totalFragments: totalFragments, sentFragments: 0, workItems: [])
            }
            TransferProgressManager.shared.start(id: id, totalFragments: totalFragments)
            return id
        }()

        var scheduledItems: [(item: DispatchWorkItem, index: Int)] = []

        for (index, fragment) in fragments.enumerated() {
            var payload = Data()
            payload.append(fragmentID)
            payload.append(contentsOf: withUnsafeBytes(of: UInt16(index).bigEndian) { Data($0) })
            payload.append(contentsOf: withUnsafeBytes(of: UInt16(fragments.count).bigEndian) { Data($0) })
            payload.append(packet.type)
            payload.append(fragment)

            let fragmentRecipient: Data? = {
                if let only = context.directedPeer { return Data(hexString: only.id) }
                return packet.recipientID
            }()

            let fragmentPacket = BitchatPacket(
                type: MessageType.fragment.rawValue,
                senderID: packet.senderID,
                recipientID: fragmentRecipient,
                timestamp: packet.timestamp,
                payload: payload,
                signature: nil,
                ttl: packet.ttl,
                route: packet.route
            )

            let workItem = DispatchWorkItem { [weak self] in
                guard let self = self else { return }
                if let transferId = transferIdentifier {
                    let isActive = self.collectionsQueue.sync { self.activeTransfers[transferId] != nil }
                    guard isActive else { return }
                }
                if fragmentRecipient == nil || fragmentRecipient?.allSatisfy({ $0 == 0xFF }) == true {
                    self.gossipSyncManager?.onPublicPacketSeen(fragmentPacket)
                }
                self.broadcastPacket(fragmentPacket)
                if let transferId = transferIdentifier {
                    self.markFragmentSent(transferId: transferId)
                }
            }

            scheduledItems.append((item: workItem, index: index))
        }

        if let transferId = transferIdentifier {
            let workItems = scheduledItems.map { $0.item }
            collectionsQueue.async(flags: .barrier) { [weak self] in
                guard let self = self, var state = self.activeTransfers[transferId] else { return }
                state.workItems = workItems
                self.activeTransfers[transferId] = state
            }
        }

        for (workItem, index) in scheduledItems {
            let delayMs = index * perFragMs
            messageQueue.asyncAfter(deadline: .now() + .milliseconds(delayMs), execute: workItem)
        }
    }
    
    // MARK: - Fragmentation (Required for messages > BLE MTU)

    private func markFragmentSent(transferId: String) {
        collectionsQueue.async(flags: .barrier) { [weak self] in
            guard let self = self, var state = self.activeTransfers[transferId] else { return }
            state.sentFragments = min(state.sentFragments + 1, state.totalFragments)
            let isComplete = state.sentFragments >= state.totalFragments
            if isComplete {
                self.activeTransfers.removeValue(forKey: transferId)
            } else {
                self.activeTransfers[transferId] = state
            }
            TransferProgressManager.shared.recordFragmentSent(id: transferId)
            if isComplete {
                self.messageQueue.async { [weak self] in
                    self?.startNextPendingTransferIfNeeded()
                }
            }
        }
    }

    private func startNextPendingTransferIfNeeded() {
        collectionsQueue.async(flags: .barrier) { [weak self] in
            guard let self = self else { return }
            let limit = TransportConfig.bleMaxConcurrentTransfers
            var availableSlots = max(0, limit - self.activeTransfers.count)
            guard availableSlots > 0, !self.pendingFragmentTransfers.isEmpty else { return }
            var toStart: [PendingFragmentTransfer] = []
            while availableSlots > 0, !self.pendingFragmentTransfers.isEmpty {
                toStart.append(self.pendingFragmentTransfers.removeFirst())
                availableSlots -= 1
            }
            for context in toStart {
                self.messageQueue.async { [weak self] in
                    self?.startFragmentedPacket(context)
                }
            }
        }
    }
    
    private func handleFragment(_ packet: BitchatPacket, from peerID: PeerID) {
        if DispatchQueue.getSpecific(key: messageQueueKey) != nil {
            _handleFragment(packet, from: peerID)
        } else {
            messageQueue.async(flags: .barrier) { [weak self] in
                self?._handleFragment(packet, from: peerID)
            }
        }
    }

    private func _handleFragment(_ packet: BitchatPacket, from peerID: PeerID) {
        // Don't process our own fragments
        if peerID == myPeerID {
            return
        }

        // Minimum header: 8 bytes ID + 2 index + 2 total + 1 type
        guard packet.payload.count >= 13 else { return }

        // Compute compact fragment key (sender: 8 bytes, id: 8 bytes), big-endian
        var senderU64: UInt64 = 0
        for b in packet.senderID.prefix(8) { senderU64 = (senderU64 << 8) | UInt64(b) }
        var fragU64: UInt64 = 0
        for b in packet.payload.prefix(8) { fragU64 = (fragU64 << 8) | UInt64(b) }
        // Parse big-endian UInt16 safely without alignment assumptions
        let idxHi = UInt16(packet.payload[8])
        let idxLo = UInt16(packet.payload[9])
        let index = Int((idxHi << 8) | idxLo)
        let totHi = UInt16(packet.payload[10])
        let totLo = UInt16(packet.payload[11])
        let total = Int((totHi << 8) | totLo)
        let originalType = packet.payload[12]
        let fragmentData = packet.payload.suffix(from: 13)

        // Sanity checks - add reasonable upper bound on total to prevent DoS
        guard total > 0 && total <= 10000 && index >= 0 && index < total else { return }

        let isBroadcastFragment: Bool = {
            guard let recipient = packet.recipientID else { return true }
            return recipient.count == 8 && recipient.allSatisfy { $0 == 0xFF }
        }()
        if isBroadcastFragment {
            gossipSyncManager?.onPublicPacketSeen(packet)
        }

        // Compute fragment key for this assembly
        let key = FragmentKey(sender: senderU64, id: fragU64)

        // Critical section: Store fragment and check completion status
        var shouldReassemble: Bool = false
        var fragmentsToReassemble: [Int: Data]? = nil

        collectionsQueue.sync(flags: .barrier) {
            if incomingFragments[key] == nil {
                // Cap in-flight assemblies to prevent memory/battery blowups
                if incomingFragments.count >= maxInFlightAssemblies {
                    // Evict the oldest assembly by timestamp
                    if let oldest = fragmentMetadata.min(by: { $0.value.timestamp < $1.value.timestamp })?.key {
                        incomingFragments.removeValue(forKey: oldest)
                        fragmentMetadata.removeValue(forKey: oldest)
                    }
                }
                incomingFragments[key] = [:]
                fragmentMetadata[key] = (originalType, total, Date())
                SecureLogger.debug("📦 Started fragment assembly id=\(String(format: "%016llx", fragU64)) total=\(total)", category: .session)
            }

            // Check cumulative size before storing this fragment
            let currentSize = incomingFragments[key]?.values.reduce(0) { $0 + $1.count } ?? 0
            let assemblyLimit: Int = {
                if originalType == MessageType.fileTransfer.rawValue {
                    // Allow headroom for TLV metadata and binary framing overhead.
                    return FileTransferLimits.maxFramedFileBytes
                }
                return FileTransferLimits.maxPayloadBytes
            }()
            let projectedSize = currentSize + fragmentData.count
            guard projectedSize <= assemblyLimit else {
                // Exceeds size limit - evict this assembly
                SecureLogger.warning(
                    "🚫 Fragment assembly exceeds size limit (\(projectedSize) bytes > \(assemblyLimit)), evicting. Type=\(originalType) Index=\(index)/\(total)",
                    category: .security
                )
                incomingFragments.removeValue(forKey: key)
                fragmentMetadata.removeValue(forKey: key)
                shouldReassemble = false
                fragmentsToReassemble = nil
                return
            }

            incomingFragments[key]?[index] = Data(fragmentData)
            SecureLogger.debug("📦 Fragment \(index + 1)/\(total) (len=\(fragmentData.count)) for id=\(String(format: "%016llx", fragU64))", category: .session)

            // Check if complete
            if let fragments = incomingFragments[key], fragments.count == total {
                shouldReassemble = true
                fragmentsToReassemble = fragments
            } else {
                shouldReassemble = false
                fragmentsToReassemble = nil
            }
        }

        // Heavy work outside lock: reassemble and decode
        guard shouldReassemble, let fragments = fragmentsToReassemble else { return }

        var reassembled = Data()
        for i in 0..<total {
            if let fragment = fragments[i] {
                reassembled.append(fragment)
            }
        }

        // Decode the original packet bytes we reassembled, so flags/compression are preserved
        if var originalPacket = BinaryProtocol.decode(reassembled) {
            SecureLogger.debug("✅ Reassembled packet id=\(String(format: "%016llx", fragU64)) type=\(originalPacket.type) bytes=\(reassembled.count)", category: .session)
            originalPacket.ttl = 0
            handleReceivedPacket(originalPacket, from: peerID)
        } else {
            SecureLogger.error("❌ Failed to decode reassembled packet (type=\(originalType), total=\(total))", category: .session)
        }

        // Critical section: Cleanup completed assembly
        collectionsQueue.sync(flags: .barrier) {
            incomingFragments.removeValue(forKey: key)
            fragmentMetadata.removeValue(forKey: key)
        }
    }
    
    // MARK: Packet Reception
    
    private func handleReceivedPacket(_ packet: BitchatPacket, from peerID: PeerID) {
        // Call directly if already on messageQueue, otherwise dispatch
        if DispatchQueue.getSpecific(key: messageQueueKey) == nil {
            messageQueue.async { [weak self] in
                self?.handleReceivedPacket(packet, from: peerID)
            }
            return
        }

        registerRoute(packet.route)
        if peerID != myPeerID && packet.ttl == messageTTL {
            registerDirectLink(with: peerID)
        }
        
        // Deduplication (thread-safe)
        let senderID = PeerID(hexData: packet.senderID)
        // Include packet type in message ID to prevent collisions between different packet types
        let messageID = "\(senderID)-\(packet.timestamp)-\(packet.type)"
        
        // Only log non-announce packets to reduce noise
        if packet.type != MessageType.announce.rawValue {
            // Log packet details for debugging
            SecureLogger.debug("📦 Handling packet type \(packet.type) from \(senderID), messageID: \(messageID)", category: .session)
        }
        
        // Efficient deduplication
        // Important: do not dedup fragment packets globally (each piece must pass)
        // Special case: allow our own packets recovered via sync (TTL==0) to pass
        // through even if we've marked them as seen at send time.
        let allowSelfSyncReplay = (packet.ttl == 0) && (senderID == myPeerID)
        if packet.type != MessageType.fragment.rawValue && !allowSelfSyncReplay && messageDeduplicator.isDuplicate(messageID) {
            // Announce packets (type 1) are sent every 10 seconds for peer discovery
            // It's normal to see these as duplicates - don't log them to reduce noise
            if packet.type != MessageType.announce.rawValue {
                SecureLogger.debug("⚠️ Duplicate packet ignored: \(messageID)", category: .session)
            }
            // In sparse graphs (<=2 neighbors), keep the pending relay to ensure bridging.
            // In denser graphs, cancel the pending relay to reduce redundant floods.
            let connectedCount = collectionsQueue.sync { peers.values.filter { $0.isConnected }.count }
            if connectedCount > 2 {
                collectionsQueue.async(flags: .barrier) { [weak self] in
                    if let task = self?.scheduledRelays.removeValue(forKey: messageID) {
                        task.cancel()
                    }
                }
            }
            return // Duplicate ignored
        }
        
        // Update peer info without verbose logging - update the peer we received from, not the original sender
        updatePeerLastSeen(peerID)

        // Track recent traffic timestamps for adaptive behavior
        collectionsQueue.async(flags: .barrier) { [weak self] in
            guard let self = self else { return }
            let now = Date()
            self.recentPacketTimestamps.append(now)
            // keep last N timestamps within window
            let cutoff = now.addingTimeInterval(-TransportConfig.bleRecentPacketWindowSeconds)
            if self.recentPacketTimestamps.count > TransportConfig.bleRecentPacketWindowMaxCount {
                self.recentPacketTimestamps.removeFirst(self.recentPacketTimestamps.count - TransportConfig.bleRecentPacketWindowMaxCount)
            }
            self.recentPacketTimestamps.removeAll { $0 < cutoff }
        }

        
        // Process by type
        switch MessageType(rawValue: packet.type) {
        case .announce:
            handleAnnounce(packet, from: senderID)
            
        case .message:
            handleMessage(packet, from: senderID)
            
        case .requestSync:
            handleRequestSync(packet, from: senderID)
            
        case .noiseHandshake:
            handleNoiseHandshake(packet, from: senderID)
            
        case .noiseEncrypted:
            handleNoiseEncrypted(packet, from: senderID)
            
        case .fragment:
            handleFragment(packet, from: senderID)
            
        case .fileTransfer:
            handleFileTransfer(packet, from: senderID)
            
        case .leave:
            handleLeave(packet, from: senderID)
            
        case .none:
            SecureLogger.warning("⚠️ Unknown message type: \(packet.type)", category: .session)
            break
        }
        
        if forwardAlongRouteIfNeeded(packet) {
            return
        }
        
        // Relay if TTL > 1 and we're not the original sender
        // Relay decision and scheduling (extracted via RelayController)
        do {
            let degree = collectionsQueue.sync { peers.values.filter { $0.isConnected }.count }
            let decision = RelayController.decide(
                ttl: packet.ttl,
                senderIsSelf: senderID == myPeerID,
                isEncrypted: packet.type == MessageType.noiseEncrypted.rawValue,
                isDirectedEncrypted: (packet.type == MessageType.noiseEncrypted.rawValue) && (packet.recipientID != nil),
                isFragment: packet.type == MessageType.fragment.rawValue,
                isDirectedFragment: packet.type == MessageType.fragment.rawValue && packet.recipientID != nil,
                isHandshake: packet.type == MessageType.noiseHandshake.rawValue,
                isAnnounce: packet.type == MessageType.announce.rawValue,
                degree: degree,
                highDegreeThreshold: highDegreeThreshold
            )
            guard decision.shouldRelay else { return }
            let work = DispatchWorkItem { [weak self] in
                guard let self = self else { return }
                // Remove scheduled task before executing
                self.collectionsQueue.async(flags: .barrier) { [weak self] in
                    _ = self?.scheduledRelays.removeValue(forKey: messageID)
                }
                var relayPacket = packet
                relayPacket.ttl = decision.newTTL
                self.broadcastPacket(relayPacket)
            }
            // Track the scheduled relay so duplicates can cancel it
            collectionsQueue.async(flags: .barrier) { [weak self] in
                self?.scheduledRelays[messageID] = work
            }
            messageQueue.asyncAfter(deadline: .now() + .milliseconds(decision.delayMs), execute: work)
        }
    }
    
    private func handleAnnounce(_ packet: BitchatPacket, from peerID: PeerID) {
        guard let announcement = AnnouncementPacket.decode(from: packet.payload) else {
            SecureLogger.error("❌ Failed to decode announce packet from \(peerID)", category: .session)
            return
        }
        
        // Verify that the sender's derived ID from the announced noise public key matches the packet senderID
        // This helps detect relayed or spoofed announces. Only warn in release; assert in debug.
        let derivedFromKey = PeerID(publicKey: announcement.noisePublicKey)
        if derivedFromKey != peerID {
            SecureLogger.warning("⚠️ Announce sender mismatch: derived \(derivedFromKey.id.prefix(8))… vs packet \(peerID.id.prefix(8))…", category: .security)

        }
        
        // Don't add ourselves as a peer
        if peerID == myPeerID {
            return
        }

        // Reject stale announces to prevent ghost peers from appearing
        // Use same 15-minute window as gossip sync (900 seconds)
        let maxAnnounceAgeSeconds: TimeInterval = 900
        let nowMs = UInt64(Date().timeIntervalSince1970 * 1000)
        let ageThresholdMs = UInt64(maxAnnounceAgeSeconds * 1000)
        if nowMs >= ageThresholdMs {
            let cutoffMs = nowMs - ageThresholdMs
            if packet.timestamp < cutoffMs {
                SecureLogger.debug("⏰ Ignoring stale announce from \(peerID.id.prefix(8))… (age: \(Double(nowMs - packet.timestamp) / 1000.0)s)", category: .session)
                return
            }
        }

        // Suppress announce logs to reduce noise

        // Precompute signature verification outside barrier to reduce contention
        let existingPeerForVerify = collectionsQueue.sync { peers[peerID] }
        var verifiedAnnounce = false
        if packet.signature != nil {
            verifiedAnnounce = noiseService.verifyPacketSignature(packet, publicKey: announcement.signingPublicKey)
            if !verifiedAnnounce {
                SecureLogger.warning("⚠️ Signature verification for announce failed \(peerID.id.prefix(8))", category: .security)
            }
        }
        if let existingKey = existingPeerForVerify?.noisePublicKey, existingKey != announcement.noisePublicKey {
            SecureLogger.warning("⚠️ Announce key mismatch for \(peerID.id.prefix(8))… — keeping unverified", category: .security)
            verifiedAnnounce = false
        }

        // Track if this is a new or reconnected peer
        var isNewPeer = false
        var isReconnectedPeer = false
        let directLinkState = linkState(for: peerID)
        
        collectionsQueue.sync(flags: .barrier) {
            // Check if we have an actual BLE connection to this peer
            let hasPeripheralConnection = directLinkState.hasPeripheral
            
            // Check if this peer is subscribed to us as a central
            // Note: We can't identify which specific central is which peer without additional mapping
            let hasCentralSubscription = directLinkState.hasCentral
            
            // Direct announces arrive with full TTL (no prior hop)
            let isDirectAnnounce = (packet.ttl == messageTTL)
            
            // Check if we already have this peer (might be reconnecting)
            let existingPeer = peers[peerID]
            let wasDisconnected = existingPeer?.isConnected == false
            
            // Set flags for use outside the sync block
            isNewPeer = (existingPeer == nil)
            isReconnectedPeer = wasDisconnected
            
            // Use precomputed verification result
            let verified = verifiedAnnounce

            // Require verified announce; ignore otherwise (no backward compatibility)
            if !verified {
                SecureLogger.warning("❌ Ignoring unverified announce from \(peerID.id.prefix(8))…", category: .security)
                return
            }

            // Update or create peer info
            if let existing = existingPeer, existing.isConnected {
                // Update lastSeen and identity info
                peers[peerID] = PeerInfo(
                    peerID: existing.peerID,
                    nickname: announcement.nickname,
                    isConnected: isDirectAnnounce || hasPeripheralConnection || hasCentralSubscription,
                    noisePublicKey: announcement.noisePublicKey,
                    signingPublicKey: announcement.signingPublicKey,
                    isVerifiedNickname: true,
                    lastSeen: Date()
                )
            } else {
                // New peer or reconnecting peer
                peers[peerID] = PeerInfo(
                    peerID: peerID,
                    nickname: announcement.nickname,
                    isConnected: isDirectAnnounce || hasPeripheralConnection || hasCentralSubscription,
                    noisePublicKey: announcement.noisePublicKey,
                    signingPublicKey: announcement.signingPublicKey,
                    isVerifiedNickname: true,
                    lastSeen: Date()
                )
            }
            
            // Log connection status only for direct connectivity changes; debounce to reduce spam
            if isDirectAnnounce || hasPeripheralConnection || hasCentralSubscription {
                let now = Date()
                if existingPeer == nil {
                    SecureLogger.debug("🆕 New peer: \(announcement.nickname)", category: .session)
                } else if wasDisconnected {
                    // Debounce 'reconnected' logs within short window
                    if let last = lastReconnectLogAt[peerID], now.timeIntervalSince(last) < TransportConfig.bleReconnectLogDebounceSeconds {
                        // Skip duplicate log
                    } else {
                        SecureLogger.debug("🔄 Peer \(announcement.nickname) reconnected", category: .session)
                        lastReconnectLogAt[peerID] = now
                    }
                } else if existingPeer?.nickname != announcement.nickname {
                    SecureLogger.debug("🔄 Peer \(peerID) changed nickname: \(existingPeer?.nickname ?? "Unknown") -> \(announcement.nickname)", category: .session)
                }
            }
        }

        // Persist cryptographic identity and signing key for robust offline verification
        identityManager.upsertCryptographicIdentity(
            fingerprint: announcement.noisePublicKey.sha256Fingerprint(),
            noisePublicKey: announcement.noisePublicKey,
            signingPublicKey: announcement.signingPublicKey,
            claimedNickname: announcement.nickname
        )

        // Record this announce for lightweight rebroadcast buffer (exclude self)
        // (recentAnnounces has been removed in the refactor)

        // Notify UI on main thread
        notifyUI { [weak self] in
            guard let self = self else { return }
            
            // Get current peer list (after addition)
            let currentPeerIDs = self.collectionsQueue.sync { self.currentPeerIDs }
            
            // Only notify of connection for new or reconnected peers when it is a direct announce
            if (packet.ttl == self.messageTTL) && (isNewPeer || isReconnectedPeer) {
                self.delegate?.didConnectToPeer(peerID)
                // Schedule initial unicast sync to this peer
                self.gossipSyncManager?.scheduleInitialSyncToPeer(peerID, delaySeconds: 1.0)
            }
            
            self.requestPeerDataPublish()
            self.delegate?.didUpdatePeerList(currentPeerIDs)
        }
        
        // Track for sync (include our own and others' announces)
        gossipSyncManager?.onPublicPacketSeen(packet)

        // Send announce back for bidirectional discovery (only once per peer)
        let announceBackID = "announce-back-\(peerID)"
        let shouldSendBack = !messageDeduplicator.contains(announceBackID)
        if shouldSendBack {
            messageDeduplicator.markProcessed(announceBackID)
        }
        
        if shouldSendBack {
            // Reciprocate announce for bidirectional discovery
            // Force send to ensure the peer receives our announce
            sendAnnounce(forceSend: true)
        }

        // Afterglow: on first-seen peers, schedule a short re-announce to push presence one more hop
        if isNewPeer {
            let delay = Double.random(in: 0.3...0.6)
            messageQueue.asyncAfter(deadline: .now() + delay) { [weak self] in
                self?.sendAnnounce(forceSend: true)
            }
        }
    }

    // Handle REQUEST_SYNC: decode payload and respond with missing packets via sync manager
    private func handleRequestSync(_ packet: BitchatPacket, from peerID: PeerID) {
        guard let req = RequestSyncPacket.decode(from: packet.payload) else {
            SecureLogger.warning("⚠️ Malformed REQUEST_SYNC from \(peerID)", category: .session)
            return
        }
        gossipSyncManager?.handleRequestSync(from: peerID, request: req)
    }
    
    // Mention parsing moved to ChatViewModel
    
    private func handleMessage(_ packet: BitchatPacket, from peerID: PeerID) {
        // Ignore self-origin public messages except when returned via sync (TTL==0).
        // This allows our own messages to be surfaced when they come back via
        // the sync path without re-processing regular relayed copies.
        if peerID == myPeerID && packet.ttl != 0 { return }

        // Reject stale broadcast messages to prevent old messages from appearing
        // Use same 15-minute window as gossip sync (900 seconds)
        // Check if this is a broadcast message (recipient is all 0xFF or nil)
        let isBroadcast: Bool = {
            guard let r = packet.recipientID else { return true }
            return r.count == 8 && r.allSatisfy { $0 == 0xFF }
        }()
        if isBroadcast {
            let maxMessageAgeSeconds: TimeInterval = 900
            let nowMs = UInt64(Date().timeIntervalSince1970 * 1000)
            let ageThresholdMs = UInt64(maxMessageAgeSeconds * 1000)
            if nowMs >= ageThresholdMs {
                let cutoffMs = nowMs - ageThresholdMs
                if packet.timestamp < cutoffMs {
                    SecureLogger.debug("⏰ Ignoring stale broadcast message from \(peerID.id.prefix(8))… (age: \(Double(nowMs - packet.timestamp) / 1000.0)s)", category: .session)
                    return
                }
            }
        }

        var accepted = false
        var senderNickname: String = ""
        // Snapshot peers to avoid concurrent mutation while iterating during nickname collision checks.
        let peersSnapshot = collectionsQueue.sync { peers }

        // If the packet is from ourselves (e.g., recovered via sync TTL==0), accept immediately
        if peerID == myPeerID {
            accepted = true
            senderNickname = myNickname
        }
        else if let info = peersSnapshot[peerID], info.isVerifiedNickname {
            // Known verified peer path
            accepted = true
            senderNickname = info.nickname
            // Handle nickname collisions
            let hasCollision = peersSnapshot.values.contains { $0.isConnected && $0.nickname == info.nickname && $0.peerID != peerID } || (myNickname == info.nickname)
            if hasCollision {
                senderNickname += "#" + String(peerID.id.prefix(4))
            }
        } else {
            // Fallback: verify signature using persisted signing key for this peerID's fingerprint prefix
            if let signature = packet.signature, let packetData = packet.toBinaryDataForSigning() {
                // Find candidate identities by peerID prefix (16 hex)
                let candidates = identityManager.getCryptoIdentitiesByPeerIDPrefix(peerID)
                for candidate in candidates {
                    if let signingKey = candidate.signingPublicKey,
                       noiseService.verifySignature(signature, for: packetData, publicKey: signingKey) {
                        accepted = true
                        // Prefer persisted social petname or claimed nickname
                        if let social = identityManager.getSocialIdentity(for: candidate.fingerprint) {
                            senderNickname = social.localPetname ?? social.claimedNickname
                        } else {
                            senderNickname = "anon" + String(peerID.id.prefix(4))
                        }
                        break
                    }
                }
            }
            // If still not accepted and this is a sync-returned packet (TTL==0),
            // accept with a generic nickname so history can be restored even for
            // peers we haven't verified yet.
            if !accepted && packet.ttl == 0 {
                accepted = true
                senderNickname = "anon" + String(peerID.id.prefix(4))
            }
        }

        // Track broadcast messages for sync (treat nil or 0xFF..0xFF as broadcast)
        let isBroadcastRecipient: Bool = {
            guard let r = packet.recipientID else { return true }
            return r.count == 8 && r.allSatisfy { $0 == 0xFF }
        }()
        if isBroadcastRecipient && packet.type == MessageType.message.rawValue {
            gossipSyncManager?.onPublicPacketSeen(packet)
        }

        guard accepted else {
            SecureLogger.warning("🚫 Dropping public message from unverified or unknown peer \(peerID.id.prefix(8))…", category: .security)
            return
        }

        guard let content = String(data: packet.payload, encoding: .utf8) else {
            SecureLogger.error("❌ Failed to decode message payload as UTF-8", category: .session)
            return
        }
        // Determine if we have a direct link to the sender
        let directLink = linkState(for: peerID)
        let hasDirectLink = directLink.hasPeripheral || directLink.hasCentral

        let pathTag = hasDirectLink ? "direct" : "mesh"
        SecureLogger.debug("💬 [\(senderNickname)] TTL:\(packet.ttl) (\(pathTag)): \(String(content.prefix(50)))\(content.count > 50 ? "..." : "")", category: .session)

        let ts = Date(timeIntervalSince1970: Double(packet.timestamp) / 1000)
        var resolvedSelfMessageID: String? = nil
        if peerID == myPeerID {
            let senderHex = packet.senderID.hexEncodedString()
            let dedupID = "\(senderHex)-\(packet.timestamp)-\(packet.type)"
            resolvedSelfMessageID = selfBroadcastMessageIDs.removeValue(forKey: dedupID)?.id
        }
        notifyUI { [weak self] in
            self?.delegate?.didReceivePublicMessage(from: peerID,
                                                    nickname: senderNickname,
                                                    content: content,
                                                    timestamp: ts,
                                                    messageID: resolvedSelfMessageID)
        }
    }
    
    private func handleNoiseHandshake(_ packet: BitchatPacket, from peerID: PeerID) {
        // Use NoiseEncryptionService for handshake processing
        if PeerID(hexData: packet.recipientID) == myPeerID {
            // Handshake is for us
            do {
                if let response = try noiseService.processHandshakeMessage(from: peerID, message: packet.payload) {
                    // Send response
                    var responsePacket = BitchatPacket(
                        type: MessageType.noiseHandshake.rawValue,
                        senderID: myPeerIDData,
                        recipientID: Data(hexString: peerID.id),
                        timestamp: UInt64(Date().timeIntervalSince1970 * 1000),
                        payload: response,
                        signature: nil,
                        ttl: messageTTL
                    )
                    applyRouteIfAvailable(&responsePacket, to: peerID)
                    // We're on messageQueue from delegate callback
                    broadcastPacket(responsePacket)
                }
                
                // Session establishment will trigger onPeerAuthenticated callback
                // which will send any pending messages at the right time
            } catch {
                SecureLogger.error("Failed to process handshake: \(error)")
                // Try initiating a new handshake
                if !noiseService.hasSession(with: peerID) {
                    initiateNoiseHandshake(with: peerID)
                }
            }
        }
    }
    
    private func handleNoiseEncrypted(_ packet: BitchatPacket, from peerID: PeerID) {
        SecureLogger.debug("🔐 handleNoiseEncrypted called for packet from \(peerID)")
        
        guard let recipientID = PeerID(hexData: packet.recipientID) else {
            SecureLogger.warning("⚠️ Encrypted message has no recipient ID", category: .session)
            return
        }
        
        if recipientID != myPeerID {
            SecureLogger.debug("🔐 Encrypted message not for me (for \(recipientID), I am \(myPeerID))", category: .session)
            return
        }
        
        // Update lastSeen for the peer we received from (important for private messages)
        updatePeerLastSeen(peerID)
        
        do {
            let decrypted = try noiseService.decrypt(packet.payload, from: peerID)
            guard decrypted.count > 0 else { return }
            
            // First byte indicates the payload type
            let payloadType = decrypted[0]
            let payloadData = decrypted.dropFirst()
            
            switch NoisePayloadType(rawValue: payloadType) {
            case .privateMessage:
                let ts = Date(timeIntervalSince1970: Double(packet.timestamp) / 1000)
                notifyUI { [weak self] in
                    self?.delegate?.didReceiveNoisePayload(from: peerID, type: .privateMessage, payload: Data(payloadData), timestamp: ts)
                }
            case .delivered:
                let ts = Date(timeIntervalSince1970: Double(packet.timestamp) / 1000)
                notifyUI { [weak self] in
                    self?.delegate?.didReceiveNoisePayload(from: peerID, type: .delivered, payload: Data(payloadData), timestamp: ts)
                }
            case .readReceipt:
                let ts = Date(timeIntervalSince1970: Double(packet.timestamp) / 1000)
                notifyUI { [weak self] in
                    self?.delegate?.didReceiveNoisePayload(from: peerID, type: .readReceipt, payload: Data(payloadData), timestamp: ts)
                }
            case .verifyChallenge:
                let ts = Date(timeIntervalSince1970: Double(packet.timestamp) / 1000)
                notifyUI { [weak self] in
                    self?.delegate?.didReceiveNoisePayload(from: peerID, type: .verifyChallenge, payload: Data(payloadData), timestamp: ts)
                }
            case .verifyResponse:
                let ts = Date(timeIntervalSince1970: Double(packet.timestamp) / 1000)
                notifyUI { [weak self] in
                    self?.delegate?.didReceiveNoisePayload(from: peerID, type: .verifyResponse, payload: Data(payloadData), timestamp: ts)
                }
            case .none:
                SecureLogger.warning("⚠️ Unknown noise payload type: \(payloadType)")
            }
        } catch NoiseEncryptionError.sessionNotEstablished {
            // We received an encrypted message before establishing a session with this peer.
            // Trigger a handshake so future messages can be decrypted.
            SecureLogger.debug("🔑 Encrypted message from \(peerID) without session; initiating handshake")
            if !noiseService.hasSession(with: peerID) {
                initiateNoiseHandshake(with: peerID)
            }
        } catch {
            SecureLogger.error("❌ Failed to decrypt message from \(peerID): \(error)")
        }
    }

    // MARK: Helper Functions
    
    private func sendPendingNoisePayloadsAfterHandshake(for peerID: PeerID) {
        let payloads = collectionsQueue.sync(flags: .barrier) { () -> [Data] in
            let list = pendingNoisePayloadsAfterHandshake[peerID] ?? []
            pendingNoisePayloadsAfterHandshake.removeValue(forKey: peerID)
            return list
        }
        guard !payloads.isEmpty else { return }
        SecureLogger.debug("📤 Sending \(payloads.count) pending noise payloads to \(peerID) after handshake", category: .session)
        for payload in payloads {
            do {
                let encrypted = try noiseService.encrypt(payload, for: peerID)
                let packet = BitchatPacket(
                    type: MessageType.noiseEncrypted.rawValue,
                    senderID: myPeerIDData,
                    recipientID: Data(hexString: peerID.id),
                    timestamp: UInt64(Date().timeIntervalSince1970 * 1000),
                    payload: encrypted,
                    signature: nil,
                    ttl: messageTTL
                )
                broadcastPacket(packet)
            } catch {
                SecureLogger.error("❌ Failed to send pending noise payload to \(peerID): \(error)")
            }
        }
    }
    
    private func updatePeerLastSeen(_ peerID: PeerID) {
        // Use async to avoid deadlock - we don't need immediate consistency for last seen updates
        collectionsQueue.async(flags: .barrier) {
            if var peer = self.peers[peerID] {
                peer.lastSeen = Date()
                self.peers[peerID] = peer
            }
        }
    }

    // Debounced disconnect notifier to avoid duplicate disconnect callbacks within a short window
    private func notifyPeerDisconnectedDebounced(_ peerID: PeerID) {
        let now = Date()
        let last = recentDisconnectNotifies[peerID]
        if last == nil || now.timeIntervalSince(last!) >= TransportConfig.bleDisconnectNotifyDebounceSeconds {
            delegate?.didDisconnectFromPeer(peerID)
            recentDisconnectNotifies[peerID] = now
        } else {
            // Suppressed duplicate disconnect notification
        }
    }
    
    // NEW: Publish peer snapshots to subscribers and notify Transport delegates
    private func publishFullPeerData() {
        let transportPeers: [TransportPeerSnapshot] = collectionsQueue.sync {
            // Compute nickname collision counts for connected peers
            let connected = peers.values.filter { $0.isConnected }
            var counts: [String: Int] = [:]
            for p in connected { counts[p.nickname, default: 0] += 1 }
            counts[myNickname, default: 0] += 1
            return peers.values.map { info in
                var display = info.nickname
                if info.isConnected, (counts[info.nickname] ?? 0) > 1 {
                    display += "#" + String(info.peerID.id.prefix(4))
                }
                return TransportPeerSnapshot(
                    peerID: info.peerID,
                    nickname: display,
                    isConnected: info.isConnected,
                    noisePublicKey: info.noisePublicKey,
                    lastSeen: info.lastSeen
                )
            }
        }
        // Notify non-UI listeners
        peerSnapshotSubject.send(transportPeers)
        // Notify UI on MainActor via delegate
        Task { @MainActor [weak self] in
            self?.peerEventsDelegate?.didUpdatePeerSnapshots(transportPeers)
        }
    }
    
    // MARK: Consolidated Maintenance
    
    private func performMaintenance() {
        maintenanceCounter += 1
        
        // Adaptive announce: reduce frequency when we have connected peers
        let now = Date()
        let connectedCount = collectionsQueue.sync { peers.values.filter { $0.isConnected }.count }
        let elapsed = now.timeIntervalSince(lastAnnounceSent)
        if connectedCount == 0 {
            // Discovery mode: keep frequent announces
            if elapsed >= TransportConfig.bleAnnounceIntervalSeconds { sendAnnounce(forceSend: true) }
        } else {
            // Connected mode: announce less often; much less in dense networks
            let base = connectedCount >= TransportConfig.bleHighDegreeThreshold ?
                TransportConfig.bleConnectedAnnounceBaseSecondsDense : TransportConfig.bleConnectedAnnounceBaseSecondsSparse
            let jitter = connectedCount >= TransportConfig.bleHighDegreeThreshold ?
                TransportConfig.bleConnectedAnnounceJitterDense : TransportConfig.bleConnectedAnnounceJitterSparse
            let target = base + Double.random(in: -jitter...jitter)
            if elapsed >= target { sendAnnounce(forceSend: true) }
        }

        // Activity-driven quick-announce: if we've seen any packet in last 5s and it has
        // been >=10s since the last announce, send a presence nudge.
        let recentSeen = collectionsQueue.sync { () -> Bool in
            let cutoff = now.addingTimeInterval(-5.0)
            return recentPacketTimestamps.contains(where: { $0 >= cutoff })
        }
        if recentSeen && elapsed >= 10.0 {
            sendAnnounce(forceSend: true)
        }
        
        // If we have no peers, ensure we're scanning and advertising
        if peers.isEmpty {
            // Ensure we're advertising as peripheral
            if let pm = peripheralManager, pm.state == .poweredOn && !pm.isAdvertising {
                pm.startAdvertising(buildAdvertisementData())
            }
        }
        
        // Update scanning duty-cycle based on connectivity
        updateScanningDutyCycle(connectedCount: connectedCount)
        updateRSSIThreshold(connectedCount: connectedCount)
        
        // Check peer connectivity every cycle for snappier UI updates
        checkPeerConnectivity()
        
        // Every 30 seconds (3 cycles): Cleanup
        if maintenanceCounter % 3 == 0 {
            performCleanup()
        }

        // Attempt to flush any spooled directed messages periodically (~every 5 seconds)
        if maintenanceCounter % 2 == 1 {
            flushDirectedSpool()
        }
        
        // No rotating alias: nothing to refresh
        
        // Reset counter to prevent overflow (every 60 seconds)
        if maintenanceCounter >= 6 {
            maintenanceCounter = 0
        }
    }
    
    private func checkPeerConnectivity() {
        let now = Date()
        var disconnectedPeers: [PeerID] = []
        let peerIDsForLinkState: [PeerID] = collectionsQueue.sync { Array(peers.keys) }
        var cachedLinkStates: [PeerID: (hasPeripheral: Bool, hasCentral: Bool)] = [:]
        for peerID in peerIDsForLinkState {
            cachedLinkStates[peerID] = linkState(for: peerID)
        }
        
        var removedOfflineCount = 0
        collectionsQueue.sync(flags: .barrier) {
            for (peerID, peer) in peers {
                let age = now.timeIntervalSince(peer.lastSeen)
                let retention: TimeInterval = peer.isVerifiedNickname ? TransportConfig.bleReachabilityRetentionVerifiedSeconds : TransportConfig.bleReachabilityRetentionUnverifiedSeconds
                if peer.isConnected && age > TransportConfig.blePeerInactivityTimeoutSeconds {
                    // Check if we still have an active BLE connection to this peer
                    let state = cachedLinkStates[peerID] ?? (hasPeripheral: false, hasCentral: false)
                    let hasPeripheralConnection = state.hasPeripheral
                    let hasCentralConnection = state.hasCentral
                    
                    // If direct link is gone, mark as not connected (retain entry for reachability)
                    if !hasPeripheralConnection && !hasCentralConnection {
                        var updated = peer
                        updated.isConnected = false
                        peers[peerID] = updated
                        disconnectedPeers.append(peerID)
                    }
                }
                // Cleanup: remove peers that are not connected and past reachability retention
                if !peer.isConnected {
                    if age > retention {
                        SecureLogger.debug("🗑️ Removing stale peer after reachability window: \(peerID) (\(peer.nickname))", category: .session)
                        // Also remove any stored announcement from sync candidates
                        gossipSyncManager?.removeAnnouncementForPeer(peerID)
                        peers.removeValue(forKey: peerID)
                        removedOfflineCount += 1
                    }
                }
            }
        }
        
        // Update UI if there were direct disconnections or offline removals
        if !disconnectedPeers.isEmpty || removedOfflineCount > 0 {
            notifyUI { [weak self] in
                guard let self else { return }
                
                // Get current peer list (after removal)
                let currentPeerIDs = self.collectionsQueue.sync { self.currentPeerIDs }
                
                for peerID in disconnectedPeers {
                    self.delegate?.didDisconnectFromPeer(peerID)
                }
                // Publish snapshots so UnifiedPeerService updates connection/reachability icons
                self.requestPeerDataPublish()
                self.delegate?.didUpdatePeerList(currentPeerIDs)
            }
        }
    }
    
    private func performCleanup() {
        let now = Date()
        
        // Clean old processed messages efficiently
        messageDeduplicator.cleanup()
        
        // Clean old fragments (> configured seconds old)
        collectionsQueue.sync(flags: .barrier) {
            let cutoff = now.addingTimeInterval(-TransportConfig.bleFragmentLifetimeSeconds)
            let oldFragments = fragmentMetadata.filter { $0.value.timestamp < cutoff }.map { $0.key }
            for fragmentID in oldFragments {
                incomingFragments.removeValue(forKey: fragmentID)
                fragmentMetadata.removeValue(forKey: fragmentID)
            }
        }

        // Clean old connection timeout backoff entries (> window)
        let timeoutCutoff = now.addingTimeInterval(-TransportConfig.bleConnectTimeoutBackoffWindowSeconds)
        recentConnectTimeouts = recentConnectTimeouts.filter { $0.value >= timeoutCutoff }

        // Clean up stale scheduled relays that somehow persisted (> 2s)
        collectionsQueue.async(flags: .barrier) { [weak self] in
            guard let self = self else { return }
            if !self.scheduledRelays.isEmpty {
                // Nothing to compare times to; just cap the size defensively
                if self.scheduledRelays.count > 512 {
                    self.scheduledRelays.removeAll()
                }
            }
        }

        // Clean ingress link records older than configured seconds
        collectionsQueue.async(flags: .barrier) { [weak self] in
            guard let self = self else { return }
            let cutoff = now.addingTimeInterval(-TransportConfig.bleIngressRecordLifetimeSeconds)
            if !self.ingressByMessageID.isEmpty {
                self.ingressByMessageID = self.ingressByMessageID.filter { $0.value.timestamp >= cutoff }
            }
            // Clean expired directed spooled items
            if !self.pendingDirectedRelays.isEmpty {
                var cleaned: [PeerID: [String: (packet: BitchatPacket, enqueuedAt: Date)]] = [:]
                for (recipient, dict) in self.pendingDirectedRelays {
                    let pruned = dict.filter { now.timeIntervalSince($0.value.enqueuedAt) <= TransportConfig.bleDirectedSpoolWindowSeconds }
                    if !pruned.isEmpty { cleaned[recipient] = pruned }
                }
                self.pendingDirectedRelays = cleaned
            }
        }

        messageQueue.async(flags: .barrier) { [weak self] in
            guard let self = self else { return }
            guard !self.selfBroadcastMessageIDs.isEmpty else { return }
            let cutoff = now.addingTimeInterval(-TransportConfig.messageDedupMaxAgeSeconds)
            self.selfBroadcastMessageIDs = self.selfBroadcastMessageIDs.filter { cutoff <= $0.value.timestamp }
        }
    }

    private func updateScanningDutyCycle(connectedCount: Int) {
        guard let central = centralManager, central.state == .poweredOn else { return }
        // Duty cycle only when app is active and at least one peer connected
        #if os(iOS)
        let active = isAppActive
        #else
        let active = true
        #endif
        // Force full-time scanning if we have very few neighbors or very recent traffic
        let hasRecentTraffic: Bool = collectionsQueue.sync {
            let cutoff = Date().addingTimeInterval(-TransportConfig.bleRecentTrafficForceScanSeconds)
            return recentPacketTimestamps.contains(where: { $0 >= cutoff })
        }
        let forceScanOn = (connectedCount <= 2) || hasRecentTraffic
        let shouldDuty = dutyEnabled && active && connectedCount > 0 && !forceScanOn
        if shouldDuty {
            if scanDutyTimer == nil {
                // Start timer to toggle scanning on/off
                let t = DispatchSource.makeTimerSource(queue: bleQueue)
                // Start with scanning ON; we'll turn OFF after onDuration
                if !central.isScanning { startScanning() }
                dutyActive = true
                // Adjust duty cycle under dense networks to save battery
                if connectedCount >= TransportConfig.bleHighDegreeThreshold {
                    dutyOnDuration = TransportConfig.bleDutyOnDurationDense
                    dutyOffDuration = TransportConfig.bleDutyOffDurationDense
                } else {
                    dutyOnDuration = TransportConfig.bleDutyOnDuration
                    dutyOffDuration = TransportConfig.bleDutyOffDuration
                }
                t.schedule(deadline: .now() + dutyOnDuration, repeating: dutyOnDuration + dutyOffDuration)
                t.setEventHandler { [weak self] in
                    guard let self = self, let c = self.centralManager else { return }
                    if self.dutyActive {
                        // Turn OFF scanning for offDuration
                        if c.isScanning { c.stopScan() }
                        self.dutyActive = false
                        // Schedule turning back ON after offDuration
                        self.bleQueue.asyncAfter(deadline: .now() + self.dutyOffDuration) {
                            if self.centralManager?.state == .poweredOn { self.startScanning() }
                            self.dutyActive = true
                        }
                    }
                }
                t.resume()
                scanDutyTimer = t
            }
        } else {
            // Cancel duty cycle and ensure scanning is ON for discovery
            scanDutyTimer?.cancel()
            scanDutyTimer = nil
            if !central.isScanning { startScanning() }
        }
    }

    private func updateRSSIThreshold(connectedCount: Int) {
        // Adjust RSSI threshold based on connectivity, candidate pressure, and failures
        if connectedCount == 0 {
            // Isolated: relax floor slowly to hunt for distant nodes
            if lastIsolatedAt == nil { lastIsolatedAt = Date() }
            let iso = lastIsolatedAt ?? Date()
            let elapsed = Date().timeIntervalSince(iso)
            if elapsed > TransportConfig.bleIsolationRelaxThresholdSeconds {
                dynamicRSSIThreshold = TransportConfig.bleRSSIIsolatedRelaxed
            } else {
                dynamicRSSIThreshold = TransportConfig.bleRSSIIsolatedBase
            }
            return
        }
        lastIsolatedAt = nil
        // Base threshold when connected
        var threshold = TransportConfig.bleDynamicRSSIThresholdDefault
        // If we're at budget or queue is large, prefer closer peers
        let linkCount = peripherals.values.filter { $0.isConnected || $0.isConnecting }.count
        if linkCount >= maxCentralLinks || connectionCandidates.count > TransportConfig.bleConnectionCandidatesMax {
            threshold = TransportConfig.bleRSSIConnectedThreshold
        }
        // If we have many recent timeouts, raise further
        let recentTimeouts = recentConnectTimeouts.filter { Date().timeIntervalSince($0.value) < TransportConfig.bleRecentTimeoutWindowSeconds }.count
        if recentTimeouts >= TransportConfig.bleRecentTimeoutCountThreshold {
            threshold = max(threshold, TransportConfig.bleRSSIHighTimeoutThreshold)
        }
        dynamicRSSIThreshold = threshold
    }
}<|MERGE_RESOLUTION|>--- conflicted
+++ resolved
@@ -2377,63 +2377,6 @@
         }
     }
 
-<<<<<<< HEAD
-    private func routingData(for peerID: PeerID) -> Data? {
-        peerID.toShort().routingData
-    }
-
-    private func registerDirectLink(with peerID: PeerID) {
-        meshTopology.recordDirectLink(between: myPeerIDData, and: routingData(for: peerID))
-    }
-
-    private func clearDirectLink(with peerID: PeerID) {
-        meshTopology.removeDirectLink(between: myPeerIDData, and: routingData(for: peerID))
-    }
-
-    private func registerRoute(_ route: [Data]?) {
-        guard let hops = route, !hops.isEmpty else { return }
-        meshTopology.recordRoute(hops)
-    }
-
-    private func computeRoute(to peerID: PeerID) -> [Data]? {
-        meshTopology.computeRoute(from: myPeerIDData, to: routingData(for: peerID))
-    }
-
-    private func applyRouteIfAvailable(_ packet: inout BitchatPacket, to recipient: PeerID) {
-        guard let route = computeRoute(to: recipient), route.count >= 2 else { return }
-        packet.route = route
-        meshTopology.recordRoute(route)
-    }
-
-    private func routingPeer(from data: Data) -> PeerID? {
-        PeerID(routingData: data)
-    }
-
-    private func forwardAlongRouteIfNeeded(_ packet: BitchatPacket) -> Bool {
-        guard let route = packet.route, !route.isEmpty else { return false }
-        let myRoutingData = routingData(for: myPeerID) ?? (myPeerIDData.isEmpty ? nil : myPeerIDData)
-        guard let selfData = myRoutingData,
-              let index = route.firstIndex(of: selfData) else { return false }
-
-        // No further hops: respect explicit route termination
-        if index == route.count - 1 {
-            return true
-        }
-
-        guard packet.ttl > 1 else { return true }
-
-        let nextHopData = route[index + 1]
-        guard let nextPeer = routingPeer(from: nextHopData),
-              isPeerConnected(nextPeer) else {
-            return false
-        }
-
-        registerDirectLink(with: nextPeer)
-        var relayPacket = packet
-        relayPacket.ttl = packet.ttl - 1
-        sendPacketDirected(relayPacket, to: nextPeer)
-        return true
-=======
     private func logBluetoothStatus(_ context: String) {
         bleQueue.async { [weak self] in
             guard let self = self else { return }
@@ -2485,7 +2428,63 @@
             "📊 BLE status [\(context)]: phase=\(appPhase) central=\(centralState) scanning=\(isScanning) peripheral=\(peripheralState) advertising=\(isAdvertising) connected=\(peerSummary.connected) known=\(peerSummary.known) candidates=\(peerSummary.candidates)\(backgroundDescriptor)",
             category: .session
         )
->>>>>>> 14c4e586
+    }
+
+    private func routingData(for peerID: PeerID) -> Data? {
+        peerID.toShort().routingData
+    }
+
+    private func registerDirectLink(with peerID: PeerID) {
+        meshTopology.recordDirectLink(between: myPeerIDData, and: routingData(for: peerID))
+    }
+
+    private func clearDirectLink(with peerID: PeerID) {
+        meshTopology.removeDirectLink(between: myPeerIDData, and: routingData(for: peerID))
+    }
+
+    private func registerRoute(_ route: [Data]?) {
+        guard let hops = route, !hops.isEmpty else { return }
+        meshTopology.recordRoute(hops)
+    }
+
+    private func computeRoute(to peerID: PeerID) -> [Data]? {
+        meshTopology.computeRoute(from: myPeerIDData, to: routingData(for: peerID))
+    }
+
+    private func applyRouteIfAvailable(_ packet: inout BitchatPacket, to recipient: PeerID) {
+        guard let route = computeRoute(to: recipient), route.count >= 2 else { return }
+        packet.route = route
+        meshTopology.recordRoute(route)
+    }
+
+    private func routingPeer(from data: Data) -> PeerID? {
+        PeerID(routingData: data)
+    }
+
+    private func forwardAlongRouteIfNeeded(_ packet: BitchatPacket) -> Bool {
+        guard let route = packet.route, !route.isEmpty else { return false }
+        let myRoutingData = routingData(for: myPeerID) ?? (myPeerIDData.isEmpty ? nil : myPeerIDData)
+        guard let selfData = myRoutingData,
+              let index = route.firstIndex(of: selfData) else { return false }
+
+        // No further hops: respect explicit route termination
+        if index == route.count - 1 {
+            return true
+        }
+
+        guard packet.ttl > 1 else { return true }
+
+        let nextHopData = route[index + 1]
+        guard let nextPeer = routingPeer(from: nextHopData),
+              isPeerConnected(nextPeer) else {
+            return false
+        }
+
+        registerDirectLink(with: nextPeer)
+        var relayPacket = packet
+        relayPacket.ttl = packet.ttl - 1
+        sendPacketDirected(relayPacket, to: nextPeer)
+        return true
     }
 
     /// Safely fetch the current direct-link state for a peer using the BLE queue.
