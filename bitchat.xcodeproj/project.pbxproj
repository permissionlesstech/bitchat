// !$*UTF8*$!
{
	archiveVersion = 1;
	classes = {
	};
	objectVersion = 63;
	objects = {

/* Begin PBXBuildFile section */
		047502802E53A0FC0083520F /* FragmentationTests.swift in Sources */ = {isa = PBXBuildFile; fileRef = 0475027E2E53A0FC0083520F /* FragmentationTests.swift */; };
		047502812E53A0FC0083520F /* FragmentationTests.swift in Sources */ = {isa = PBXBuildFile; fileRef = 0475027E2E53A0FC0083520F /* FragmentationTests.swift */; };
		047502872E5416250083520F /* Geohash.swift in Sources */ = {isa = PBXBuildFile; fileRef = 047502852E5416250083520F /* Geohash.swift */; };
		047502882E5416250083520F /* LocationChannel.swift in Sources */ = {isa = PBXBuildFile; fileRef = 047502862E5416250083520F /* LocationChannel.swift */; };
		047502892E5416250083520F /* Geohash.swift in Sources */ = {isa = PBXBuildFile; fileRef = 047502852E5416250083520F /* Geohash.swift */; };
		0475028A2E5416250083520F /* LocationChannel.swift in Sources */ = {isa = PBXBuildFile; fileRef = 047502862E5416250083520F /* LocationChannel.swift */; };
		0475028C2E54171C0083520F /* LocationChannelManager.swift in Sources */ = {isa = PBXBuildFile; fileRef = 0475028B2E54171C0083520F /* LocationChannelManager.swift */; };
		0475028D2E54171C0083520F /* LocationChannelManager.swift in Sources */ = {isa = PBXBuildFile; fileRef = 0475028B2E54171C0083520F /* LocationChannelManager.swift */; };
		0475028F2E5417660083520F /* LocationChannelsSheet.swift in Sources */ = {isa = PBXBuildFile; fileRef = 0475028E2E5417660083520F /* LocationChannelsSheet.swift */; };
		047502902E5417660083520F /* LocationChannelsSheet.swift in Sources */ = {isa = PBXBuildFile; fileRef = 0475028E2E5417660083520F /* LocationChannelsSheet.swift */; };
		047502922E547ACC0083520F /* LocationChannelsTests.swift in Sources */ = {isa = PBXBuildFile; fileRef = 047502912E547ACC0083520F /* LocationChannelsTests.swift */; };
		047502932E547ACC0083520F /* LocationChannelsTests.swift in Sources */ = {isa = PBXBuildFile; fileRef = 047502912E547ACC0083520F /* LocationChannelsTests.swift */; };
		047502AC2E55E8360083520F /* BinaryProtocolPaddingTests.swift in Sources */ = {isa = PBXBuildFile; fileRef = 047502AB2E55E8360083520F /* BinaryProtocolPaddingTests.swift */; };
		047502AD2E55E8360083520F /* BinaryProtocolPaddingTests.swift in Sources */ = {isa = PBXBuildFile; fileRef = 047502AB2E55E8360083520F /* BinaryProtocolPaddingTests.swift */; };
		047502B02E55E8450083520F /* InputValidatorTests.swift in Sources */ = {isa = PBXBuildFile; fileRef = 047502AE2E55E8450083520F /* InputValidatorTests.swift */; };
		047502B12E55E8450083520F /* InputValidatorTests.swift in Sources */ = {isa = PBXBuildFile; fileRef = 047502AE2E55E8450083520F /* InputValidatorTests.swift */; };
		047502B42E55FED60083520F /* MeshPeerList.swift in Sources */ = {isa = PBXBuildFile; fileRef = 047502B32E55FED60083520F /* MeshPeerList.swift */; };
		047502B52E55FED60083520F /* GeohashPeopleList.swift in Sources */ = {isa = PBXBuildFile; fileRef = 047502B22E55FED60083520F /* GeohashPeopleList.swift */; };
		047502B62E55FED60083520F /* MeshPeerList.swift in Sources */ = {isa = PBXBuildFile; fileRef = 047502B32E55FED60083520F /* MeshPeerList.swift */; };
		047502B72E55FED60083520F /* GeohashPeopleList.swift in Sources */ = {isa = PBXBuildFile; fileRef = 047502B22E55FED60083520F /* GeohashPeopleList.swift */; };
		047502B92E560F690083520F /* RelayController.swift in Sources */ = {isa = PBXBuildFile; fileRef = 047502B82E560F690083520F /* RelayController.swift */; };
		047502BA2E560F690083520F /* RelayController.swift in Sources */ = {isa = PBXBuildFile; fileRef = 047502B82E560F690083520F /* RelayController.swift */; };
		0481A3462E6D869F00FC845E /* TorManager.swift in Sources */ = {isa = PBXBuildFile; fileRef = 0481A3432E6D869F00FC845E /* TorManager.swift */; };
		0481A3472E6D869F00FC845E /* TorURLSession.swift in Sources */ = {isa = PBXBuildFile; fileRef = 0481A3442E6D869F00FC845E /* TorURLSession.swift */; };
		0481A3482E6D869F00FC845E /* TorManager.swift in Sources */ = {isa = PBXBuildFile; fileRef = 0481A3432E6D869F00FC845E /* TorManager.swift */; };
		0481A3492E6D869F00FC845E /* TorURLSession.swift in Sources */ = {isa = PBXBuildFile; fileRef = 0481A3442E6D869F00FC845E /* TorURLSession.swift */; };
<<<<<<< HEAD
		0481A3582E6D929E00FC845E /* tor-nolzma.xcframework in Frameworks */ = {isa = PBXBuildFile; fileRef = 0481A3572E6D929E00FC845E /* tor-nolzma.xcframework */; };
		0481A3592E6D929E00FC845E /* tor-nolzma.xcframework in Frameworks */ = {isa = PBXBuildFile; fileRef = 0481A3572E6D929E00FC845E /* tor-nolzma.xcframework */; };
=======
>>>>>>> a8855dd2
		0481A35B2E6D9BEF00FC845E /* libz.tbd in Frameworks */ = {isa = PBXBuildFile; fileRef = 0481A35A2E6D9BEF00FC845E /* libz.tbd */; };
		0481A35D2E6DA18600FC845E /* libz.tbd in Frameworks */ = {isa = PBXBuildFile; fileRef = 0481A35C2E6DA18600FC845E /* libz.tbd */; };
		0481A3902E734CAE00FC845E /* CommandProcessorTests.swift in Sources */ = {isa = PBXBuildFile; fileRef = 0481A38F2E734CAE00FC845E /* CommandProcessorTests.swift */; };
		0481A3912E734CAE00FC845E /* CommandProcessorTests.swift in Sources */ = {isa = PBXBuildFile; fileRef = 0481A38F2E734CAE00FC845E /* CommandProcessorTests.swift */; };
<<<<<<< HEAD
		0481A3A92E74D28800FC845E /* LocationNotesView.swift in Sources */ = {isa = PBXBuildFile; fileRef = 0481A3A82E74D28800FC845E /* LocationNotesView.swift */; };
		0481A3AA2E74D28800FC845E /* LocationNotesView.swift in Sources */ = {isa = PBXBuildFile; fileRef = 0481A3A82E74D28800FC845E /* LocationNotesView.swift */; };
		0481A3AC2E74D29400FC845E /* LocationNotesManager.swift in Sources */ = {isa = PBXBuildFile; fileRef = 0481A3AB2E74D29400FC845E /* LocationNotesManager.swift */; };
		0481A3AD2E74D29400FC845E /* LocationNotesManager.swift in Sources */ = {isa = PBXBuildFile; fileRef = 0481A3AB2E74D29400FC845E /* LocationNotesManager.swift */; };
		0481A3AF2E74E06300FC845E /* LocationNotesCounter.swift in Sources */ = {isa = PBXBuildFile; fileRef = 0481A3AE2E74E06300FC845E /* LocationNotesCounter.swift */; };
		0481A3B02E74E06300FC845E /* LocationNotesCounter.swift in Sources */ = {isa = PBXBuildFile; fileRef = 0481A3AE2E74E06300FC845E /* LocationNotesCounter.swift */; };
		0481A3B52E75A31500FC845E /* CTorHost.c in Sources */ = {isa = PBXBuildFile; fileRef = 0481A3B32E75A31500FC845E /* CTorHost.c */; };
		0481A3B62E75A31500FC845E /* .gitkeep in Resources */ = {isa = PBXBuildFile; fileRef = 0481A3B12E75A31500FC845E /* .gitkeep */; };
		0481A3B72E75A31500FC845E /* CTorHost.c in Sources */ = {isa = PBXBuildFile; fileRef = 0481A3B32E75A31500FC845E /* CTorHost.c */; };
		0481A3B82E75A31500FC845E /* .gitkeep in Resources */ = {isa = PBXBuildFile; fileRef = 0481A3B12E75A31500FC845E /* .gitkeep */; };
=======
		0481A3A02E744D6300FC845E /* tor-nolzma.xcframework in Frameworks */ = {isa = PBXBuildFile; fileRef = 0481A39F2E744D6300FC845E /* tor-nolzma.xcframework */; };
		0481A3A12E744D6300FC845E /* tor-nolzma.xcframework in Frameworks */ = {isa = PBXBuildFile; fileRef = 0481A39F2E744D6300FC845E /* tor-nolzma.xcframework */; };
>>>>>>> a8855dd2
		048A4BE72E5CCCC300162C4A /* TransportConfig.swift in Sources */ = {isa = PBXBuildFile; fileRef = 048A4BE62E5CCCC300162C4A /* TransportConfig.swift */; };
		048A4BE82E5CCCC300162C4A /* TransportConfig.swift in Sources */ = {isa = PBXBuildFile; fileRef = 048A4BE62E5CCCC300162C4A /* TransportConfig.swift */; };
		048A4BE92E5CCCC300162C4B /* TransportConfig.swift in Sources */ = {isa = PBXBuildFile; fileRef = 048A4BE62E5CCCC300162C4A /* TransportConfig.swift */; };
		048A4C282E5FCD6600162C4A /* GeohashBookmarksStore.swift in Sources */ = {isa = PBXBuildFile; fileRef = 048A4C272E5FCD6600162C4A /* GeohashBookmarksStore.swift */; };
		048A4C292E5FCD6600162C4A /* GeohashBookmarksStore.swift in Sources */ = {isa = PBXBuildFile; fileRef = 048A4C272E5FCD6600162C4A /* GeohashBookmarksStore.swift */; };
		048A4C2B2E5FCE0300162C4A /* GeohashBookmarksStoreTests.swift in Sources */ = {isa = PBXBuildFile; fileRef = 048A4C2A2E5FCE0300162C4A /* GeohashBookmarksStoreTests.swift */; };
		048A4C2C2E5FCE0300162C4A /* GeohashBookmarksStoreTests.swift in Sources */ = {isa = PBXBuildFile; fileRef = 048A4C2A2E5FCE0300162C4A /* GeohashBookmarksStoreTests.swift */; };
		049BD3902E4EC4F0001A566B /* PrivateChatManager.swift in Sources */ = {isa = PBXBuildFile; fileRef = 049BD38F2E4EC4F0001A566B /* PrivateChatManager.swift */; };
		049BD3912E4EC4F0001A566B /* AutocompleteService.swift in Sources */ = {isa = PBXBuildFile; fileRef = 049BD38C2E4EC4F0001A566B /* AutocompleteService.swift */; };
		049BD3922E4EC4F0001A566B /* CommandProcessor.swift in Sources */ = {isa = PBXBuildFile; fileRef = 049BD38D2E4EC4F0001A566B /* CommandProcessor.swift */; };
		049BD3942E4EC4F0001A566B /* PrivateChatManager.swift in Sources */ = {isa = PBXBuildFile; fileRef = 049BD38F2E4EC4F0001A566B /* PrivateChatManager.swift */; };
		049BD3952E4EC4F0001A566B /* AutocompleteService.swift in Sources */ = {isa = PBXBuildFile; fileRef = 049BD38C2E4EC4F0001A566B /* AutocompleteService.swift */; };
		049BD3962E4EC4F0001A566B /* CommandProcessor.swift in Sources */ = {isa = PBXBuildFile; fileRef = 049BD38D2E4EC4F0001A566B /* CommandProcessor.swift */; };
		049BD3992E506A12001A566B /* UnifiedPeerService.swift in Sources */ = {isa = PBXBuildFile; fileRef = 049BD3982E506A12001A566B /* UnifiedPeerService.swift */; };
		049BD39A2E506A12001A566B /* UnifiedPeerService.swift in Sources */ = {isa = PBXBuildFile; fileRef = 049BD3982E506A12001A566B /* UnifiedPeerService.swift */; };
		049BD39C2E51DBD9001A566B /* NostrEmbeddedBitChat.swift in Sources */ = {isa = PBXBuildFile; fileRef = 049BD39B2E51DBD9001A566B /* NostrEmbeddedBitChat.swift */; };
		049BD39D2E51DBD9001A566B /* NostrEmbeddedBitChat.swift in Sources */ = {isa = PBXBuildFile; fileRef = 049BD39B2E51DBD9001A566B /* NostrEmbeddedBitChat.swift */; };
		049BD3A02E51DBF4001A566B /* Packets.swift in Sources */ = {isa = PBXBuildFile; fileRef = 049BD39E2E51DBF4001A566B /* Packets.swift */; };
		049BD3A12E51DBF4001A566B /* PeerID.swift in Sources */ = {isa = PBXBuildFile; fileRef = 049BD39F2E51DBF4001A566B /* PeerID.swift */; };
		049BD3A22E51DBF4001A566B /* Packets.swift in Sources */ = {isa = PBXBuildFile; fileRef = 049BD39E2E51DBF4001A566B /* Packets.swift */; };
		049BD3A32E51DBF4001A566B /* PeerID.swift in Sources */ = {isa = PBXBuildFile; fileRef = 049BD39F2E51DBF4001A566B /* PeerID.swift */; };
		049BD3A52E51DC0E001A566B /* MessageDeduplicator.swift in Sources */ = {isa = PBXBuildFile; fileRef = 049BD3A42E51DC0E001A566B /* MessageDeduplicator.swift */; };
		049BD3A62E51DC0E001A566B /* MessageDeduplicator.swift in Sources */ = {isa = PBXBuildFile; fileRef = 049BD3A42E51DC0E001A566B /* MessageDeduplicator.swift */; };
		049BD3AB2E51E38E001A566B /* PeerIDResolver.swift in Sources */ = {isa = PBXBuildFile; fileRef = 049BD3AA2E51E38E001A566B /* PeerIDResolver.swift */; };
		049BD3AC2E51E38E001A566B /* PeerIDResolver.swift in Sources */ = {isa = PBXBuildFile; fileRef = 049BD3AA2E51E38E001A566B /* PeerIDResolver.swift */; };
		049BD3AE2E51ED60001A566B /* Transport.swift in Sources */ = {isa = PBXBuildFile; fileRef = 049BD3AD2E51ED60001A566B /* Transport.swift */; };
		049BD3AF2E51ED60001A566B /* Transport.swift in Sources */ = {isa = PBXBuildFile; fileRef = 049BD3AD2E51ED60001A566B /* Transport.swift */; };
		049BD3B22E51F319001A566B /* NostrTransport.swift in Sources */ = {isa = PBXBuildFile; fileRef = 049BD3B12E51F319001A566B /* NostrTransport.swift */; };
		049BD3B32E51F319001A566B /* MessageRouter.swift in Sources */ = {isa = PBXBuildFile; fileRef = 049BD3B02E51F319001A566B /* MessageRouter.swift */; };
		049BD3B42E51F319001A566B /* NostrTransport.swift in Sources */ = {isa = PBXBuildFile; fileRef = 049BD3B12E51F319001A566B /* NostrTransport.swift */; };
		049BD3B52E51F319001A566B /* MessageRouter.swift in Sources */ = {isa = PBXBuildFile; fileRef = 049BD3B02E51F319001A566B /* MessageRouter.swift */; };
		0AE840940F21AFC07C226636 /* PrivateChatE2ETests.swift in Sources */ = {isa = PBXBuildFile; fileRef = 8A262EDDC04B7D7B5E31F321 /* PrivateChatE2ETests.swift */; };
		0B6F25559A21F8C69C8357C6 /* BinaryProtocolTests.swift in Sources */ = {isa = PBXBuildFile; fileRef = 0B3CC6FA298729906109F61B /* BinaryProtocolTests.swift */; };
		0C0EFA162E6EAABB00ABCDF4 /* TorNotifications.swift in Sources */ = {isa = PBXBuildFile; fileRef = 0C0EFA132E6EAABB00ABCDF1 /* TorNotifications.swift */; };
		0C0EFA172E6EAABB00ABCDF5 /* TorNotifications.swift in Sources */ = {isa = PBXBuildFile; fileRef = 0C0EFA132E6EAABB00ABCDF1 /* TorNotifications.swift */; };
		10E68BB889356219189E38EC /* BitchatApp.swift in Sources */ = {isa = PBXBuildFile; fileRef = EF625BB3AD919322C01A46B2 /* BitchatApp.swift */; };
		1234567890ABCDEFFEDCBA13 /* PeerDisplayNameResolver.swift in Sources */ = {isa = PBXBuildFile; fileRef = 1234567890ABCDEFFEDCBA02 /* PeerDisplayNameResolver.swift */; };
		1234567890ABCDEFFEDCBA14 /* PeerDisplayNameResolver.swift in Sources */ = {isa = PBXBuildFile; fileRef = 1234567890ABCDEFFEDCBA02 /* PeerDisplayNameResolver.swift */; };
		132DF1E24B4E9C7DCDAD4376 /* FingerprintView.swift in Sources */ = {isa = PBXBuildFile; fileRef = 9195CDC7EB236AFBC9A4D41A /* FingerprintView.swift */; };
		17901751FD8010AFC8E750F2 /* bitchatShareExtension.appex in Embed Foundation Extensions */ = {isa = PBXBuildFile; fileRef = 61F92EBA29C47C0FCC482F1F /* bitchatShareExtension.appex */; settings = {ATTRIBUTES = (RemoveHeadersOnCopy, ); }; };
		1D9674FA5F998503831DC281 /* ContentView.swift in Sources */ = {isa = PBXBuildFile; fileRef = A08E03AA0C63E97C91749AEC /* ContentView.swift */; };
		2EFCCAA297B16FA2B56747C7 /* TestConstants.swift in Sources */ = {isa = PBXBuildFile; fileRef = FC75901A0F0073B5BB8356E7 /* TestConstants.swift */; };
		37DDF3D09E2BAB92A5A8A9C1 /* TestHelpers.swift in Sources */ = {isa = PBXBuildFile; fileRef = 2E346DF8E026FD34EE3DD038 /* TestHelpers.swift */; };
		3849CA6D99B2D536636DF4A6 /* MockBLEService.swift in Sources */ = {isa = PBXBuildFile; fileRef = FE7CCF2BD78A3F3DAE6DA145 /* MockBLEService.swift */; };
		38EDDC049FD56B1BB1F14C91 /* IdentityModels.swift in Sources */ = {isa = PBXBuildFile; fileRef = 05BA20BC0F123F1507C5C247 /* IdentityModels.swift */; };
		3EE336D150427F736F32B56C /* P256K in Frameworks */ = {isa = PBXBuildFile; productRef = B1D9136AA0083366353BFA2F /* P256K */; };
		4B747085D07A1BCE0F5BA612 /* BinaryProtocol.swift in Sources */ = {isa = PBXBuildFile; fileRef = A2136C3E22D02D4A8DBE7EAB /* BinaryProtocol.swift */; };
		501BC56B1A08C0327A09AAF1 /* NoiseEncryptionService.swift in Sources */ = {isa = PBXBuildFile; fileRef = 394E8A1AC76EFAE352075BE9 /* NoiseEncryptionService.swift */; };
		5C93B4FDD0C448C3EDDBF8AE /* FavoritesPersistenceService.swift in Sources */ = {isa = PBXBuildFile; fileRef = 419BFFF209EBA93F410E9E9F /* FavoritesPersistenceService.swift */; };
		5EE49E150BBF0488E7473687 /* NoiseEncryptionService.swift in Sources */ = {isa = PBXBuildFile; fileRef = 394E8A1AC76EFAE352075BE9 /* NoiseEncryptionService.swift */; };
		61C81ED5F679D5E973EE0C07 /* NotificationService.swift in Sources */ = {isa = PBXBuildFile; fileRef = 3448F84BF86A42A3CC4A9379 /* NotificationService.swift */; };
		686441ABC2AF83EE98E6ECF2 /* IntegrationTests.swift in Sources */ = {isa = PBXBuildFile; fileRef = 5BC5AB43F4A8FB62C935CD74 /* IntegrationTests.swift */; };
		68C4BE564735F6E7915274A2 /* SecureIdentityStateManager.swift in Sources */ = {isa = PBXBuildFile; fileRef = FDC18D910D6FF2E8B1B6C885 /* SecureIdentityStateManager.swift */; };
		6A85FC357ACD85DBD9020845 /* NostrRelayManager.swift in Sources */ = {isa = PBXBuildFile; fileRef = 78595178957244CBDF7E79B6 /* NostrRelayManager.swift */; };
		6C63FA98D59854C15C57B3D6 /* FingerprintView.swift in Sources */ = {isa = PBXBuildFile; fileRef = 9195CDC7EB236AFBC9A4D41A /* FingerprintView.swift */; };
		6C803BF930E7E19BE6E99EAA /* MockBLEService.swift in Sources */ = {isa = PBXBuildFile; fileRef = FE7CCF2BD78A3F3DAE6DA145 /* MockBLEService.swift */; };
		6D0D4A0B1D8B659DCBAE7C9C /* NoiseHandshakeCoordinator.swift in Sources */ = {isa = PBXBuildFile; fileRef = B1D6A89B36A3D31E590B94E5 /* NoiseHandshakeCoordinator.swift */; };
		6DE056E1EE9850E9FBF50157 /* BitchatProtocol.swift in Sources */ = {isa = PBXBuildFile; fileRef = 229F17B68CFF7AB1BC91C847 /* BitchatProtocol.swift */; };
		6E7761E21C99F28AE2F9BE5F /* BitchatApp.swift in Sources */ = {isa = PBXBuildFile; fileRef = EF625BB3AD919322C01A46B2 /* BitchatApp.swift */; };
		7241FFD6CFFB875B864FA223 /* InputValidator.swift in Sources */ = {isa = PBXBuildFile; fileRef = 90CB7A5CD1D1A521CD31F380 /* InputValidator.swift */; };
		749D8CF8A362B6CD0786782D /* NotificationService.swift in Sources */ = {isa = PBXBuildFile; fileRef = 3448F84BF86A42A3CC4A9379 /* NotificationService.swift */; };
		7576A357B278E5733E9D9F33 /* ChatViewModel.swift in Sources */ = {isa = PBXBuildFile; fileRef = E6B8F7B7D55092C2540A7996 /* ChatViewModel.swift */; };
		765254F56997F01054699AC0 /* NoiseProtocolTests.swift in Sources */ = {isa = PBXBuildFile; fileRef = E95DBE6A48626C5AE287245E /* NoiseProtocolTests.swift */; };
		7DCA0DBCB8884E3B31C7BCE3 /* CompressionUtil.swift in Sources */ = {isa = PBXBuildFile; fileRef = 32F149C43D1915831B60FE09 /* CompressionUtil.swift */; };
		7DD72D928FF9DD3CA81B46B0 /* Assets.xcassets in Resources */ = {isa = PBXBuildFile; fileRef = 3A69677D382F1C3D5ED03F7D /* Assets.xcassets */; };
		84D13329AB7EE1D65A37438A /* BitchatPeer.swift in Sources */ = {isa = PBXBuildFile; fileRef = 11186E29A064E8D210880E1B /* BitchatPeer.swift */; };
		84E3F9B64FB7FB4A140BD0A8 /* BitchatPeer.swift in Sources */ = {isa = PBXBuildFile; fileRef = 11186E29A064E8D210880E1B /* BitchatPeer.swift */; };
		8851F08D88C5B1DE7B9F55C6 /* MockBluetoothMeshService.swift in Sources */ = {isa = PBXBuildFile; fileRef = C27328EE574221395B2B8E87 /* MockBluetoothMeshService.swift */; };
		885BBED78092484A5B069461 /* P256K in Frameworks */ = {isa = PBXBuildFile; productRef = 4EB6BA1B8464F1EA38F4E286 /* P256K */; };
		8A14ADADF5CD7A79919CB655 /* NoiseSession.swift in Sources */ = {isa = PBXBuildFile; fileRef = 9AB6BE4ABD7F5088E9865E56 /* NoiseSession.swift */; };
		8C1AB0F2D48207E0755DA91A /* NoiseProtocol.swift in Sources */ = {isa = PBXBuildFile; fileRef = 43613045E63D21D429396805 /* NoiseProtocol.swift */; };
		8CE446C9364F54DF89E7A364 /* PublicChatE2ETests.swift in Sources */ = {isa = PBXBuildFile; fileRef = D22BF09A49010947CEFE45E2 /* PublicChatE2ETests.swift */; };
		8D0196EAEE56973679F6A655 /* TestConstants.swift in Sources */ = {isa = PBXBuildFile; fileRef = FC75901A0F0073B5BB8356E7 /* TestConstants.swift */; };
		8DE687D2EB5EB120868DBFB5 /* BLEService.swift in Sources */ = {isa = PBXBuildFile; fileRef = 8C6FDA03416FDB2157A0A8C7 /* BLEService.swift */; };
		8F282E9CCA5AE1ECC001D2E4 /* IntegrationTests.swift in Sources */ = {isa = PBXBuildFile; fileRef = 5BC5AB43F4A8FB62C935CD74 /* IntegrationTests.swift */; };
		8F737CE0435792CC2AD65FCB /* KeychainManager.swift in Sources */ = {isa = PBXBuildFile; fileRef = 136696FC4436A02D98CE6A77 /* KeychainManager.swift */; };
		923027D6F2F417AFA2488127 /* BitchatProtocol.swift in Sources */ = {isa = PBXBuildFile; fileRef = 229F17B68CFF7AB1BC91C847 /* BitchatProtocol.swift */; };
		92D1CF17DF88EA298F6E5E8E /* NoiseSession.swift in Sources */ = {isa = PBXBuildFile; fileRef = 9AB6BE4ABD7F5088E9865E56 /* NoiseSession.swift */; };
		92D34E7A07C990C8A815B0CE /* ContentView.swift in Sources */ = {isa = PBXBuildFile; fileRef = A08E03AA0C63E97C91749AEC /* ContentView.swift */; };
		968181D255CA7A804340B4DA /* NostrProtocolTests.swift in Sources */ = {isa = PBXBuildFile; fileRef = C272F137CE00FC5A96E0CC06 /* NostrProtocolTests.swift */; };
		9B51E9B63A3EA59B1A7874BD /* BinaryEncodingUtils.swift in Sources */ = {isa = PBXBuildFile; fileRef = 5318B743C64628A125261163 /* BinaryEncodingUtils.swift */; };
		9C7D287C8E67AAE576A5ECB7 /* ShareViewController.swift in Sources */ = {isa = PBXBuildFile; fileRef = C1B378C16594575FCC7F9C75 /* ShareViewController.swift */; };
		9CCF09F7527EC681A13FC246 /* NoiseSecurityConsiderations.swift in Sources */ = {isa = PBXBuildFile; fileRef = 43B4548DAFC9F7AA8873DA53 /* NoiseSecurityConsiderations.swift */; };
		A0A1C26EFBFDD5B8EFEEDE57 /* PublicChatE2ETests.swift in Sources */ = {isa = PBXBuildFile; fileRef = D22BF09A49010947CEFE45E2 /* PublicChatE2ETests.swift */; };
		A1B2C3D44E5F60718293A4B5 /* XChaCha20Poly1305Compat.swift in Sources */ = {isa = PBXBuildFile; fileRef = A1B2C3D44E5F60718293A4B4 /* XChaCha20Poly1305Compat.swift */; };
		A1B2C3D4E5F60123456789BA /* MockKeychain.swift in Sources */ = {isa = PBXBuildFile; fileRef = A1B2C3D4E5F60123456789AA /* MockKeychain.swift */; };
		A1B2C3D4E5F60123456789BB /* MockKeychain.swift in Sources */ = {isa = PBXBuildFile; fileRef = A1B2C3D4E5F60123456789AA /* MockKeychain.swift */; };
		A1B2C3D4E5F60123456789BC /* MockIdentityManager.swift in Sources */ = {isa = PBXBuildFile; fileRef = A1B2C3D4E5F60123456789AB /* MockIdentityManager.swift */; };
		A1B2C3D4E5F60123456789BD /* MockIdentityManager.swift in Sources */ = {isa = PBXBuildFile; fileRef = A1B2C3D4E5F60123456789AB /* MockIdentityManager.swift */; };
		A1B2C3D54E5F60718293A4B6 /* XChaCha20Poly1305Compat.swift in Sources */ = {isa = PBXBuildFile; fileRef = A1B2C3D44E5F60718293A4B4 /* XChaCha20Poly1305Compat.swift */; };
		A2977428C1D9EF9944C4BFAF /* BLEServiceTests.swift in Sources */ = {isa = PBXBuildFile; fileRef = 980B109CBA72BC996455C62B /* BLEServiceTests.swift */; };
		A7187D48B07C6857DE01D0ED /* NoiseProtocol.swift in Sources */ = {isa = PBXBuildFile; fileRef = 43613045E63D21D429396805 /* NoiseProtocol.swift */; };
		AA11BB22CC33DD44EE55FF66 /* MessageTextHelpers.swift in Sources */ = {isa = PBXBuildFile; fileRef = AA11BB22CC33DD44EE55FF68 /* MessageTextHelpers.swift */; };
		AA11BB22CC33DD44EE55FF67 /* MessageTextHelpers.swift in Sources */ = {isa = PBXBuildFile; fileRef = AA11BB22CC33DD44EE55FF68 /* MessageTextHelpers.swift */; };
		AA6E067DB034FC0FA23C28A9 /* BinaryProtocolTests.swift in Sources */ = {isa = PBXBuildFile; fileRef = 0B3CC6FA298729906109F61B /* BinaryProtocolTests.swift */; };
		AA77BB11CC22DD33EE44FF55 /* VerificationService.swift in Sources */ = {isa = PBXBuildFile; fileRef = AA77BB10CC22DD33EE44FF55 /* VerificationService.swift */; };
		AA77BB12CC22DD33EE44FF56 /* VerificationService.swift in Sources */ = {isa = PBXBuildFile; fileRef = AA77BB10CC22DD33EE44FF55 /* VerificationService.swift */; };
		AA77BB14CC22DD33EE44FF58 /* VerificationViews.swift in Sources */ = {isa = PBXBuildFile; fileRef = AA77BB13CC22DD33EE44FF57 /* VerificationViews.swift */; };
		AA77BB15CC22DD33EE44FF59 /* VerificationViews.swift in Sources */ = {isa = PBXBuildFile; fileRef = AA77BB13CC22DD33EE44FF57 /* VerificationViews.swift */; };
		ABAF130D88561F4A646F0430 /* AppInfoView.swift in Sources */ = {isa = PBXBuildFile; fileRef = 763E0DBA9492A654FC0CDCB9 /* AppInfoView.swift */; };
		ACE2ED172C37F01561E50B71 /* FavoritesPersistenceService.swift in Sources */ = {isa = PBXBuildFile; fileRef = 419BFFF209EBA93F410E9E9F /* FavoritesPersistenceService.swift */; };
		AD11E46940D742AEAF547EB2 /* AppInfoView.swift in Sources */ = {isa = PBXBuildFile; fileRef = 763E0DBA9492A654FC0CDCB9 /* AppInfoView.swift */; };
		AFB6AEFCABBE97441CB3102B /* BinaryEncodingUtils.swift in Sources */ = {isa = PBXBuildFile; fileRef = 5318B743C64628A125261163 /* BinaryEncodingUtils.swift */; };
		AFF33EF44626EF0579D17EB1 /* NoiseHandshakeCoordinator.swift in Sources */ = {isa = PBXBuildFile; fileRef = B1D6A89B36A3D31E590B94E5 /* NoiseHandshakeCoordinator.swift */; };
		B0CA7796B2B2AC2B33F84548 /* CompressionUtil.swift in Sources */ = {isa = PBXBuildFile; fileRef = 32F149C43D1915831B60FE09 /* CompressionUtil.swift */; };
		B45AD5BF95220A0289216D32 /* TestHelpers.swift in Sources */ = {isa = PBXBuildFile; fileRef = 2E346DF8E026FD34EE3DD038 /* TestHelpers.swift */; };
		B909706CD38FC56C0C8EB7BF /* IdentityModels.swift in Sources */ = {isa = PBXBuildFile; fileRef = 05BA20BC0F123F1507C5C247 /* IdentityModels.swift */; };
		BC4DC75F4FB823FF40569676 /* NoiseProtocolTests.swift in Sources */ = {isa = PBXBuildFile; fileRef = E95DBE6A48626C5AE287245E /* NoiseProtocolTests.swift */; };
		BCCFEDC1EBE59323C3C470BF /* Assets.xcassets in Resources */ = {isa = PBXBuildFile; fileRef = 3A69677D382F1C3D5ED03F7D /* Assets.xcassets */; };
		BCD0EBACD82AF5E55C2CB2B9 /* NostrRelayManager.swift in Sources */ = {isa = PBXBuildFile; fileRef = 78595178957244CBDF7E79B6 /* NostrRelayManager.swift */; };
		BE729E149C98F775D9622D9C /* BLEServiceTests.swift in Sources */ = {isa = PBXBuildFile; fileRef = 980B109CBA72BC996455C62B /* BLEServiceTests.swift */; };
		C165DD35BB8E9C327A3C2DA4 /* BLEService.swift in Sources */ = {isa = PBXBuildFile; fileRef = 8C6FDA03416FDB2157A0A8C7 /* BLEService.swift */; };
		C3B1226CD30C87501EF6F12F /* NostrIdentity.swift in Sources */ = {isa = PBXBuildFile; fileRef = 5F8043995007F0D84438EDD9 /* NostrIdentity.swift */; };
		D111988977C3BC246AB27FA4 /* SecureLogger.swift in Sources */ = {isa = PBXBuildFile; fileRef = EE7EFB209C86BBD956B749EC /* SecureLogger.swift */; };
		D450CF41F207BDE1A1AAA56E /* ChatViewModel.swift in Sources */ = {isa = PBXBuildFile; fileRef = E6B8F7B7D55092C2540A7996 /* ChatViewModel.swift */; };
		D691938B4029A04CC905FDC8 /* NoiseSecurityConsiderations.swift in Sources */ = {isa = PBXBuildFile; fileRef = 43B4548DAFC9F7AA8873DA53 /* NoiseSecurityConsiderations.swift */; };
		D727EA273CB214FC32612469 /* MockBluetoothMeshService.swift in Sources */ = {isa = PBXBuildFile; fileRef = C27328EE574221395B2B8E87 /* MockBluetoothMeshService.swift */; };
		D782AB596DDB5C846554F7C3 /* NostrIdentity.swift in Sources */ = {isa = PBXBuildFile; fileRef = 5F8043995007F0D84438EDD9 /* NostrIdentity.swift */; };
		E0A1B2C3D4E5F6012345678B /* GeoRelayDirectory.swift in Sources */ = {isa = PBXBuildFile; fileRef = E0A1B2C3D4E5F60123456789 /* GeoRelayDirectory.swift */; };
		E0A1B2C3D4E5F6012345678C /* GeoRelayDirectory.swift in Sources */ = {isa = PBXBuildFile; fileRef = E0A1B2C3D4E5F60123456789 /* GeoRelayDirectory.swift */; };
		E0A1B2C3D4E5F6012345678D /* relays/online_relays_gps.csv in Resources */ = {isa = PBXBuildFile; fileRef = E0A1B2C3D4E5F6012345678A /* relays/online_relays_gps.csv */; };
		E0A1B2C3D4E5F6012345678E /* relays/online_relays_gps.csv in Resources */ = {isa = PBXBuildFile; fileRef = E0A1B2C3D4E5F6012345678A /* relays/online_relays_gps.csv */; };
		E2DCF7817344F1CCDB8B7B2F /* SecureIdentityStateManager.swift in Sources */ = {isa = PBXBuildFile; fileRef = FDC18D910D6FF2E8B1B6C885 /* SecureIdentityStateManager.swift */; };
		E65BBB6544FE0159F3C6C3A8 /* LaunchScreen.storyboard in Resources */ = {isa = PBXBuildFile; fileRef = 95F16C3A4A5621C74461D8D3 /* LaunchScreen.storyboard */; };
		EC5241969D2550B97629EBD0 /* SecureLogger.swift in Sources */ = {isa = PBXBuildFile; fileRef = EE7EFB209C86BBD956B749EC /* SecureLogger.swift */; };
		ED83C7AC1E6BEF15389C0132 /* PrivateChatE2ETests.swift in Sources */ = {isa = PBXBuildFile; fileRef = 8A262EDDC04B7D7B5E31F321 /* PrivateChatE2ETests.swift */; };
		EE8C3ECADAB3083A2687D50B /* NostrProtocolTests.swift in Sources */ = {isa = PBXBuildFile; fileRef = C272F137CE00FC5A96E0CC06 /* NostrProtocolTests.swift */; };
		EF49C600C1E464710DD6CA29 /* InputValidator.swift in Sources */ = {isa = PBXBuildFile; fileRef = 90CB7A5CD1D1A521CD31F380 /* InputValidator.swift */; };
		F06732B1719EE13C5D09CE77 /* NostrProtocol.swift in Sources */ = {isa = PBXBuildFile; fileRef = 2E5A9FF4AEA8A923317ED26A /* NostrProtocol.swift */; };
		F0A1B2C3D4E5F60718293A4B /* OSLog+Categories.swift in Sources */ = {isa = PBXBuildFile; fileRef = F0A1B2C3D4E5F60718293A4A /* OSLog+Categories.swift */; };
		F0A1B2C3D4E5F60718293A4C /* OSLog+Categories.swift in Sources */ = {isa = PBXBuildFile; fileRef = F0A1B2C3D4E5F60718293A4A /* OSLog+Categories.swift */; };
		F455F011B3B648ADA233F998 /* BinaryProtocol.swift in Sources */ = {isa = PBXBuildFile; fileRef = A2136C3E22D02D4A8DBE7EAB /* BinaryProtocol.swift */; };
		FB8819B4C84FAFEF5C36B216 /* KeychainManager.swift in Sources */ = {isa = PBXBuildFile; fileRef = 136696FC4436A02D98CE6A77 /* KeychainManager.swift */; };
		FBC409E105493C491531B59A /* NostrProtocol.swift in Sources */ = {isa = PBXBuildFile; fileRef = 2E5A9FF4AEA8A923317ED26A /* NostrProtocol.swift */; };
/* End PBXBuildFile section */

/* Begin PBXContainerItemProxy section */
		96415D4F989854F908EAD303 /* PBXContainerItemProxy */ = {
			isa = PBXContainerItemProxy;
			containerPortal = 475D96681D0EA0AE57A4E06E /* Project object */;
			proxyType = 1;
			remoteGlobalIDString = AF077EA0474EDEDE2C72716C;
			remoteInfo = bitchat_iOS;
		};
		E35E7AF9854A2E72452DD34F /* PBXContainerItemProxy */ = {
			isa = PBXContainerItemProxy;
			containerPortal = 475D96681D0EA0AE57A4E06E /* Project object */;
			proxyType = 1;
			remoteGlobalIDString = 57CA17A36A2532A6CFF367BB;
			remoteInfo = bitchatShareExtension;
		};
		FF470234EF8C6BB8865B80B5 /* PBXContainerItemProxy */ = {
			isa = PBXContainerItemProxy;
			containerPortal = 475D96681D0EA0AE57A4E06E /* Project object */;
			proxyType = 1;
			remoteGlobalIDString = 0576A29205865664C0937536;
			remoteInfo = bitchat_macOS;
		};
/* End PBXContainerItemProxy section */

/* Begin PBXCopyFilesBuildPhase section */
		B6C356449BAE4E0F650565D1 /* Embed Foundation Extensions */ = {
			isa = PBXCopyFilesBuildPhase;
			buildActionMask = 2147483647;
			dstPath = "";
			dstSubfolderSpec = 13;
			files = (
				17901751FD8010AFC8E750F2 /* bitchatShareExtension.appex in Embed Foundation Extensions */,
			);
			name = "Embed Foundation Extensions";
			runOnlyForDeploymentPostprocessing = 0;
		};
/* End PBXCopyFilesBuildPhase section */

/* Begin PBXFileReference section */
		03C57F452B55FD0FD8F51421 /* bitchatTests_macOS.xctest */ = {isa = PBXFileReference; explicitFileType = wrapper.cfbundle; includeInIndex = 0; path = bitchatTests_macOS.xctest; sourceTree = BUILT_PRODUCTS_DIR; };
		0475027E2E53A0FC0083520F /* FragmentationTests.swift */ = {isa = PBXFileReference; lastKnownFileType = sourcecode.swift; path = FragmentationTests.swift; sourceTree = "<group>"; };
		047502852E5416250083520F /* Geohash.swift */ = {isa = PBXFileReference; lastKnownFileType = sourcecode.swift; path = Geohash.swift; sourceTree = "<group>"; };
		047502862E5416250083520F /* LocationChannel.swift */ = {isa = PBXFileReference; lastKnownFileType = sourcecode.swift; path = LocationChannel.swift; sourceTree = "<group>"; };
		0475028B2E54171C0083520F /* LocationChannelManager.swift */ = {isa = PBXFileReference; lastKnownFileType = sourcecode.swift; path = LocationChannelManager.swift; sourceTree = "<group>"; };
		0475028E2E5417660083520F /* LocationChannelsSheet.swift */ = {isa = PBXFileReference; lastKnownFileType = sourcecode.swift; path = LocationChannelsSheet.swift; sourceTree = "<group>"; };
		047502912E547ACC0083520F /* LocationChannelsTests.swift */ = {isa = PBXFileReference; lastKnownFileType = sourcecode.swift; path = LocationChannelsTests.swift; sourceTree = "<group>"; };
		047502AB2E55E8360083520F /* BinaryProtocolPaddingTests.swift */ = {isa = PBXFileReference; lastKnownFileType = sourcecode.swift; path = BinaryProtocolPaddingTests.swift; sourceTree = "<group>"; };
		047502AE2E55E8450083520F /* InputValidatorTests.swift */ = {isa = PBXFileReference; lastKnownFileType = sourcecode.swift; path = InputValidatorTests.swift; sourceTree = "<group>"; };
		047502B22E55FED60083520F /* GeohashPeopleList.swift */ = {isa = PBXFileReference; lastKnownFileType = sourcecode.swift; path = GeohashPeopleList.swift; sourceTree = "<group>"; };
		047502B32E55FED60083520F /* MeshPeerList.swift */ = {isa = PBXFileReference; lastKnownFileType = sourcecode.swift; path = MeshPeerList.swift; sourceTree = "<group>"; };
		047502B82E560F690083520F /* RelayController.swift */ = {isa = PBXFileReference; lastKnownFileType = sourcecode.swift; path = RelayController.swift; sourceTree = "<group>"; };
		0481A3432E6D869F00FC845E /* TorManager.swift */ = {isa = PBXFileReference; lastKnownFileType = sourcecode.swift; path = TorManager.swift; sourceTree = "<group>"; };
		0481A3442E6D869F00FC845E /* TorURLSession.swift */ = {isa = PBXFileReference; lastKnownFileType = sourcecode.swift; path = TorURLSession.swift; sourceTree = "<group>"; };
<<<<<<< HEAD
		0481A3572E6D929E00FC845E /* tor-nolzma.xcframework */ = {isa = PBXFileReference; lastKnownFileType = wrapper.xcframework; path = "tor-nolzma.xcframework"; sourceTree = "<group>"; };
		0481A35A2E6D9BEF00FC845E /* libz.tbd */ = {isa = PBXFileReference; lastKnownFileType = "sourcecode.text-based-dylib-definition"; name = libz.tbd; path = usr/lib/libz.tbd; sourceTree = SDKROOT; };
		0481A35C2E6DA18600FC845E /* libz.tbd */ = {isa = PBXFileReference; lastKnownFileType = "sourcecode.text-based-dylib-definition"; name = libz.tbd; path = usr/lib/libz.tbd; sourceTree = SDKROOT; };
		0481A38F2E734CAE00FC845E /* CommandProcessorTests.swift */ = {isa = PBXFileReference; lastKnownFileType = sourcecode.swift; path = CommandProcessorTests.swift; sourceTree = "<group>"; };
		0481A3A82E74D28800FC845E /* LocationNotesView.swift */ = {isa = PBXFileReference; lastKnownFileType = sourcecode.swift; path = LocationNotesView.swift; sourceTree = "<group>"; };
		0481A3AB2E74D29400FC845E /* LocationNotesManager.swift */ = {isa = PBXFileReference; lastKnownFileType = sourcecode.swift; path = LocationNotesManager.swift; sourceTree = "<group>"; };
		0481A3AE2E74E06300FC845E /* LocationNotesCounter.swift */ = {isa = PBXFileReference; lastKnownFileType = sourcecode.swift; path = LocationNotesCounter.swift; sourceTree = "<group>"; };
		0481A3B12E75A31500FC845E /* .gitkeep */ = {isa = PBXFileReference; lastKnownFileType = text; path = .gitkeep; sourceTree = "<group>"; };
		0481A3B32E75A31500FC845E /* CTorHost.c */ = {isa = PBXFileReference; lastKnownFileType = sourcecode.c.c; path = CTorHost.c; sourceTree = "<group>"; };
=======
		0481A35A2E6D9BEF00FC845E /* libz.tbd */ = {isa = PBXFileReference; lastKnownFileType = "sourcecode.text-based-dylib-definition"; name = libz.tbd; path = usr/lib/libz.tbd; sourceTree = SDKROOT; };
		0481A35C2E6DA18600FC845E /* libz.tbd */ = {isa = PBXFileReference; lastKnownFileType = "sourcecode.text-based-dylib-definition"; name = libz.tbd; path = usr/lib/libz.tbd; sourceTree = SDKROOT; };
		0481A38F2E734CAE00FC845E /* CommandProcessorTests.swift */ = {isa = PBXFileReference; lastKnownFileType = sourcecode.swift; path = CommandProcessorTests.swift; sourceTree = "<group>"; };
		0481A39F2E744D6300FC845E /* tor-nolzma.xcframework */ = {isa = PBXFileReference; lastKnownFileType = wrapper.xcframework; path = "tor-nolzma.xcframework"; sourceTree = "<group>"; };
>>>>>>> a8855dd2
		048A4BE62E5CCCC300162C4A /* TransportConfig.swift */ = {isa = PBXFileReference; lastKnownFileType = sourcecode.swift; path = TransportConfig.swift; sourceTree = "<group>"; };
		048A4C272E5FCD6600162C4A /* GeohashBookmarksStore.swift */ = {isa = PBXFileReference; lastKnownFileType = sourcecode.swift; path = GeohashBookmarksStore.swift; sourceTree = "<group>"; };
		048A4C2A2E5FCE0300162C4A /* GeohashBookmarksStoreTests.swift */ = {isa = PBXFileReference; lastKnownFileType = sourcecode.swift; path = GeohashBookmarksStoreTests.swift; sourceTree = "<group>"; };
		049BD38C2E4EC4F0001A566B /* AutocompleteService.swift */ = {isa = PBXFileReference; lastKnownFileType = sourcecode.swift; path = AutocompleteService.swift; sourceTree = "<group>"; };
		049BD38D2E4EC4F0001A566B /* CommandProcessor.swift */ = {isa = PBXFileReference; lastKnownFileType = sourcecode.swift; path = CommandProcessor.swift; sourceTree = "<group>"; };
		049BD38F2E4EC4F0001A566B /* PrivateChatManager.swift */ = {isa = PBXFileReference; lastKnownFileType = sourcecode.swift; path = PrivateChatManager.swift; sourceTree = "<group>"; };
		049BD3982E506A12001A566B /* UnifiedPeerService.swift */ = {isa = PBXFileReference; lastKnownFileType = sourcecode.swift; path = UnifiedPeerService.swift; sourceTree = "<group>"; };
		049BD39B2E51DBD9001A566B /* NostrEmbeddedBitChat.swift */ = {isa = PBXFileReference; lastKnownFileType = sourcecode.swift; path = NostrEmbeddedBitChat.swift; sourceTree = "<group>"; };
		049BD39E2E51DBF4001A566B /* Packets.swift */ = {isa = PBXFileReference; lastKnownFileType = sourcecode.swift; path = Packets.swift; sourceTree = "<group>"; };
		049BD39F2E51DBF4001A566B /* PeerID.swift */ = {isa = PBXFileReference; lastKnownFileType = sourcecode.swift; path = PeerID.swift; sourceTree = "<group>"; };
		049BD3A42E51DC0E001A566B /* MessageDeduplicator.swift */ = {isa = PBXFileReference; lastKnownFileType = sourcecode.swift; path = MessageDeduplicator.swift; sourceTree = "<group>"; };
		049BD3AA2E51E38E001A566B /* PeerIDResolver.swift */ = {isa = PBXFileReference; lastKnownFileType = sourcecode.swift; path = PeerIDResolver.swift; sourceTree = "<group>"; };
		049BD3AD2E51ED60001A566B /* Transport.swift */ = {isa = PBXFileReference; lastKnownFileType = sourcecode.swift; path = Transport.swift; sourceTree = "<group>"; };
		049BD3B02E51F319001A566B /* MessageRouter.swift */ = {isa = PBXFileReference; lastKnownFileType = sourcecode.swift; path = MessageRouter.swift; sourceTree = "<group>"; };
		049BD3B12E51F319001A566B /* NostrTransport.swift */ = {isa = PBXFileReference; lastKnownFileType = sourcecode.swift; path = NostrTransport.swift; sourceTree = "<group>"; };
		05BA20BC0F123F1507C5C247 /* IdentityModels.swift */ = {isa = PBXFileReference; lastKnownFileType = sourcecode.swift; path = IdentityModels.swift; sourceTree = "<group>"; };
		0B3CC6FA298729906109F61B /* BinaryProtocolTests.swift */ = {isa = PBXFileReference; lastKnownFileType = sourcecode.swift; path = BinaryProtocolTests.swift; sourceTree = "<group>"; };
		0C0EFA132E6EAABB00ABCDF1 /* TorNotifications.swift */ = {isa = PBXFileReference; lastKnownFileType = sourcecode.swift; path = TorNotifications.swift; sourceTree = "<group>"; };
		11186E29A064E8D210880E1B /* BitchatPeer.swift */ = {isa = PBXFileReference; lastKnownFileType = sourcecode.swift; path = BitchatPeer.swift; sourceTree = "<group>"; };
		1234567890ABCDEFFEDCBA02 /* PeerDisplayNameResolver.swift */ = {isa = PBXFileReference; lastKnownFileType = sourcecode.swift; path = PeerDisplayNameResolver.swift; sourceTree = "<group>"; };
		136696FC4436A02D98CE6A77 /* KeychainManager.swift */ = {isa = PBXFileReference; lastKnownFileType = sourcecode.swift; path = KeychainManager.swift; sourceTree = "<group>"; };
		229F17B68CFF7AB1BC91C847 /* BitchatProtocol.swift */ = {isa = PBXFileReference; lastKnownFileType = sourcecode.swift; path = BitchatProtocol.swift; sourceTree = "<group>"; };
		2E346DF8E026FD34EE3DD038 /* TestHelpers.swift */ = {isa = PBXFileReference; lastKnownFileType = sourcecode.swift; path = TestHelpers.swift; sourceTree = "<group>"; };
		2E5A9FF4AEA8A923317ED26A /* NostrProtocol.swift */ = {isa = PBXFileReference; lastKnownFileType = sourcecode.swift; path = NostrProtocol.swift; sourceTree = "<group>"; };
		32F149C43D1915831B60FE09 /* CompressionUtil.swift */ = {isa = PBXFileReference; lastKnownFileType = sourcecode.swift; path = CompressionUtil.swift; sourceTree = "<group>"; };
		3448F84BF86A42A3CC4A9379 /* NotificationService.swift */ = {isa = PBXFileReference; lastKnownFileType = sourcecode.swift; path = NotificationService.swift; sourceTree = "<group>"; };
		3668EEBB42FD4A24D5D83B7B /* bitchatShareExtension.entitlements */ = {isa = PBXFileReference; lastKnownFileType = text.plist.entitlements; path = bitchatShareExtension.entitlements; sourceTree = "<group>"; };
		394E8A1AC76EFAE352075BE9 /* NoiseEncryptionService.swift */ = {isa = PBXFileReference; lastKnownFileType = sourcecode.swift; path = NoiseEncryptionService.swift; sourceTree = "<group>"; };
		3A556661F74B7D5AE2F0521B /* Info.plist */ = {isa = PBXFileReference; lastKnownFileType = text.plist.xml; path = Info.plist; sourceTree = "<group>"; };
		3A69677D382F1C3D5ED03F7D /* Assets.xcassets */ = {isa = PBXFileReference; lastKnownFileType = folder.assetcatalog; path = Assets.xcassets; sourceTree = "<group>"; };
		419BFFF209EBA93F410E9E9F /* FavoritesPersistenceService.swift */ = {isa = PBXFileReference; lastKnownFileType = sourcecode.swift; path = FavoritesPersistenceService.swift; sourceTree = "<group>"; };
		43613045E63D21D429396805 /* NoiseProtocol.swift */ = {isa = PBXFileReference; lastKnownFileType = sourcecode.swift; path = NoiseProtocol.swift; sourceTree = "<group>"; };
		43B4548DAFC9F7AA8873DA53 /* NoiseSecurityConsiderations.swift */ = {isa = PBXFileReference; lastKnownFileType = sourcecode.swift; path = NoiseSecurityConsiderations.swift; sourceTree = "<group>"; };
		527EB217EFDFAD4CF1C91F07 /* bitchat.entitlements */ = {isa = PBXFileReference; lastKnownFileType = text.plist.entitlements; path = bitchat.entitlements; sourceTree = "<group>"; };
		5318B743C64628A125261163 /* BinaryEncodingUtils.swift */ = {isa = PBXFileReference; lastKnownFileType = sourcecode.swift; path = BinaryEncodingUtils.swift; sourceTree = "<group>"; };
		5BC5AB43F4A8FB62C935CD74 /* IntegrationTests.swift */ = {isa = PBXFileReference; lastKnownFileType = sourcecode.swift; path = IntegrationTests.swift; sourceTree = "<group>"; };
		5F8043995007F0D84438EDD9 /* NostrIdentity.swift */ = {isa = PBXFileReference; lastKnownFileType = sourcecode.swift; path = NostrIdentity.swift; sourceTree = "<group>"; };
		61F92EBA29C47C0FCC482F1F /* bitchatShareExtension.appex */ = {isa = PBXFileReference; explicitFileType = "wrapper.app-extension"; includeInIndex = 0; path = bitchatShareExtension.appex; sourceTree = BUILT_PRODUCTS_DIR; };
		763E0DBA9492A654FC0CDCB9 /* AppInfoView.swift */ = {isa = PBXFileReference; lastKnownFileType = sourcecode.swift; path = AppInfoView.swift; sourceTree = "<group>"; };
		78595178957244CBDF7E79B6 /* NostrRelayManager.swift */ = {isa = PBXFileReference; lastKnownFileType = sourcecode.swift; path = NostrRelayManager.swift; sourceTree = "<group>"; };
		8A262EDDC04B7D7B5E31F321 /* PrivateChatE2ETests.swift */ = {isa = PBXFileReference; lastKnownFileType = sourcecode.swift; path = PrivateChatE2ETests.swift; sourceTree = "<group>"; };
		8C6FDA03416FDB2157A0A8C7 /* BLEService.swift */ = {isa = PBXFileReference; lastKnownFileType = sourcecode.swift; path = BLEService.swift; sourceTree = "<group>"; };
		8F3A7C058C2C8E1A06C8CF8B /* bitchat.app */ = {isa = PBXFileReference; explicitFileType = wrapper.application; includeInIndex = 0; path = bitchat.app; sourceTree = BUILT_PRODUCTS_DIR; };
		90CB7A5CD1D1A521CD31F380 /* InputValidator.swift */ = {isa = PBXFileReference; lastKnownFileType = sourcecode.swift; path = InputValidator.swift; sourceTree = "<group>"; };
		9195CDC7EB236AFBC9A4D41A /* FingerprintView.swift */ = {isa = PBXFileReference; lastKnownFileType = sourcecode.swift; path = FingerprintView.swift; sourceTree = "<group>"; };
		95F16C3A4A5621C74461D8D3 /* LaunchScreen.storyboard */ = {isa = PBXFileReference; lastKnownFileType = file.storyboard; path = LaunchScreen.storyboard; sourceTree = "<group>"; };
		96D0D41CA19EE5A772AA8434 /* bitchat.app */ = {isa = PBXFileReference; explicitFileType = wrapper.application; includeInIndex = 0; path = bitchat.app; sourceTree = BUILT_PRODUCTS_DIR; };
		980B109CBA72BC996455C62B /* BLEServiceTests.swift */ = {isa = PBXFileReference; lastKnownFileType = sourcecode.swift; path = BLEServiceTests.swift; sourceTree = "<group>"; };
		9AB6BE4ABD7F5088E9865E56 /* NoiseSession.swift */ = {isa = PBXFileReference; lastKnownFileType = sourcecode.swift; path = NoiseSession.swift; sourceTree = "<group>"; };
		A08E03AA0C63E97C91749AEC /* ContentView.swift */ = {isa = PBXFileReference; lastKnownFileType = sourcecode.swift; path = ContentView.swift; sourceTree = "<group>"; };
		A1B2C3D44E5F60718293A4B4 /* XChaCha20Poly1305Compat.swift */ = {isa = PBXFileReference; lastKnownFileType = sourcecode.swift; path = XChaCha20Poly1305Compat.swift; sourceTree = "<group>"; };
		A1B2C3D4E5F60123456789AA /* MockKeychain.swift */ = {isa = PBXFileReference; lastKnownFileType = sourcecode.swift; path = MockKeychain.swift; sourceTree = "<group>"; };
		A1B2C3D4E5F60123456789AB /* MockIdentityManager.swift */ = {isa = PBXFileReference; lastKnownFileType = sourcecode.swift; path = MockIdentityManager.swift; sourceTree = "<group>"; };
		A2136C3E22D02D4A8DBE7EAB /* BinaryProtocol.swift */ = {isa = PBXFileReference; lastKnownFileType = sourcecode.swift; path = BinaryProtocol.swift; sourceTree = "<group>"; };
		AA11BB22CC33DD44EE55FF68 /* MessageTextHelpers.swift */ = {isa = PBXFileReference; lastKnownFileType = sourcecode.swift; path = MessageTextHelpers.swift; sourceTree = "<group>"; };
		AA77BB10CC22DD33EE44FF55 /* VerificationService.swift */ = {isa = PBXFileReference; lastKnownFileType = sourcecode.swift; path = VerificationService.swift; sourceTree = "<group>"; };
		AA77BB13CC22DD33EE44FF57 /* VerificationViews.swift */ = {isa = PBXFileReference; lastKnownFileType = sourcecode.swift; path = VerificationViews.swift; sourceTree = "<group>"; };
		B1D6A89B36A3D31E590B94E5 /* NoiseHandshakeCoordinator.swift */ = {isa = PBXFileReference; lastKnownFileType = sourcecode.swift; path = NoiseHandshakeCoordinator.swift; sourceTree = "<group>"; };
		C0DB1DE27F0AAB5092663E8E /* bitchatTests_iOS.xctest */ = {isa = PBXFileReference; explicitFileType = wrapper.cfbundle; includeInIndex = 0; path = bitchatTests_iOS.xctest; sourceTree = BUILT_PRODUCTS_DIR; };
		C1B378C16594575FCC7F9C75 /* ShareViewController.swift */ = {isa = PBXFileReference; lastKnownFileType = sourcecode.swift; path = ShareViewController.swift; sourceTree = "<group>"; };
		C272F137CE00FC5A96E0CC06 /* NostrProtocolTests.swift */ = {isa = PBXFileReference; lastKnownFileType = sourcecode.swift; path = NostrProtocolTests.swift; sourceTree = "<group>"; };
		C27328EE574221395B2B8E87 /* MockBluetoothMeshService.swift */ = {isa = PBXFileReference; lastKnownFileType = sourcecode.swift; path = MockBluetoothMeshService.swift; sourceTree = "<group>"; };
		D22BF09A49010947CEFE45E2 /* PublicChatE2ETests.swift */ = {isa = PBXFileReference; lastKnownFileType = sourcecode.swift; path = PublicChatE2ETests.swift; sourceTree = "<group>"; };
		D69A18D27F9A565FD6041E12 /* Info.plist */ = {isa = PBXFileReference; lastKnownFileType = text.plist.xml; path = Info.plist; sourceTree = "<group>"; };
		E0A1B2C3D4E5F60123456789 /* GeoRelayDirectory.swift */ = {isa = PBXFileReference; lastKnownFileType = sourcecode.swift; path = GeoRelayDirectory.swift; sourceTree = "<group>"; };
		E0A1B2C3D4E5F6012345678A /* relays/online_relays_gps.csv */ = {isa = PBXFileReference; lastKnownFileType = text; path = relays/online_relays_gps.csv; sourceTree = "<group>"; };
		E6B8F7B7D55092C2540A7996 /* ChatViewModel.swift */ = {isa = PBXFileReference; lastKnownFileType = sourcecode.swift; path = ChatViewModel.swift; sourceTree = "<group>"; };
		E95DBE6A48626C5AE287245E /* NoiseProtocolTests.swift */ = {isa = PBXFileReference; lastKnownFileType = sourcecode.swift; path = NoiseProtocolTests.swift; sourceTree = "<group>"; };
		EA706D8E5097785414646A8E /* Info.plist */ = {isa = PBXFileReference; lastKnownFileType = text.plist; path = Info.plist; sourceTree = "<group>"; };
		EE7EFB209C86BBD956B749EC /* SecureLogger.swift */ = {isa = PBXFileReference; lastKnownFileType = sourcecode.swift; path = SecureLogger.swift; sourceTree = "<group>"; };
		EF625BB3AD919322C01A46B2 /* BitchatApp.swift */ = {isa = PBXFileReference; lastKnownFileType = sourcecode.swift; path = BitchatApp.swift; sourceTree = "<group>"; };
		F0A1B2C3D4E5F60718293A4A /* OSLog+Categories.swift */ = {isa = PBXFileReference; lastKnownFileType = sourcecode.swift; path = "OSLog+Categories.swift"; sourceTree = "<group>"; };
		FC75901A0F0073B5BB8356E7 /* TestConstants.swift */ = {isa = PBXFileReference; lastKnownFileType = sourcecode.swift; path = TestConstants.swift; sourceTree = "<group>"; };
		FDC18D910D6FF2E8B1B6C885 /* SecureIdentityStateManager.swift */ = {isa = PBXFileReference; lastKnownFileType = sourcecode.swift; path = SecureIdentityStateManager.swift; sourceTree = "<group>"; };
		FE7CCF2BD78A3F3DAE6DA145 /* MockBLEService.swift */ = {isa = PBXFileReference; lastKnownFileType = sourcecode.swift; path = MockBLEService.swift; sourceTree = "<group>"; };
		FF7AF93D874001FBD94C8306 /* bitchat-macOS.entitlements */ = {isa = PBXFileReference; lastKnownFileType = text.plist.entitlements; path = "bitchat-macOS.entitlements"; sourceTree = "<group>"; };
/* End PBXFileReference section */

/* Begin PBXFrameworksBuildPhase section */
		31F6FDADA63050361C14F3A1 /* Frameworks */ = {
			isa = PBXFrameworksBuildPhase;
			buildActionMask = 2147483647;
			files = (
				0481A35B2E6D9BEF00FC845E /* libz.tbd in Frameworks */,
				0481A3A02E744D6300FC845E /* tor-nolzma.xcframework in Frameworks */,
				3EE336D150427F736F32B56C /* P256K in Frameworks */,
			);
			runOnlyForDeploymentPostprocessing = 0;
		};
		B5A5CC493FFB3D8966548140 /* Frameworks */ = {
			isa = PBXFrameworksBuildPhase;
			buildActionMask = 2147483647;
			files = (
				0481A35D2E6DA18600FC845E /* libz.tbd in Frameworks */,
				0481A3A12E744D6300FC845E /* tor-nolzma.xcframework in Frameworks */,
				885BBED78092484A5B069461 /* P256K in Frameworks */,
			);
			runOnlyForDeploymentPostprocessing = 0;
		};
/* End PBXFrameworksBuildPhase section */

/* Begin PBXGroup section */
		0475027F2E53A0FC0083520F /* Fragmentation */ = {
			isa = PBXGroup;
			children = (
				0475027E2E53A0FC0083520F /* FragmentationTests.swift */,
			);
			path = Fragmentation;
			sourceTree = "<group>";
		};
		047502AF2E55E8450083520F /* Utils */ = {
			isa = PBXGroup;
			children = (
				047502AE2E55E8450083520F /* InputValidatorTests.swift */,
			);
			path = Utils;
			sourceTree = "<group>";
		};
		0481A3452E6D869F00FC845E /* Tor */ = {
			isa = PBXGroup;
			children = (
				0481A3B42E75A31500FC845E /* C */,
				0481A3432E6D869F00FC845E /* TorManager.swift */,
				0481A3442E6D869F00FC845E /* TorURLSession.swift */,
				0C0EFA132E6EAABB00ABCDF1 /* TorNotifications.swift */,
			);
			path = Tor;
			sourceTree = "<group>";
		};
		0481A3542E6D877600FC845E /* Frameworks */ = {
			isa = PBXGroup;
			children = (
				0481A39F2E744D6300FC845E /* tor-nolzma.xcframework */,
				0481A35A2E6D9BEF00FC845E /* libz.tbd */,
				0481A35C2E6DA18600FC845E /* libz.tbd */,
<<<<<<< HEAD
				0481A3572E6D929E00FC845E /* tor-nolzma.xcframework */,
=======
>>>>>>> a8855dd2
			);
			path = Frameworks;
			sourceTree = "<group>";
		};
		0481A3B22E75A31500FC845E /* include */ = {
			isa = PBXGroup;
			children = (
				0481A3B12E75A31500FC845E /* .gitkeep */,
			);
			path = include;
			sourceTree = "<group>";
		};
		0481A3B42E75A31500FC845E /* C */ = {
			isa = PBXGroup;
			children = (
				0481A3B22E75A31500FC845E /* include */,
				0481A3B32E75A31500FC845E /* CTorHost.c */,
			);
			path = C;
			sourceTree = "<group>";
		};
		0575DCBD15C7C719ADDCB67E /* Models */ = {
			isa = PBXGroup;
			children = (
				11186E29A064E8D210880E1B /* BitchatPeer.swift */,
			);
			path = Models;
			sourceTree = "<group>";
		};
		18198ED912AAF495D8AF7763 = {
			isa = PBXGroup;
			children = (
				2F82C5FC8433F4064F079D1F /* bitchat */,
				E0A1B2C3D4E5F6012345678A /* relays/online_relays_gps.csv */,
				A2E8C336FA1ADBEC03261DFD /* bitchatShareExtension */,
				C3D98EB3E1B455E321F519F4 /* bitchatTests */,
				0481A3542E6D877600FC845E /* Frameworks */,
				9F37F9F2C353B58AC809E93B /* Products */,
			);
			sourceTree = "<group>";
		};
		204CC4C7704C7348D456E374 /* TestUtilities */ = {
			isa = PBXGroup;
			children = (
				FC75901A0F0073B5BB8356E7 /* TestConstants.swift */,
				2E346DF8E026FD34EE3DD038 /* TestHelpers.swift */,
			);
			path = TestUtilities;
			sourceTree = "<group>";
		};
		2F82C5FC8433F4064F079D1F /* bitchat */ = {
			isa = PBXGroup;
			children = (
				3A69677D382F1C3D5ED03F7D /* Assets.xcassets */,
				527EB217EFDFAD4CF1C91F07 /* bitchat.entitlements */,
				FF7AF93D874001FBD94C8306 /* bitchat-macOS.entitlements */,
				EF625BB3AD919322C01A46B2 /* BitchatApp.swift */,
				EA706D8E5097785414646A8E /* Info.plist */,
				95F16C3A4A5621C74461D8D3 /* LaunchScreen.storyboard */,
				C845B6F5D25AEEA0B9FE557F /* Identity */,
				0575DCBD15C7C719ADDCB67E /* Models */,
				637EDFDD042BDB5F2569A501 /* Noise */,
				E78C7F4B6769C0A72F5DE544 /* Nostr */,
				ADD53BCDA233C02E53458926 /* Protocols */,
				D98A3186D7E4C72E35BDF7FE /* Services */,
				9A78348821A7D3374607D4E3 /* Utils */,
				45BB7D87CAE42A8C0447D909 /* ViewModels */,
				A55126E93155456CAA8D6656 /* Views */,
			);
			path = bitchat;
			sourceTree = "<group>";
		};
		45BB7D87CAE42A8C0447D909 /* ViewModels */ = {
			isa = PBXGroup;
			children = (
				E6B8F7B7D55092C2540A7996 /* ChatViewModel.swift */,
			);
			path = ViewModels;
			sourceTree = "<group>";
		};
		5B90895AFF0957E08FA3D429 /* Integration */ = {
			isa = PBXGroup;
			children = (
				5BC5AB43F4A8FB62C935CD74 /* IntegrationTests.swift */,
			);
			path = Integration;
			sourceTree = "<group>";
		};
		637EDFDD042BDB5F2569A501 /* Noise */ = {
			isa = PBXGroup;
			children = (
				B1D6A89B36A3D31E590B94E5 /* NoiseHandshakeCoordinator.swift */,
				43613045E63D21D429396805 /* NoiseProtocol.swift */,
				43B4548DAFC9F7AA8873DA53 /* NoiseSecurityConsiderations.swift */,
				9AB6BE4ABD7F5088E9865E56 /* NoiseSession.swift */,
			);
			path = Noise;
			sourceTree = "<group>";
		};
		84933DAE9D7E5D0155BA7AEA /* Protocol */ = {
			isa = PBXGroup;
			children = (
				047502AB2E55E8360083520F /* BinaryProtocolPaddingTests.swift */,
				0B3CC6FA298729906109F61B /* BinaryProtocolTests.swift */,
			);
			path = Protocol;
			sourceTree = "<group>";
		};
		966CD21F221332CF564AC724 /* Mocks */ = {
			isa = PBXGroup;
			children = (
				C27328EE574221395B2B8E87 /* MockBluetoothMeshService.swift */,
				FE7CCF2BD78A3F3DAE6DA145 /* MockBLEService.swift */,
				A1B2C3D4E5F60123456789AA /* MockKeychain.swift */,
				A1B2C3D4E5F60123456789AB /* MockIdentityManager.swift */,
			);
			path = Mocks;
			sourceTree = "<group>";
		};
		9A78348821A7D3374607D4E3 /* Utils */ = {
			isa = PBXGroup;
			children = (
				1234567890ABCDEFFEDCBA02 /* PeerDisplayNameResolver.swift */,
				049BD3AA2E51E38E001A566B /* PeerIDResolver.swift */,
				049BD3A42E51DC0E001A566B /* MessageDeduplicator.swift */,
				32F149C43D1915831B60FE09 /* CompressionUtil.swift */,
				90CB7A5CD1D1A521CD31F380 /* InputValidator.swift */,
				EE7EFB209C86BBD956B749EC /* SecureLogger.swift */,
				F0A1B2C3D4E5F60718293A4A /* OSLog+Categories.swift */,
			);
			path = Utils;
			sourceTree = "<group>";
		};
		9F37F9F2C353B58AC809E93B /* Products */ = {
			isa = PBXGroup;
			children = (
				96D0D41CA19EE5A772AA8434 /* bitchat.app */,
				8F3A7C058C2C8E1A06C8CF8B /* bitchat.app */,
				61F92EBA29C47C0FCC482F1F /* bitchatShareExtension.appex */,
				C0DB1DE27F0AAB5092663E8E /* bitchatTests_iOS.xctest */,
				03C57F452B55FD0FD8F51421 /* bitchatTests_macOS.xctest */,
			);
			name = Products;
			sourceTree = "<group>";
		};
		A2E8C336FA1ADBEC03261DFD /* bitchatShareExtension */ = {
			isa = PBXGroup;
			children = (
				3668EEBB42FD4A24D5D83B7B /* bitchatShareExtension.entitlements */,
				3A556661F74B7D5AE2F0521B /* Info.plist */,
				C1B378C16594575FCC7F9C75 /* ShareViewController.swift */,
			);
			path = bitchatShareExtension;
			sourceTree = "<group>";
		};
		A55126E93155456CAA8D6656 /* Views */ = {
			isa = PBXGroup;
			children = (
				0481A3A82E74D28800FC845E /* LocationNotesView.swift */,
				AA77BB13CC22DD33EE44FF57 /* VerificationViews.swift */,
				047502B22E55FED60083520F /* GeohashPeopleList.swift */,
				047502B32E55FED60083520F /* MeshPeerList.swift */,
				0475028E2E5417660083520F /* LocationChannelsSheet.swift */,
				763E0DBA9492A654FC0CDCB9 /* AppInfoView.swift */,
				A08E03AA0C63E97C91749AEC /* ContentView.swift */,
				9195CDC7EB236AFBC9A4D41A /* FingerprintView.swift */,
				AA11BB22CC33DD44EE55FF68 /* MessageTextHelpers.swift */,
			);
			path = Views;
			sourceTree = "<group>";
		};
		ADD53BCDA233C02E53458926 /* Protocols */ = {
			isa = PBXGroup;
			children = (
				047502852E5416250083520F /* Geohash.swift */,
				047502862E5416250083520F /* LocationChannel.swift */,
				049BD39E2E51DBF4001A566B /* Packets.swift */,
				049BD39F2E51DBF4001A566B /* PeerID.swift */,
				5318B743C64628A125261163 /* BinaryEncodingUtils.swift */,
				A2136C3E22D02D4A8DBE7EAB /* BinaryProtocol.swift */,
				229F17B68CFF7AB1BC91C847 /* BitchatProtocol.swift */,
			);
			path = Protocols;
			sourceTree = "<group>";
		};
		C2F78AB254FDAD5FEDA18B58 /* EndToEnd */ = {
			isa = PBXGroup;
			children = (
				8A262EDDC04B7D7B5E31F321 /* PrivateChatE2ETests.swift */,
				D22BF09A49010947CEFE45E2 /* PublicChatE2ETests.swift */,
			);
			path = EndToEnd;
			sourceTree = "<group>";
		};
		C3D98EB3E1B455E321F519F4 /* bitchatTests */ = {
			isa = PBXGroup;
			children = (
				D69A18D27F9A565FD6041E12 /* Info.plist */,
				0481A38F2E734CAE00FC845E /* CommandProcessorTests.swift */,
				048A4C2A2E5FCE0300162C4A /* GeohashBookmarksStoreTests.swift */,
				047502912E547ACC0083520F /* LocationChannelsTests.swift */,
				C272F137CE00FC5A96E0CC06 /* NostrProtocolTests.swift */,
				980B109CBA72BC996455C62B /* BLEServiceTests.swift */,
				0475027F2E53A0FC0083520F /* Fragmentation */,
				C2F78AB254FDAD5FEDA18B58 /* EndToEnd */,
				5B90895AFF0957E08FA3D429 /* Integration */,
				966CD21F221332CF564AC724 /* Mocks */,
				D80E19E04513C0046D611574 /* Noise */,
				84933DAE9D7E5D0155BA7AEA /* Protocol */,
				204CC4C7704C7348D456E374 /* TestUtilities */,
				047502AF2E55E8450083520F /* Utils */,
			);
			path = bitchatTests;
			sourceTree = "<group>";
		};
		C845B6F5D25AEEA0B9FE557F /* Identity */ = {
			isa = PBXGroup;
			children = (
				05BA20BC0F123F1507C5C247 /* IdentityModels.swift */,
				FDC18D910D6FF2E8B1B6C885 /* SecureIdentityStateManager.swift */,
			);
			path = Identity;
			sourceTree = "<group>";
		};
		D80E19E04513C0046D611574 /* Noise */ = {
			isa = PBXGroup;
			children = (
				E95DBE6A48626C5AE287245E /* NoiseProtocolTests.swift */,
			);
			path = Noise;
			sourceTree = "<group>";
		};
		D98A3186D7E4C72E35BDF7FE /* Services */ = {
			isa = PBXGroup;
			children = (
				0481A3452E6D869F00FC845E /* Tor */,
				0481A3AE2E74E06300FC845E /* LocationNotesCounter.swift */,
				0481A3AB2E74D29400FC845E /* LocationNotesManager.swift */,
				048A4C272E5FCD6600162C4A /* GeohashBookmarksStore.swift */,
				048A4BE62E5CCCC300162C4A /* TransportConfig.swift */,
				AA77BB10CC22DD33EE44FF55 /* VerificationService.swift */,
				047502B82E560F690083520F /* RelayController.swift */,
				0475028B2E54171C0083520F /* LocationChannelManager.swift */,
				049BD3B02E51F319001A566B /* MessageRouter.swift */,
				049BD3B12E51F319001A566B /* NostrTransport.swift */,
				049BD3AD2E51ED60001A566B /* Transport.swift */,
				049BD3982E506A12001A566B /* UnifiedPeerService.swift */,
				049BD38C2E4EC4F0001A566B /* AutocompleteService.swift */,
				049BD38D2E4EC4F0001A566B /* CommandProcessor.swift */,
				049BD38F2E4EC4F0001A566B /* PrivateChatManager.swift */,
				419BFFF209EBA93F410E9E9F /* FavoritesPersistenceService.swift */,
				136696FC4436A02D98CE6A77 /* KeychainManager.swift */,
				394E8A1AC76EFAE352075BE9 /* NoiseEncryptionService.swift */,
				3448F84BF86A42A3CC4A9379 /* NotificationService.swift */,
				8C6FDA03416FDB2157A0A8C7 /* BLEService.swift */,
			);
			path = Services;
			sourceTree = "<group>";
		};
		E78C7F4B6769C0A72F5DE544 /* Nostr */ = {
			isa = PBXGroup;
			children = (
				A1B2C3D44E5F60718293A4B4 /* XChaCha20Poly1305Compat.swift */,
				049BD39B2E51DBD9001A566B /* NostrEmbeddedBitChat.swift */,
				5F8043995007F0D84438EDD9 /* NostrIdentity.swift */,
				2E5A9FF4AEA8A923317ED26A /* NostrProtocol.swift */,
				78595178957244CBDF7E79B6 /* NostrRelayManager.swift */,
				E0A1B2C3D4E5F60123456789 /* GeoRelayDirectory.swift */,
			);
			path = Nostr;
			sourceTree = "<group>";
		};
/* End PBXGroup section */

/* Begin PBXNativeTarget section */
		0576A29205865664C0937536 /* bitchat_macOS */ = {
			isa = PBXNativeTarget;
			buildConfigurationList = DA5644925338B8189B035657 /* Build configuration list for PBXNativeTarget "bitchat_macOS" */;
			buildPhases = (
				137ABE739BF20ACDDF8CC605 /* Sources */,
				0214973A876129753D39EB47 /* Resources */,
				31F6FDADA63050361C14F3A1 /* Frameworks */,
			);
			buildRules = (
			);
			dependencies = (
			);
			name = bitchat_macOS;
			packageProductDependencies = (
				B1D9136AA0083366353BFA2F /* P256K */,
			);
			productName = bitchat_macOS;
			productReference = 8F3A7C058C2C8E1A06C8CF8B /* bitchat.app */;
			productType = "com.apple.product-type.application";
		};
		47FF23248747DD7CB666CB91 /* bitchatTests_macOS */ = {
			isa = PBXNativeTarget;
			buildConfigurationList = 1C27B5BA3DB46DDF0DBFEF62 /* Build configuration list for PBXNativeTarget "bitchatTests_macOS" */;
			buildPhases = (
				5C22AA7B9ACC5A861445C769 /* Sources */,
			);
			buildRules = (
			);
			dependencies = (
				4AA8605DCAA64A45657EF0CA /* PBXTargetDependency */,
			);
			name = bitchatTests_macOS;
			packageProductDependencies = (
			);
			productName = bitchatTests_macOS;
			productReference = 03C57F452B55FD0FD8F51421 /* bitchatTests_macOS.xctest */;
			productType = "com.apple.product-type.bundle.unit-test";
		};
		57CA17A36A2532A6CFF367BB /* bitchatShareExtension */ = {
			isa = PBXNativeTarget;
			buildConfigurationList = E4EA6DC648DF55FF84032EB5 /* Build configuration list for PBXNativeTarget "bitchatShareExtension" */;
			buildPhases = (
				0A08E70F08F55FD5BA8C7EF3 /* Sources */,
			);
			buildRules = (
			);
			dependencies = (
			);
			name = bitchatShareExtension;
			packageProductDependencies = (
			);
			productName = bitchatShareExtension;
			productReference = 61F92EBA29C47C0FCC482F1F /* bitchatShareExtension.appex */;
			productType = "com.apple.product-type.app-extension";
		};
		6CB97DF2EA57234CB3E563B8 /* bitchatTests_iOS */ = {
			isa = PBXNativeTarget;
			buildConfigurationList = 38C4AF6313E5037F25CEF30B /* Build configuration list for PBXNativeTarget "bitchatTests_iOS" */;
			buildPhases = (
				865C8403EF02C089369A9FCB /* Sources */,
			);
			buildRules = (
			);
			dependencies = (
				D8C09F21DB7DC06E8E672C21 /* PBXTargetDependency */,
			);
			name = bitchatTests_iOS;
			packageProductDependencies = (
			);
			productName = bitchatTests_iOS;
			productReference = C0DB1DE27F0AAB5092663E8E /* bitchatTests_iOS.xctest */;
			productType = "com.apple.product-type.bundle.unit-test";
		};
		AF077EA0474EDEDE2C72716C /* bitchat_iOS */ = {
			isa = PBXNativeTarget;
			buildConfigurationList = 53EADEF7546F94DDF82271B9 /* Build configuration list for PBXNativeTarget "bitchat_iOS" */;
			buildPhases = (
				4E49E34F00154C051AE90FED /* Sources */,
				CD6E8F32BC38357473954F97 /* Resources */,
				B5A5CC493FFB3D8966548140 /* Frameworks */,
				B6C356449BAE4E0F650565D1 /* Embed Foundation Extensions */,
			);
			buildRules = (
			);
			dependencies = (
				6EB655BA5DB11909C1DEC460 /* PBXTargetDependency */,
			);
			name = bitchat_iOS;
			packageProductDependencies = (
				4EB6BA1B8464F1EA38F4E286 /* P256K */,
			);
			productName = bitchat_iOS;
			productReference = 96D0D41CA19EE5A772AA8434 /* bitchat.app */;
			productType = "com.apple.product-type.application";
		};
/* End PBXNativeTarget section */

/* Begin PBXProject section */
		475D96681D0EA0AE57A4E06E /* Project object */ = {
			isa = PBXProject;
			attributes = {
				BuildIndependentTargetsInParallel = YES;
				LastUpgradeCheck = 1640;
				TargetAttributes = {
					0576A29205865664C0937536 = {
						DevelopmentTeam = L3N5LHJD5Y;
						ProvisioningStyle = Automatic;
					};
					47FF23248747DD7CB666CB91 = {
						DevelopmentTeam = L3N5LHJD5Y;
						ProvisioningStyle = Automatic;
					};
					57CA17A36A2532A6CFF367BB = {
						DevelopmentTeam = L3N5LHJD5Y;
						ProvisioningStyle = Automatic;
					};
					6CB97DF2EA57234CB3E563B8 = {
						DevelopmentTeam = L3N5LHJD5Y;
						ProvisioningStyle = Automatic;
					};
					AF077EA0474EDEDE2C72716C = {
						DevelopmentTeam = L3N5LHJD5Y;
						ProvisioningStyle = Automatic;
					};
				};
			};
			buildConfigurationList = 3EA424CBD51200895D361189 /* Build configuration list for PBXProject "bitchat" */;
			compatibilityVersion = "Xcode 14.0";
			developmentRegion = en;
			hasScannedForEncodings = 0;
			knownRegions = (
				Base,
				en,
			);
			mainGroup = 18198ED912AAF495D8AF7763;
			minimizedProjectReferenceProxies = 1;
			packageReferences = (
				B8C407587481BBB190741C93 /* XCRemoteSwiftPackageReference "swift-secp256k1" */,
			);
			projectDirPath = "";
			projectRoot = "";
			targets = (
				57CA17A36A2532A6CFF367BB /* bitchatShareExtension */,
				6CB97DF2EA57234CB3E563B8 /* bitchatTests_iOS */,
				47FF23248747DD7CB666CB91 /* bitchatTests_macOS */,
				AF077EA0474EDEDE2C72716C /* bitchat_iOS */,
				0576A29205865664C0937536 /* bitchat_macOS */,
			);
		};
/* End PBXProject section */

/* Begin PBXResourcesBuildPhase section */
		0214973A876129753D39EB47 /* Resources */ = {
			isa = PBXResourcesBuildPhase;
			buildActionMask = 2147483647;
			files = (
<<<<<<< HEAD
				0481A3B62E75A31500FC845E /* .gitkeep in Resources */,
=======
>>>>>>> a8855dd2
				7DD72D928FF9DD3CA81B46B0 /* Assets.xcassets in Resources */,
				E0A1B2C3D4E5F6012345678D /* relays/online_relays_gps.csv in Resources */,
			);
			runOnlyForDeploymentPostprocessing = 0;
		};
		CD6E8F32BC38357473954F97 /* Resources */ = {
			isa = PBXResourcesBuildPhase;
			buildActionMask = 2147483647;
			files = (
				BCCFEDC1EBE59323C3C470BF /* Assets.xcassets in Resources */,
				E65BBB6544FE0159F3C6C3A8 /* LaunchScreen.storyboard in Resources */,
				E0A1B2C3D4E5F6012345678E /* relays/online_relays_gps.csv in Resources */,
				0481A3B82E75A31500FC845E /* .gitkeep in Resources */,
			);
			runOnlyForDeploymentPostprocessing = 0;
		};
/* End PBXResourcesBuildPhase section */

/* Begin PBXSourcesBuildPhase section */
		0A08E70F08F55FD5BA8C7EF3 /* Sources */ = {
			isa = PBXSourcesBuildPhase;
			buildActionMask = 2147483647;
			files = (
				048A4BE92E5CCCC300162C4B /* TransportConfig.swift in Sources */,
				9C7D287C8E67AAE576A5ECB7 /* ShareViewController.swift in Sources */,
			);
			runOnlyForDeploymentPostprocessing = 0;
		};
		137ABE739BF20ACDDF8CC605 /* Sources */ = {
			isa = PBXSourcesBuildPhase;
			buildActionMask = 2147483647;
			files = (
				F0A1B2C3D4E5F60718293A4C /* OSLog+Categories.swift in Sources */,
				0C0EFA172E6EAABB00ABCDF5 /* TorNotifications.swift in Sources */,
				048A4BE72E5CCCC300162C4A /* TransportConfig.swift in Sources */,
				1234567890ABCDEFFEDCBA13 /* PeerDisplayNameResolver.swift in Sources */,
				AA77BB12CC22DD33EE44FF56 /* VerificationService.swift in Sources */,
				AA77BB15CC22DD33EE44FF59 /* VerificationViews.swift in Sources */,
				A1B2C3D54E5F60718293A4B6 /* XChaCha20Poly1305Compat.swift in Sources */,
				AD11E46940D742AEAF547EB2 /* AppInfoView.swift in Sources */,
				9B51E9B63A3EA59B1A7874BD /* BinaryEncodingUtils.swift in Sources */,
				049BD3B42E51F319001A566B /* NostrTransport.swift in Sources */,
				0481A3B52E75A31500FC845E /* CTorHost.c in Sources */,
				049BD3B52E51F319001A566B /* MessageRouter.swift in Sources */,
				4B747085D07A1BCE0F5BA612 /* BinaryProtocol.swift in Sources */,
				047502B92E560F690083520F /* RelayController.swift in Sources */,
				6E7761E21C99F28AE2F9BE5F /* BitchatApp.swift in Sources */,
				84E3F9B64FB7FB4A140BD0A8 /* BitchatPeer.swift in Sources */,
				0481A3B02E74E06300FC845E /* LocationNotesCounter.swift in Sources */,
				923027D6F2F417AFA2488127 /* BitchatProtocol.swift in Sources */,
				D450CF41F207BDE1A1AAA56E /* ChatViewModel.swift in Sources */,
				B0CA7796B2B2AC2B33F84548 /* CompressionUtil.swift in Sources */,
				92D34E7A07C990C8A815B0CE /* ContentView.swift in Sources */,
				5C93B4FDD0C448C3EDDBF8AE /* FavoritesPersistenceService.swift in Sources */,
				047502B42E55FED60083520F /* MeshPeerList.swift in Sources */,
				047502B52E55FED60083520F /* GeohashPeopleList.swift in Sources */,
				6C63FA98D59854C15C57B3D6 /* FingerprintView.swift in Sources */,
				38EDDC049FD56B1BB1F14C91 /* IdentityModels.swift in Sources */,
				7241FFD6CFFB875B864FA223 /* InputValidator.swift in Sources */,
				FB8819B4C84FAFEF5C36B216 /* KeychainManager.swift in Sources */,
				0475028F2E5417660083520F /* LocationChannelsSheet.swift in Sources */,
				501BC56B1A08C0327A09AAF1 /* NoiseEncryptionService.swift in Sources */,
				0475028C2E54171C0083520F /* LocationChannelManager.swift in Sources */,
				AFF33EF44626EF0579D17EB1 /* NoiseHandshakeCoordinator.swift in Sources */,
				8C1AB0F2D48207E0755DA91A /* NoiseProtocol.swift in Sources */,
				048A4C282E5FCD6600162C4A /* GeohashBookmarksStore.swift in Sources */,
				049BD3AC2E51E38E001A566B /* PeerIDResolver.swift in Sources */,
				D691938B4029A04CC905FDC8 /* NoiseSecurityConsiderations.swift in Sources */,
				8A14ADADF5CD7A79919CB655 /* NoiseSession.swift in Sources */,
				049BD39D2E51DBD9001A566B /* NostrEmbeddedBitChat.swift in Sources */,
				049BD3992E506A12001A566B /* UnifiedPeerService.swift in Sources */,
				C3B1226CD30C87501EF6F12F /* NostrIdentity.swift in Sources */,
				FBC409E105493C491531B59A /* NostrProtocol.swift in Sources */,
				049BD3A62E51DC0E001A566B /* MessageDeduplicator.swift in Sources */,
				6A85FC357ACD85DBD9020845 /* NostrRelayManager.swift in Sources */,
				749D8CF8A362B6CD0786782D /* NotificationService.swift in Sources */,
				049BD3AF2E51ED60001A566B /* Transport.swift in Sources */,
				E2DCF7817344F1CCDB8B7B2F /* SecureIdentityStateManager.swift in Sources */,
				049BD3A02E51DBF4001A566B /* Packets.swift in Sources */,
				0481A3AD2E74D29400FC845E /* LocationNotesManager.swift in Sources */,
				0481A3AA2E74D28800FC845E /* LocationNotesView.swift in Sources */,
				047502892E5416250083520F /* Geohash.swift in Sources */,
				0475028A2E5416250083520F /* LocationChannel.swift in Sources */,
				049BD3A12E51DBF4001A566B /* PeerID.swift in Sources */,
				049BD3942E4EC4F0001A566B /* PrivateChatManager.swift in Sources */,
				0481A3462E6D869F00FC845E /* TorManager.swift in Sources */,
				0481A3472E6D869F00FC845E /* TorURLSession.swift in Sources */,
				049BD3952E4EC4F0001A566B /* AutocompleteService.swift in Sources */,
				049BD3962E4EC4F0001A566B /* CommandProcessor.swift in Sources */,
				D111988977C3BC246AB27FA4 /* SecureLogger.swift in Sources */,
				8DE687D2EB5EB120868DBFB5 /* BLEService.swift in Sources */,
				AA11BB22CC33DD44EE55FF66 /* MessageTextHelpers.swift in Sources */,
				E0A1B2C3D4E5F6012345678B /* GeoRelayDirectory.swift in Sources */,
			);
			runOnlyForDeploymentPostprocessing = 0;
		};
		4E49E34F00154C051AE90FED /* Sources */ = {
			isa = PBXSourcesBuildPhase;
			buildActionMask = 2147483647;
			files = (
				F0A1B2C3D4E5F60718293A4B /* OSLog+Categories.swift in Sources */,
				0C0EFA162E6EAABB00ABCDF4 /* TorNotifications.swift in Sources */,
				048A4BE82E5CCCC300162C4A /* TransportConfig.swift in Sources */,
				1234567890ABCDEFFEDCBA14 /* PeerDisplayNameResolver.swift in Sources */,
				AA77BB11CC22DD33EE44FF55 /* VerificationService.swift in Sources */,
				AA77BB14CC22DD33EE44FF58 /* VerificationViews.swift in Sources */,
				A1B2C3D44E5F60718293A4B5 /* XChaCha20Poly1305Compat.swift in Sources */,
				ABAF130D88561F4A646F0430 /* AppInfoView.swift in Sources */,
				AFB6AEFCABBE97441CB3102B /* BinaryEncodingUtils.swift in Sources */,
				049BD3B22E51F319001A566B /* NostrTransport.swift in Sources */,
				0481A3B72E75A31500FC845E /* CTorHost.c in Sources */,
				049BD3B32E51F319001A566B /* MessageRouter.swift in Sources */,
				F455F011B3B648ADA233F998 /* BinaryProtocol.swift in Sources */,
				047502BA2E560F690083520F /* RelayController.swift in Sources */,
				10E68BB889356219189E38EC /* BitchatApp.swift in Sources */,
				84D13329AB7EE1D65A37438A /* BitchatPeer.swift in Sources */,
				0481A3AF2E74E06300FC845E /* LocationNotesCounter.swift in Sources */,
				6DE056E1EE9850E9FBF50157 /* BitchatProtocol.swift in Sources */,
				7576A357B278E5733E9D9F33 /* ChatViewModel.swift in Sources */,
				7DCA0DBCB8884E3B31C7BCE3 /* CompressionUtil.swift in Sources */,
				1D9674FA5F998503831DC281 /* ContentView.swift in Sources */,
				ACE2ED172C37F01561E50B71 /* FavoritesPersistenceService.swift in Sources */,
				047502B62E55FED60083520F /* MeshPeerList.swift in Sources */,
				047502B72E55FED60083520F /* GeohashPeopleList.swift in Sources */,
				132DF1E24B4E9C7DCDAD4376 /* FingerprintView.swift in Sources */,
				B909706CD38FC56C0C8EB7BF /* IdentityModels.swift in Sources */,
				EF49C600C1E464710DD6CA29 /* InputValidator.swift in Sources */,
				8F737CE0435792CC2AD65FCB /* KeychainManager.swift in Sources */,
				047502902E5417660083520F /* LocationChannelsSheet.swift in Sources */,
				5EE49E150BBF0488E7473687 /* NoiseEncryptionService.swift in Sources */,
				0475028D2E54171C0083520F /* LocationChannelManager.swift in Sources */,
				6D0D4A0B1D8B659DCBAE7C9C /* NoiseHandshakeCoordinator.swift in Sources */,
				A7187D48B07C6857DE01D0ED /* NoiseProtocol.swift in Sources */,
				048A4C292E5FCD6600162C4A /* GeohashBookmarksStore.swift in Sources */,
				049BD3AB2E51E38E001A566B /* PeerIDResolver.swift in Sources */,
				9CCF09F7527EC681A13FC246 /* NoiseSecurityConsiderations.swift in Sources */,
				92D1CF17DF88EA298F6E5E8E /* NoiseSession.swift in Sources */,
				049BD39C2E51DBD9001A566B /* NostrEmbeddedBitChat.swift in Sources */,
				049BD39A2E506A12001A566B /* UnifiedPeerService.swift in Sources */,
				D782AB596DDB5C846554F7C3 /* NostrIdentity.swift in Sources */,
				F06732B1719EE13C5D09CE77 /* NostrProtocol.swift in Sources */,
				049BD3A52E51DC0E001A566B /* MessageDeduplicator.swift in Sources */,
				BCD0EBACD82AF5E55C2CB2B9 /* NostrRelayManager.swift in Sources */,
				61C81ED5F679D5E973EE0C07 /* NotificationService.swift in Sources */,
				049BD3AE2E51ED60001A566B /* Transport.swift in Sources */,
				68C4BE564735F6E7915274A2 /* SecureIdentityStateManager.swift in Sources */,
				049BD3A22E51DBF4001A566B /* Packets.swift in Sources */,
				0481A3AC2E74D29400FC845E /* LocationNotesManager.swift in Sources */,
				0481A3A92E74D28800FC845E /* LocationNotesView.swift in Sources */,
				047502872E5416250083520F /* Geohash.swift in Sources */,
				047502882E5416250083520F /* LocationChannel.swift in Sources */,
				049BD3A32E51DBF4001A566B /* PeerID.swift in Sources */,
				049BD3902E4EC4F0001A566B /* PrivateChatManager.swift in Sources */,
				0481A3482E6D869F00FC845E /* TorManager.swift in Sources */,
				0481A3492E6D869F00FC845E /* TorURLSession.swift in Sources */,
				049BD3912E4EC4F0001A566B /* AutocompleteService.swift in Sources */,
				049BD3922E4EC4F0001A566B /* CommandProcessor.swift in Sources */,
				EC5241969D2550B97629EBD0 /* SecureLogger.swift in Sources */,
				C165DD35BB8E9C327A3C2DA4 /* BLEService.swift in Sources */,
				AA11BB22CC33DD44EE55FF67 /* MessageTextHelpers.swift in Sources */,
				E0A1B2C3D4E5F6012345678C /* GeoRelayDirectory.swift in Sources */,
			);
			runOnlyForDeploymentPostprocessing = 0;
		};
		5C22AA7B9ACC5A861445C769 /* Sources */ = {
			isa = PBXSourcesBuildPhase;
			buildActionMask = 2147483647;
			files = (
				AA6E067DB034FC0FA23C28A9 /* BinaryProtocolTests.swift in Sources */,
				047502802E53A0FC0083520F /* FragmentationTests.swift in Sources */,
				8F282E9CCA5AE1ECC001D2E4 /* IntegrationTests.swift in Sources */,
				047502B12E55E8450083520F /* InputValidatorTests.swift in Sources */,
				0481A3912E734CAE00FC845E /* CommandProcessorTests.swift in Sources */,
				D727EA273CB214FC32612469 /* MockBluetoothMeshService.swift in Sources */,
				047502932E547ACC0083520F /* LocationChannelsTests.swift in Sources */,
				048A4C2B2E5FCE0300162C4A /* GeohashBookmarksStoreTests.swift in Sources */,
				6C803BF930E7E19BE6E99EAA /* MockBLEService.swift in Sources */,
				A1B2C3D4E5F60123456789BB /* MockKeychain.swift in Sources */,
				A1B2C3D4E5F60123456789BD /* MockIdentityManager.swift in Sources */,
				765254F56997F01054699AC0 /* NoiseProtocolTests.swift in Sources */,
				968181D255CA7A804340B4DA /* NostrProtocolTests.swift in Sources */,
				ED83C7AC1E6BEF15389C0132 /* PrivateChatE2ETests.swift in Sources */,
				A0A1C26EFBFDD5B8EFEEDE57 /* PublicChatE2ETests.swift in Sources */,
				A2977428C1D9EF9944C4BFAF /* BLEServiceTests.swift in Sources */,
				2EFCCAA297B16FA2B56747C7 /* TestConstants.swift in Sources */,
				047502AD2E55E8360083520F /* BinaryProtocolPaddingTests.swift in Sources */,
				B45AD5BF95220A0289216D32 /* TestHelpers.swift in Sources */,
			);
			runOnlyForDeploymentPostprocessing = 0;
		};
		865C8403EF02C089369A9FCB /* Sources */ = {
			isa = PBXSourcesBuildPhase;
			buildActionMask = 2147483647;
			files = (
				0B6F25559A21F8C69C8357C6 /* BinaryProtocolTests.swift in Sources */,
				047502812E53A0FC0083520F /* FragmentationTests.swift in Sources */,
				686441ABC2AF83EE98E6ECF2 /* IntegrationTests.swift in Sources */,
				047502B02E55E8450083520F /* InputValidatorTests.swift in Sources */,
				0481A3902E734CAE00FC845E /* CommandProcessorTests.swift in Sources */,
				8851F08D88C5B1DE7B9F55C6 /* MockBluetoothMeshService.swift in Sources */,
				047502922E547ACC0083520F /* LocationChannelsTests.swift in Sources */,
				048A4C2C2E5FCE0300162C4A /* GeohashBookmarksStoreTests.swift in Sources */,
				3849CA6D99B2D536636DF4A6 /* MockBLEService.swift in Sources */,
				A1B2C3D4E5F60123456789BA /* MockKeychain.swift in Sources */,
				A1B2C3D4E5F60123456789BC /* MockIdentityManager.swift in Sources */,
				BC4DC75F4FB823FF40569676 /* NoiseProtocolTests.swift in Sources */,
				EE8C3ECADAB3083A2687D50B /* NostrProtocolTests.swift in Sources */,
				0AE840940F21AFC07C226636 /* PrivateChatE2ETests.swift in Sources */,
				8CE446C9364F54DF89E7A364 /* PublicChatE2ETests.swift in Sources */,
				BE729E149C98F775D9622D9C /* BLEServiceTests.swift in Sources */,
				8D0196EAEE56973679F6A655 /* TestConstants.swift in Sources */,
				047502AC2E55E8360083520F /* BinaryProtocolPaddingTests.swift in Sources */,
				37DDF3D09E2BAB92A5A8A9C1 /* TestHelpers.swift in Sources */,
			);
			runOnlyForDeploymentPostprocessing = 0;
		};
/* End PBXSourcesBuildPhase section */

/* Begin PBXTargetDependency section */
		4AA8605DCAA64A45657EF0CA /* PBXTargetDependency */ = {
			isa = PBXTargetDependency;
			target = 0576A29205865664C0937536 /* bitchat_macOS */;
			targetProxy = FF470234EF8C6BB8865B80B5 /* PBXContainerItemProxy */;
		};
		6EB655BA5DB11909C1DEC460 /* PBXTargetDependency */ = {
			isa = PBXTargetDependency;
			target = 57CA17A36A2532A6CFF367BB /* bitchatShareExtension */;
			targetProxy = E35E7AF9854A2E72452DD34F /* PBXContainerItemProxy */;
		};
		D8C09F21DB7DC06E8E672C21 /* PBXTargetDependency */ = {
			isa = PBXTargetDependency;
			target = AF077EA0474EDEDE2C72716C /* bitchat_iOS */;
			targetProxy = 96415D4F989854F908EAD303 /* PBXContainerItemProxy */;
		};
/* End PBXTargetDependency section */

/* Begin XCBuildConfiguration section */
		077A5203074247CF8F766E2F /* Debug */ = {
			isa = XCBuildConfiguration;
			buildSettings = {
				BUNDLE_LOADER = "$(TEST_HOST)";
				CODE_SIGNING_ALLOWED = YES;
				CODE_SIGNING_REQUIRED = YES;
				CODE_SIGN_STYLE = Automatic;
				INFOPLIST_FILE = bitchatTests/Info.plist;
				IPHONEOS_DEPLOYMENT_TARGET = 16.0;
				LD_RUNPATH_SEARCH_PATHS = (
					"$(inherited)",
					"@executable_path/Frameworks",
					"@loader_path/Frameworks",
				);
				PRODUCT_BUNDLE_IDENTIFIER = chat.bitchat.tests;
				SDKROOT = iphoneos;
				SWIFT_VERSION = 5.0;
				TARGETED_DEVICE_FAMILY = "1,2";
				TEST_HOST = "$(BUILT_PRODUCTS_DIR)/bitchat.app/$(BUNDLE_EXECUTABLE_FOLDER_PATH)/bitchat";
			};
			name = Debug;
		};
		0DACAA261446D178EDD30ECA /* Release */ = {
			isa = XCBuildConfiguration;
			buildSettings = {
				BUNDLE_LOADER = "$(TEST_HOST)";
				CODE_SIGNING_ALLOWED = YES;
				CODE_SIGNING_REQUIRED = YES;
				CODE_SIGN_STYLE = Automatic;
				INFOPLIST_FILE = bitchatTests/Info.plist;
				IPHONEOS_DEPLOYMENT_TARGET = 16.0;
				LD_RUNPATH_SEARCH_PATHS = (
					"$(inherited)",
					"@executable_path/Frameworks",
					"@loader_path/Frameworks",
				);
				PRODUCT_BUNDLE_IDENTIFIER = chat.bitchat.tests;
				SDKROOT = iphoneos;
				SWIFT_VERSION = 5.0;
				TARGETED_DEVICE_FAMILY = "1,2";
				TEST_HOST = "$(BUILT_PRODUCTS_DIR)/bitchat.app/$(BUNDLE_EXECUTABLE_FOLDER_PATH)/bitchat";
			};
			name = Release;
		};
		147FDAE548082D5B921C6F0B /* Release */ = {
			isa = XCBuildConfiguration;
			buildSettings = {
				BUNDLE_LOADER = "$(TEST_HOST)";
				CODE_SIGNING_ALLOWED = YES;
				CODE_SIGNING_REQUIRED = YES;
				CODE_SIGN_STYLE = Automatic;
				COMBINE_HIDPI_IMAGES = YES;
				DEAD_CODE_STRIPPING = YES;
				INFOPLIST_FILE = bitchatTests/Info.plist;
				LD_RUNPATH_SEARCH_PATHS = (
					"$(inherited)",
					"@executable_path/../Frameworks",
					"@loader_path/../Frameworks",
				);
				MACOSX_DEPLOYMENT_TARGET = 13.0;
				PRODUCT_BUNDLE_IDENTIFIER = chat.bitchat.tests;
				SDKROOT = macosx;
				SWIFT_VERSION = 5.0;
				TEST_HOST = "$(BUILT_PRODUCTS_DIR)/bitchat.app/Contents/MacOS/bitchat";
			};
			name = Release;
		};
		3DCF45111852FB2AEBE05E31 /* Release */ = {
			isa = XCBuildConfiguration;
			buildSettings = {
				CODE_SIGNING_ALLOWED = YES;
				CODE_SIGNING_REQUIRED = YES;
				CODE_SIGN_ALLOW_ENTITLEMENTS_MODIFICATION = YES;
				CODE_SIGN_ENTITLEMENTS = bitchatShareExtension/bitchatShareExtension.entitlements;
				CODE_SIGN_STYLE = Automatic;
				INFOPLIST_FILE = bitchatShareExtension/Info.plist;
				INFOPLIST_KEY_CFBundleDisplayName = bitchat;
				IPHONEOS_DEPLOYMENT_TARGET = 16.0;
				LD_RUNPATH_SEARCH_PATHS = (
					"$(inherited)",
					"@executable_path/Frameworks",
					"@executable_path/../../Frameworks",
				);
<<<<<<< HEAD
				MARKETING_VERSION = 1.4.0;
=======
				MARKETING_VERSION = 1.3.5;
>>>>>>> a8855dd2
				PRODUCT_BUNDLE_IDENTIFIER = chat.bitchat.ShareExtension;
				SDKROOT = iphoneos;
				SUPPORTED_PLATFORMS = "iphoneos iphonesimulator";
				SUPPORTS_MACCATALYST = NO;
				SUPPORTS_MAC_DESIGNED_FOR_IPHONE_IPAD = NO;
				SUPPORTS_XR_DESIGNED_FOR_IPHONE_IPAD = NO;
				SWIFT_VERSION = 5.0;
				TARGETED_DEVICE_FAMILY = 1;
			};
			name = Release;
		};
		702E7395723CADA4B830F4A9 /* Debug */ = {
			isa = XCBuildConfiguration;
			buildSettings = {
				ASSETCATALOG_COMPILER_APPICON_NAME = AppIcon;
				ASSETCATALOG_COMPILER_INCLUDE_ALL_APPICON_ASSETS = YES;
				CODE_SIGNING_ALLOWED = YES;
				CODE_SIGNING_REQUIRED = YES;
				CODE_SIGN_ENTITLEMENTS = bitchat/bitchat.entitlements;
				CODE_SIGN_IDENTITY = "iPhone Developer";
				CODE_SIGN_STYLE = Automatic;
				ENABLE_PREVIEWS = NO;
				INFOPLIST_FILE = bitchat/Info.plist;
				INFOPLIST_KEY_CFBundleDisplayName = bitchat;
				INFOPLIST_KEY_LSApplicationCategoryType = "public.app-category.social-networking";
				IPHONEOS_DEPLOYMENT_TARGET = 16.0;
				LD_RUNPATH_SEARCH_PATHS = (
					"$(inherited)",
					"@executable_path/Frameworks",
				);
<<<<<<< HEAD
				MARKETING_VERSION = 1.4.0;
=======
				MARKETING_VERSION = 1.3.5;
>>>>>>> a8855dd2
				PRODUCT_BUNDLE_IDENTIFIER = chat.bitchat;
				PRODUCT_NAME = bitchat;
				SDKROOT = iphoneos;
				SUPPORTED_PLATFORMS = "iphoneos iphonesimulator";
				SUPPORTS_MACCATALYST = NO;
				SUPPORTS_MAC_DESIGNED_FOR_IPHONE_IPAD = NO;
				SUPPORTS_XR_DESIGNED_FOR_IPHONE_IPAD = NO;
				SWIFT_VERSION = 5.0;
				TARGETED_DEVICE_FAMILY = 1;
			};
			name = Debug;
		};
		7FA2BADBF3B325125030CAB1 /* Debug */ = {
			isa = XCBuildConfiguration;
			buildSettings = {
				BUNDLE_LOADER = "$(TEST_HOST)";
				CODE_SIGNING_ALLOWED = YES;
				CODE_SIGNING_REQUIRED = YES;
				CODE_SIGN_STYLE = Automatic;
				COMBINE_HIDPI_IMAGES = YES;
				DEAD_CODE_STRIPPING = YES;
				INFOPLIST_FILE = bitchatTests/Info.plist;
				LD_RUNPATH_SEARCH_PATHS = (
					"$(inherited)",
					"@executable_path/../Frameworks",
					"@loader_path/../Frameworks",
				);
				MACOSX_DEPLOYMENT_TARGET = 13.0;
				PRODUCT_BUNDLE_IDENTIFIER = chat.bitchat.tests;
				SDKROOT = macosx;
				SWIFT_VERSION = 5.0;
				TEST_HOST = "$(BUILT_PRODUCTS_DIR)/bitchat.app/Contents/MacOS/bitchat";
			};
			name = Debug;
		};
		B36671AEACCBF92BE10852E9 /* Release */ = {
			isa = XCBuildConfiguration;
			buildSettings = {
				ASSETCATALOG_COMPILER_APPICON_NAME = AppIcon;
				ASSETCATALOG_COMPILER_INCLUDE_ALL_APPICON_ASSETS = YES;
				CODE_SIGNING_ALLOWED = YES;
				CODE_SIGNING_REQUIRED = YES;
				CODE_SIGN_ENTITLEMENTS = bitchat/bitchat.entitlements;
				CODE_SIGN_IDENTITY = "iPhone Developer";
				CODE_SIGN_STYLE = Automatic;
				ENABLE_PREVIEWS = YES;
				INFOPLIST_FILE = bitchat/Info.plist;
				INFOPLIST_KEY_CFBundleDisplayName = bitchat;
				INFOPLIST_KEY_LSApplicationCategoryType = "public.app-category.social-networking";
				IPHONEOS_DEPLOYMENT_TARGET = 16.0;
				LD_RUNPATH_SEARCH_PATHS = (
					"$(inherited)",
					"@executable_path/Frameworks",
				);
<<<<<<< HEAD
				MARKETING_VERSION = 1.4.0;
=======
				MARKETING_VERSION = 1.3.5;
>>>>>>> a8855dd2
				PRODUCT_BUNDLE_IDENTIFIER = chat.bitchat;
				PRODUCT_NAME = bitchat;
				SDKROOT = iphoneos;
				SUPPORTED_PLATFORMS = "iphoneos iphonesimulator";
				SUPPORTS_MACCATALYST = NO;
				SUPPORTS_MAC_DESIGNED_FOR_IPHONE_IPAD = NO;
				SUPPORTS_XR_DESIGNED_FOR_IPHONE_IPAD = NO;
				SWIFT_VERSION = 5.0;
				TARGETED_DEVICE_FAMILY = 1;
			};
			name = Release;
		};
		BB044400A0F06B93F22D0D55 /* Release */ = {
			isa = XCBuildConfiguration;
			buildSettings = {
				ASSETCATALOG_COMPILER_APPICON_NAME = AppIcon;
				ASSETCATALOG_COMPILER_INCLUDE_ALL_APPICON_ASSETS = YES;
				CODE_SIGNING_ALLOWED = YES;
				CODE_SIGNING_REQUIRED = YES;
				CODE_SIGN_ENTITLEMENTS = "bitchat/bitchat-macOS.entitlements";
				CODE_SIGN_STYLE = Automatic;
				COMBINE_HIDPI_IMAGES = YES;
				DEAD_CODE_STRIPPING = YES;
				ENABLE_PREVIEWS = YES;
				INFOPLIST_FILE = bitchat/Info.plist;
				INFOPLIST_KEY_CFBundleDisplayName = bitchat;
				LD_RUNPATH_SEARCH_PATHS = (
					"$(inherited)",
					"@executable_path/../Frameworks",
				);
				MACOSX_DEPLOYMENT_TARGET = 13.0;
<<<<<<< HEAD
				MARKETING_VERSION = 1.4.0;
=======
				MARKETING_VERSION = 1.3.5;
>>>>>>> a8855dd2
				PRODUCT_BUNDLE_IDENTIFIER = chat.bitchat;
				PRODUCT_NAME = bitchat;
				REGISTER_APP_GROUPS = YES;
				SDKROOT = macosx;
				SWIFT_VERSION = 5.0;
			};
			name = Release;
		};
		BF0D85727BCB6E346962F419 /* Release */ = {
			isa = XCBuildConfiguration;
			buildSettings = {
				ALWAYS_SEARCH_USER_PATHS = NO;
				CLANG_ANALYZER_NONNULL = YES;
				CLANG_ANALYZER_NUMBER_OBJECT_CONVERSION = YES_AGGRESSIVE;
				CLANG_CXX_LANGUAGE_STANDARD = "gnu++14";
				CLANG_CXX_LIBRARY = "libc++";
				CLANG_ENABLE_MODULES = YES;
				CLANG_ENABLE_OBJC_ARC = YES;
				CLANG_ENABLE_OBJC_WEAK = YES;
				CLANG_WARN_BLOCK_CAPTURE_AUTORELEASING = YES;
				CLANG_WARN_BOOL_CONVERSION = YES;
				CLANG_WARN_COMMA = YES;
				CLANG_WARN_CONSTANT_CONVERSION = YES;
				CLANG_WARN_DEPRECATED_OBJC_IMPLEMENTATIONS = YES;
				CLANG_WARN_DIRECT_OBJC_ISA_USAGE = YES_ERROR;
				CLANG_WARN_DOCUMENTATION_COMMENTS = YES;
				CLANG_WARN_EMPTY_BODY = YES;
				CLANG_WARN_ENUM_CONVERSION = YES;
				CLANG_WARN_INFINITE_RECURSION = YES;
				CLANG_WARN_INT_CONVERSION = YES;
				CLANG_WARN_NON_LITERAL_NULL_CONVERSION = YES;
				CLANG_WARN_OBJC_IMPLICIT_RETAIN_SELF = YES;
				CLANG_WARN_OBJC_LITERAL_CONVERSION = YES;
				CLANG_WARN_OBJC_ROOT_CLASS = YES_ERROR;
				CLANG_WARN_QUOTED_INCLUDE_IN_FRAMEWORK_HEADER = YES;
				CLANG_WARN_RANGE_LOOP_ANALYSIS = YES;
				CLANG_WARN_STRICT_PROTOTYPES = YES;
				CLANG_WARN_SUSPICIOUS_MOVE = YES;
				CLANG_WARN_UNGUARDED_AVAILABILITY = YES_AGGRESSIVE;
				CLANG_WARN_UNREACHABLE_CODE = YES;
				CLANG_WARN__DUPLICATE_METHOD_MATCH = YES;
				COPY_PHASE_STRIP = NO;
				CURRENT_PROJECT_VERSION = 1;
				DEAD_CODE_STRIPPING = YES;
				DEBUG_INFORMATION_FORMAT = "dwarf-with-dsym";
				DEVELOPMENT_TEAM = L3N5LHJD5Y;
				ENABLE_NS_ASSERTIONS = NO;
				ENABLE_STRICT_OBJC_MSGSEND = YES;
				ENABLE_USER_SCRIPT_SANDBOXING = YES;
				GCC_C_LANGUAGE_STANDARD = gnu11;
				GCC_NO_COMMON_BLOCKS = YES;
				GCC_WARN_64_TO_32_BIT_CONVERSION = YES;
				GCC_WARN_ABOUT_RETURN_TYPE = YES_ERROR;
				GCC_WARN_UNDECLARED_SELECTOR = YES;
				GCC_WARN_UNINITIALIZED_AUTOS = YES_AGGRESSIVE;
				GCC_WARN_UNUSED_FUNCTION = YES;
				GCC_WARN_UNUSED_VARIABLE = YES;
				IPHONEOS_DEPLOYMENT_TARGET = 16.0;
				MACOSX_DEPLOYMENT_TARGET = 13.0;
				MARKETING_VERSION = 1.0.0;
				MTL_ENABLE_DEBUG_INFO = NO;
				MTL_FAST_MATH = YES;
				PRODUCT_NAME = "$(TARGET_NAME)";
				SWIFT_COMPILATION_MODE = wholemodule;
				SWIFT_OPTIMIZATION_LEVEL = "-O";
				SWIFT_VERSION = 5.0;
			};
			name = Release;
		};
		CC79F65842D42034ACEE79B7 /* Debug */ = {
			isa = XCBuildConfiguration;
			buildSettings = {
				ASSETCATALOG_COMPILER_APPICON_NAME = AppIcon;
				ASSETCATALOG_COMPILER_INCLUDE_ALL_APPICON_ASSETS = YES;
				CODE_SIGNING_ALLOWED = YES;
				CODE_SIGNING_REQUIRED = YES;
				CODE_SIGN_ENTITLEMENTS = "bitchat/bitchat-macOS.entitlements";
				CODE_SIGN_STYLE = Automatic;
				COMBINE_HIDPI_IMAGES = YES;
				DEAD_CODE_STRIPPING = YES;
				ENABLE_PREVIEWS = NO;
				INFOPLIST_FILE = bitchat/Info.plist;
				INFOPLIST_KEY_CFBundleDisplayName = bitchat;
				LD_RUNPATH_SEARCH_PATHS = (
					"$(inherited)",
					"@executable_path/../Frameworks",
				);
				MACOSX_DEPLOYMENT_TARGET = 13.0;
<<<<<<< HEAD
				MARKETING_VERSION = 1.4.0;
=======
				MARKETING_VERSION = 1.3.5;
>>>>>>> a8855dd2
				PRODUCT_BUNDLE_IDENTIFIER = chat.bitchat;
				PRODUCT_NAME = bitchat;
				REGISTER_APP_GROUPS = YES;
				SDKROOT = macosx;
				SWIFT_VERSION = 5.0;
			};
			name = Debug;
		};
		D8C5BF109BB2630752185FA0 /* Debug */ = {
			isa = XCBuildConfiguration;
			buildSettings = {
				ALWAYS_SEARCH_USER_PATHS = NO;
				CLANG_ANALYZER_NONNULL = YES;
				CLANG_ANALYZER_NUMBER_OBJECT_CONVERSION = YES_AGGRESSIVE;
				CLANG_CXX_LANGUAGE_STANDARD = "gnu++14";
				CLANG_CXX_LIBRARY = "libc++";
				CLANG_ENABLE_MODULES = YES;
				CLANG_ENABLE_OBJC_ARC = YES;
				CLANG_ENABLE_OBJC_WEAK = YES;
				CLANG_WARN_BLOCK_CAPTURE_AUTORELEASING = YES;
				CLANG_WARN_BOOL_CONVERSION = YES;
				CLANG_WARN_COMMA = YES;
				CLANG_WARN_CONSTANT_CONVERSION = YES;
				CLANG_WARN_DEPRECATED_OBJC_IMPLEMENTATIONS = YES;
				CLANG_WARN_DIRECT_OBJC_ISA_USAGE = YES_ERROR;
				CLANG_WARN_DOCUMENTATION_COMMENTS = YES;
				CLANG_WARN_EMPTY_BODY = YES;
				CLANG_WARN_ENUM_CONVERSION = YES;
				CLANG_WARN_INFINITE_RECURSION = YES;
				CLANG_WARN_INT_CONVERSION = YES;
				CLANG_WARN_NON_LITERAL_NULL_CONVERSION = YES;
				CLANG_WARN_OBJC_IMPLICIT_RETAIN_SELF = YES;
				CLANG_WARN_OBJC_LITERAL_CONVERSION = YES;
				CLANG_WARN_OBJC_ROOT_CLASS = YES_ERROR;
				CLANG_WARN_QUOTED_INCLUDE_IN_FRAMEWORK_HEADER = YES;
				CLANG_WARN_RANGE_LOOP_ANALYSIS = YES;
				CLANG_WARN_STRICT_PROTOTYPES = YES;
				CLANG_WARN_SUSPICIOUS_MOVE = YES;
				CLANG_WARN_UNGUARDED_AVAILABILITY = YES_AGGRESSIVE;
				CLANG_WARN_UNREACHABLE_CODE = YES;
				CLANG_WARN__DUPLICATE_METHOD_MATCH = YES;
				COPY_PHASE_STRIP = NO;
				CURRENT_PROJECT_VERSION = 1;
				DEAD_CODE_STRIPPING = YES;
				DEBUG_INFORMATION_FORMAT = dwarf;
				DEVELOPMENT_TEAM = L3N5LHJD5Y;
				ENABLE_STRICT_OBJC_MSGSEND = YES;
				ENABLE_TESTABILITY = YES;
				ENABLE_USER_SCRIPT_SANDBOXING = YES;
				GCC_C_LANGUAGE_STANDARD = gnu11;
				GCC_DYNAMIC_NO_PIC = NO;
				GCC_NO_COMMON_BLOCKS = YES;
				GCC_OPTIMIZATION_LEVEL = 0;
				GCC_PREPROCESSOR_DEFINITIONS = (
					"$(inherited)",
					"DEBUG=1",
				);
				GCC_WARN_64_TO_32_BIT_CONVERSION = YES;
				GCC_WARN_ABOUT_RETURN_TYPE = YES_ERROR;
				GCC_WARN_UNDECLARED_SELECTOR = YES;
				GCC_WARN_UNINITIALIZED_AUTOS = YES_AGGRESSIVE;
				GCC_WARN_UNUSED_FUNCTION = YES;
				GCC_WARN_UNUSED_VARIABLE = YES;
				IPHONEOS_DEPLOYMENT_TARGET = 16.0;
				MACOSX_DEPLOYMENT_TARGET = 13.0;
				MARKETING_VERSION = 1.0.0;
				MTL_ENABLE_DEBUG_INFO = INCLUDE_SOURCE;
				MTL_FAST_MATH = YES;
				ONLY_ACTIVE_ARCH = YES;
				PRODUCT_NAME = "$(TARGET_NAME)";
				SWIFT_ACTIVE_COMPILATION_CONDITIONS = DEBUG;
				SWIFT_OPTIMIZATION_LEVEL = "-Onone";
				SWIFT_VERSION = 5.0;
			};
			name = Debug;
		};
		DAC5E82049F8A97360BE63D6 /* Debug */ = {
			isa = XCBuildConfiguration;
			buildSettings = {
				CODE_SIGNING_ALLOWED = YES;
				CODE_SIGNING_REQUIRED = YES;
				CODE_SIGN_ALLOW_ENTITLEMENTS_MODIFICATION = YES;
				CODE_SIGN_ENTITLEMENTS = bitchatShareExtension/bitchatShareExtension.entitlements;
				CODE_SIGN_STYLE = Automatic;
				INFOPLIST_FILE = bitchatShareExtension/Info.plist;
				INFOPLIST_KEY_CFBundleDisplayName = bitchat;
				IPHONEOS_DEPLOYMENT_TARGET = 16.0;
				LD_RUNPATH_SEARCH_PATHS = (
					"$(inherited)",
					"@executable_path/Frameworks",
					"@executable_path/../../Frameworks",
				);
<<<<<<< HEAD
				MARKETING_VERSION = 1.4.0;
=======
				MARKETING_VERSION = 1.3.5;
>>>>>>> a8855dd2
				PRODUCT_BUNDLE_IDENTIFIER = chat.bitchat.ShareExtension;
				SDKROOT = iphoneos;
				SUPPORTED_PLATFORMS = "iphoneos iphonesimulator";
				SUPPORTS_MACCATALYST = NO;
				SUPPORTS_MAC_DESIGNED_FOR_IPHONE_IPAD = NO;
				SUPPORTS_XR_DESIGNED_FOR_IPHONE_IPAD = NO;
				SWIFT_VERSION = 5.0;
				TARGETED_DEVICE_FAMILY = 1;
			};
			name = Debug;
		};
/* End XCBuildConfiguration section */

/* Begin XCConfigurationList section */
		1C27B5BA3DB46DDF0DBFEF62 /* Build configuration list for PBXNativeTarget "bitchatTests_macOS" */ = {
			isa = XCConfigurationList;
			buildConfigurations = (
				7FA2BADBF3B325125030CAB1 /* Debug */,
				147FDAE548082D5B921C6F0B /* Release */,
			);
			defaultConfigurationIsVisible = 0;
			defaultConfigurationName = Debug;
		};
		38C4AF6313E5037F25CEF30B /* Build configuration list for PBXNativeTarget "bitchatTests_iOS" */ = {
			isa = XCConfigurationList;
			buildConfigurations = (
				077A5203074247CF8F766E2F /* Debug */,
				0DACAA261446D178EDD30ECA /* Release */,
			);
			defaultConfigurationIsVisible = 0;
			defaultConfigurationName = Debug;
		};
		3EA424CBD51200895D361189 /* Build configuration list for PBXProject "bitchat" */ = {
			isa = XCConfigurationList;
			buildConfigurations = (
				D8C5BF109BB2630752185FA0 /* Debug */,
				BF0D85727BCB6E346962F419 /* Release */,
			);
			defaultConfigurationIsVisible = 0;
			defaultConfigurationName = Debug;
		};
		53EADEF7546F94DDF82271B9 /* Build configuration list for PBXNativeTarget "bitchat_iOS" */ = {
			isa = XCConfigurationList;
			buildConfigurations = (
				702E7395723CADA4B830F4A9 /* Debug */,
				B36671AEACCBF92BE10852E9 /* Release */,
			);
			defaultConfigurationIsVisible = 0;
			defaultConfigurationName = Debug;
		};
		DA5644925338B8189B035657 /* Build configuration list for PBXNativeTarget "bitchat_macOS" */ = {
			isa = XCConfigurationList;
			buildConfigurations = (
				CC79F65842D42034ACEE79B7 /* Debug */,
				BB044400A0F06B93F22D0D55 /* Release */,
			);
			defaultConfigurationIsVisible = 0;
			defaultConfigurationName = Debug;
		};
		E4EA6DC648DF55FF84032EB5 /* Build configuration list for PBXNativeTarget "bitchatShareExtension" */ = {
			isa = XCConfigurationList;
			buildConfigurations = (
				DAC5E82049F8A97360BE63D6 /* Debug */,
				3DCF45111852FB2AEBE05E31 /* Release */,
			);
			defaultConfigurationIsVisible = 0;
			defaultConfigurationName = Debug;
		};
/* End XCConfigurationList section */

/* Begin XCRemoteSwiftPackageReference section */
		B8C407587481BBB190741C93 /* XCRemoteSwiftPackageReference "swift-secp256k1" */ = {
			isa = XCRemoteSwiftPackageReference;
			repositoryURL = "https://github.com/21-DOT-DEV/swift-secp256k1";
			requirement = {
				kind = upToNextMajorVersion;
				minimumVersion = 0.21.1;
			};
		};
/* End XCRemoteSwiftPackageReference section */

/* Begin XCSwiftPackageProductDependency section */
		4EB6BA1B8464F1EA38F4E286 /* P256K */ = {
			isa = XCSwiftPackageProductDependency;
			package = B8C407587481BBB190741C93 /* XCRemoteSwiftPackageReference "swift-secp256k1" */;
			productName = P256K;
		};
		B1D9136AA0083366353BFA2F /* P256K */ = {
			isa = XCSwiftPackageProductDependency;
			package = B8C407587481BBB190741C93 /* XCRemoteSwiftPackageReference "swift-secp256k1" */;
			productName = P256K;
		};
/* End XCSwiftPackageProductDependency section */
	};
	rootObject = 475D96681D0EA0AE57A4E06E /* Project object */;
}<|MERGE_RESOLUTION|>--- conflicted
+++ resolved
@@ -33,30 +33,23 @@
 		0481A3472E6D869F00FC845E /* TorURLSession.swift in Sources */ = {isa = PBXBuildFile; fileRef = 0481A3442E6D869F00FC845E /* TorURLSession.swift */; };
 		0481A3482E6D869F00FC845E /* TorManager.swift in Sources */ = {isa = PBXBuildFile; fileRef = 0481A3432E6D869F00FC845E /* TorManager.swift */; };
 		0481A3492E6D869F00FC845E /* TorURLSession.swift in Sources */ = {isa = PBXBuildFile; fileRef = 0481A3442E6D869F00FC845E /* TorURLSession.swift */; };
-<<<<<<< HEAD
-		0481A3582E6D929E00FC845E /* tor-nolzma.xcframework in Frameworks */ = {isa = PBXBuildFile; fileRef = 0481A3572E6D929E00FC845E /* tor-nolzma.xcframework */; };
-		0481A3592E6D929E00FC845E /* tor-nolzma.xcframework in Frameworks */ = {isa = PBXBuildFile; fileRef = 0481A3572E6D929E00FC845E /* tor-nolzma.xcframework */; };
-=======
->>>>>>> a8855dd2
+
 		0481A35B2E6D9BEF00FC845E /* libz.tbd in Frameworks */ = {isa = PBXBuildFile; fileRef = 0481A35A2E6D9BEF00FC845E /* libz.tbd */; };
 		0481A35D2E6DA18600FC845E /* libz.tbd in Frameworks */ = {isa = PBXBuildFile; fileRef = 0481A35C2E6DA18600FC845E /* libz.tbd */; };
 		0481A3902E734CAE00FC845E /* CommandProcessorTests.swift in Sources */ = {isa = PBXBuildFile; fileRef = 0481A38F2E734CAE00FC845E /* CommandProcessorTests.swift */; };
 		0481A3912E734CAE00FC845E /* CommandProcessorTests.swift in Sources */ = {isa = PBXBuildFile; fileRef = 0481A38F2E734CAE00FC845E /* CommandProcessorTests.swift */; };
-<<<<<<< HEAD
-		0481A3A92E74D28800FC845E /* LocationNotesView.swift in Sources */ = {isa = PBXBuildFile; fileRef = 0481A3A82E74D28800FC845E /* LocationNotesView.swift */; };
-		0481A3AA2E74D28800FC845E /* LocationNotesView.swift in Sources */ = {isa = PBXBuildFile; fileRef = 0481A3A82E74D28800FC845E /* LocationNotesView.swift */; };
-		0481A3AC2E74D29400FC845E /* LocationNotesManager.swift in Sources */ = {isa = PBXBuildFile; fileRef = 0481A3AB2E74D29400FC845E /* LocationNotesManager.swift */; };
-		0481A3AD2E74D29400FC845E /* LocationNotesManager.swift in Sources */ = {isa = PBXBuildFile; fileRef = 0481A3AB2E74D29400FC845E /* LocationNotesManager.swift */; };
-		0481A3AF2E74E06300FC845E /* LocationNotesCounter.swift in Sources */ = {isa = PBXBuildFile; fileRef = 0481A3AE2E74E06300FC845E /* LocationNotesCounter.swift */; };
-		0481A3B02E74E06300FC845E /* LocationNotesCounter.swift in Sources */ = {isa = PBXBuildFile; fileRef = 0481A3AE2E74E06300FC845E /* LocationNotesCounter.swift */; };
-		0481A3B52E75A31500FC845E /* CTorHost.c in Sources */ = {isa = PBXBuildFile; fileRef = 0481A3B32E75A31500FC845E /* CTorHost.c */; };
-		0481A3B62E75A31500FC845E /* .gitkeep in Resources */ = {isa = PBXBuildFile; fileRef = 0481A3B12E75A31500FC845E /* .gitkeep */; };
-		0481A3B72E75A31500FC845E /* CTorHost.c in Sources */ = {isa = PBXBuildFile; fileRef = 0481A3B32E75A31500FC845E /* CTorHost.c */; };
-		0481A3B82E75A31500FC845E /* .gitkeep in Resources */ = {isa = PBXBuildFile; fileRef = 0481A3B12E75A31500FC845E /* .gitkeep */; };
-=======
-		0481A3A02E744D6300FC845E /* tor-nolzma.xcframework in Frameworks */ = {isa = PBXBuildFile; fileRef = 0481A39F2E744D6300FC845E /* tor-nolzma.xcframework */; };
-		0481A3A12E744D6300FC845E /* tor-nolzma.xcframework in Frameworks */ = {isa = PBXBuildFile; fileRef = 0481A39F2E744D6300FC845E /* tor-nolzma.xcframework */; };
->>>>>>> a8855dd2
+			0481A3A92E74D28800FC845E /* LocationNotesView.swift in Sources */ = {isa = PBXBuildFile; fileRef = 0481A3A82E74D28800FC845E /* LocationNotesView.swift */; };
+			0481A3AA2E74D28800FC845E /* LocationNotesView.swift in Sources */ = {isa = PBXBuildFile; fileRef = 0481A3A82E74D28800FC845E /* LocationNotesView.swift */; };
+			0481A3AC2E74D29400FC845E /* LocationNotesManager.swift in Sources */ = {isa = PBXBuildFile; fileRef = 0481A3AB2E74D29400FC845E /* LocationNotesManager.swift */; };
+			0481A3AD2E74D29400FC845E /* LocationNotesManager.swift in Sources */ = {isa = PBXBuildFile; fileRef = 0481A3AB2E74D29400FC845E /* LocationNotesManager.swift */; };
+			0481A3AF2E74E06300FC845E /* LocationNotesCounter.swift in Sources */ = {isa = PBXBuildFile; fileRef = 0481A3AE2E74E06300FC845E /* LocationNotesCounter.swift */; };
+			0481A3B02E74E06300FC845E /* LocationNotesCounter.swift in Sources */ = {isa = PBXBuildFile; fileRef = 0481A3AE2E74E06300FC845E /* LocationNotesCounter.swift */; };
+			0481A3B52E75A31500FC845E /* CTorHost.c in Sources */ = {isa = PBXBuildFile; fileRef = 0481A3B32E75A31500FC845E /* CTorHost.c */; };
+			0481A3B62E75A31500FC845E /* .gitkeep in Resources */ = {isa = PBXBuildFile; fileRef = 0481A3B12E75A31500FC845E /* .gitkeep */; };
+			0481A3B72E75A31500FC845E /* CTorHost.c in Sources */ = {isa = PBXBuildFile; fileRef = 0481A3B32E75A31500FC845E /* CTorHost.c */; };
+			0481A3B82E75A31500FC845E /* .gitkeep in Resources */ = {isa = PBXBuildFile; fileRef = 0481A3B12E75A31500FC845E /* .gitkeep */; };
+			0481A3A02E744D6300FC845E /* tor-nolzma.xcframework in Frameworks */ = {isa = PBXBuildFile; fileRef = 0481A39F2E744D6300FC845E /* tor-nolzma.xcframework */; };
+			0481A3A12E744D6300FC845E /* tor-nolzma.xcframework in Frameworks */ = {isa = PBXBuildFile; fileRef = 0481A39F2E744D6300FC845E /* tor-nolzma.xcframework */; };
 		048A4BE72E5CCCC300162C4A /* TransportConfig.swift in Sources */ = {isa = PBXBuildFile; fileRef = 048A4BE62E5CCCC300162C4A /* TransportConfig.swift */; };
 		048A4BE82E5CCCC300162C4A /* TransportConfig.swift in Sources */ = {isa = PBXBuildFile; fileRef = 048A4BE62E5CCCC300162C4A /* TransportConfig.swift */; };
 		048A4BE92E5CCCC300162C4B /* TransportConfig.swift in Sources */ = {isa = PBXBuildFile; fileRef = 048A4BE62E5CCCC300162C4A /* TransportConfig.swift */; };
@@ -246,22 +239,15 @@
 		047502B82E560F690083520F /* RelayController.swift */ = {isa = PBXFileReference; lastKnownFileType = sourcecode.swift; path = RelayController.swift; sourceTree = "<group>"; };
 		0481A3432E6D869F00FC845E /* TorManager.swift */ = {isa = PBXFileReference; lastKnownFileType = sourcecode.swift; path = TorManager.swift; sourceTree = "<group>"; };
 		0481A3442E6D869F00FC845E /* TorURLSession.swift */ = {isa = PBXFileReference; lastKnownFileType = sourcecode.swift; path = TorURLSession.swift; sourceTree = "<group>"; };
-<<<<<<< HEAD
-		0481A3572E6D929E00FC845E /* tor-nolzma.xcframework */ = {isa = PBXFileReference; lastKnownFileType = wrapper.xcframework; path = "tor-nolzma.xcframework"; sourceTree = "<group>"; };
-		0481A35A2E6D9BEF00FC845E /* libz.tbd */ = {isa = PBXFileReference; lastKnownFileType = "sourcecode.text-based-dylib-definition"; name = libz.tbd; path = usr/lib/libz.tbd; sourceTree = SDKROOT; };
-		0481A35C2E6DA18600FC845E /* libz.tbd */ = {isa = PBXFileReference; lastKnownFileType = "sourcecode.text-based-dylib-definition"; name = libz.tbd; path = usr/lib/libz.tbd; sourceTree = SDKROOT; };
-		0481A38F2E734CAE00FC845E /* CommandProcessorTests.swift */ = {isa = PBXFileReference; lastKnownFileType = sourcecode.swift; path = CommandProcessorTests.swift; sourceTree = "<group>"; };
-		0481A3A82E74D28800FC845E /* LocationNotesView.swift */ = {isa = PBXFileReference; lastKnownFileType = sourcecode.swift; path = LocationNotesView.swift; sourceTree = "<group>"; };
-		0481A3AB2E74D29400FC845E /* LocationNotesManager.swift */ = {isa = PBXFileReference; lastKnownFileType = sourcecode.swift; path = LocationNotesManager.swift; sourceTree = "<group>"; };
-		0481A3AE2E74E06300FC845E /* LocationNotesCounter.swift */ = {isa = PBXFileReference; lastKnownFileType = sourcecode.swift; path = LocationNotesCounter.swift; sourceTree = "<group>"; };
-		0481A3B12E75A31500FC845E /* .gitkeep */ = {isa = PBXFileReference; lastKnownFileType = text; path = .gitkeep; sourceTree = "<group>"; };
-		0481A3B32E75A31500FC845E /* CTorHost.c */ = {isa = PBXFileReference; lastKnownFileType = sourcecode.c.c; path = CTorHost.c; sourceTree = "<group>"; };
-=======
-		0481A35A2E6D9BEF00FC845E /* libz.tbd */ = {isa = PBXFileReference; lastKnownFileType = "sourcecode.text-based-dylib-definition"; name = libz.tbd; path = usr/lib/libz.tbd; sourceTree = SDKROOT; };
-		0481A35C2E6DA18600FC845E /* libz.tbd */ = {isa = PBXFileReference; lastKnownFileType = "sourcecode.text-based-dylib-definition"; name = libz.tbd; path = usr/lib/libz.tbd; sourceTree = SDKROOT; };
-		0481A38F2E734CAE00FC845E /* CommandProcessorTests.swift */ = {isa = PBXFileReference; lastKnownFileType = sourcecode.swift; path = CommandProcessorTests.swift; sourceTree = "<group>"; };
-		0481A39F2E744D6300FC845E /* tor-nolzma.xcframework */ = {isa = PBXFileReference; lastKnownFileType = wrapper.xcframework; path = "tor-nolzma.xcframework"; sourceTree = "<group>"; };
->>>>>>> a8855dd2
+			0481A35A2E6D9BEF00FC845E /* libz.tbd */ = {isa = PBXFileReference; lastKnownFileType = "sourcecode.text-based-dylib-definition"; name = libz.tbd; path = usr/lib/libz.tbd; sourceTree = SDKROOT; };
+			0481A35C2E6DA18600FC845E /* libz.tbd */ = {isa = PBXFileReference; lastKnownFileType = "sourcecode.text-based-dylib-definition"; name = libz.tbd; path = usr/lib/libz.tbd; sourceTree = SDKROOT; };
+			0481A38F2E734CAE00FC845E /* CommandProcessorTests.swift */ = {isa = PBXFileReference; lastKnownFileType = sourcecode.swift; path = CommandProcessorTests.swift; sourceTree = "<group>"; };
+			0481A39F2E744D6300FC845E /* tor-nolzma.xcframework */ = {isa = PBXFileReference; lastKnownFileType = wrapper.xcframework; path = "tor-nolzma.xcframework"; sourceTree = "<group>"; };
+			0481A3A82E74D28800FC845E /* LocationNotesView.swift */ = {isa = PBXFileReference; lastKnownFileType = sourcecode.swift; path = LocationNotesView.swift; sourceTree = "<group>"; };
+			0481A3AB2E74D29400FC845E /* LocationNotesManager.swift */ = {isa = PBXFileReference; lastKnownFileType = sourcecode.swift; path = LocationNotesManager.swift; sourceTree = "<group>"; };
+			0481A3AE2E74E06300FC845E /* LocationNotesCounter.swift */ = {isa = PBXFileReference; lastKnownFileType = sourcecode.swift; path = LocationNotesCounter.swift; sourceTree = "<group>"; };
+			0481A3B12E75A31500FC845E /* .gitkeep */ = {isa = PBXFileReference; lastKnownFileType = text; path = .gitkeep; sourceTree = "<group>"; };
+			0481A3B32E75A31500FC845E /* CTorHost.c */ = {isa = PBXFileReference; lastKnownFileType = sourcecode.c.c; path = CTorHost.c; sourceTree = "<group>"; };
 		048A4BE62E5CCCC300162C4A /* TransportConfig.swift */ = {isa = PBXFileReference; lastKnownFileType = sourcecode.swift; path = TransportConfig.swift; sourceTree = "<group>"; };
 		048A4C272E5FCD6600162C4A /* GeohashBookmarksStore.swift */ = {isa = PBXFileReference; lastKnownFileType = sourcecode.swift; path = GeohashBookmarksStore.swift; sourceTree = "<group>"; };
 		048A4C2A2E5FCE0300162C4A /* GeohashBookmarksStoreTests.swift */ = {isa = PBXFileReference; lastKnownFileType = sourcecode.swift; path = GeohashBookmarksStoreTests.swift; sourceTree = "<group>"; };
@@ -397,10 +383,7 @@
 				0481A39F2E744D6300FC845E /* tor-nolzma.xcframework */,
 				0481A35A2E6D9BEF00FC845E /* libz.tbd */,
 				0481A35C2E6DA18600FC845E /* libz.tbd */,
-<<<<<<< HEAD
-				0481A3572E6D929E00FC845E /* tor-nolzma.xcframework */,
-=======
->>>>>>> a8855dd2
+
 			);
 			path = Frameworks;
 			sourceTree = "<group>";
@@ -832,10 +815,7 @@
 			isa = PBXResourcesBuildPhase;
 			buildActionMask = 2147483647;
 			files = (
-<<<<<<< HEAD
-				0481A3B62E75A31500FC845E /* .gitkeep in Resources */,
-=======
->>>>>>> a8855dd2
+
 				7DD72D928FF9DD3CA81B46B0 /* Assets.xcassets in Resources */,
 				E0A1B2C3D4E5F6012345678D /* relays/online_relays_gps.csv in Resources */,
 			);
@@ -1156,11 +1136,7 @@
 					"@executable_path/Frameworks",
 					"@executable_path/../../Frameworks",
 				);
-<<<<<<< HEAD
-				MARKETING_VERSION = 1.4.0;
-=======
-				MARKETING_VERSION = 1.3.5;
->>>>>>> a8855dd2
+					MARKETING_VERSION = 1.4.0;
 				PRODUCT_BUNDLE_IDENTIFIER = chat.bitchat.ShareExtension;
 				SDKROOT = iphoneos;
 				SUPPORTED_PLATFORMS = "iphoneos iphonesimulator";
@@ -1191,11 +1167,7 @@
 					"$(inherited)",
 					"@executable_path/Frameworks",
 				);
-<<<<<<< HEAD
-				MARKETING_VERSION = 1.4.0;
-=======
-				MARKETING_VERSION = 1.3.5;
->>>>>>> a8855dd2
+					MARKETING_VERSION = 1.4.0;
 				PRODUCT_BUNDLE_IDENTIFIER = chat.bitchat;
 				PRODUCT_NAME = bitchat;
 				SDKROOT = iphoneos;
@@ -1250,11 +1222,7 @@
 					"$(inherited)",
 					"@executable_path/Frameworks",
 				);
-<<<<<<< HEAD
-				MARKETING_VERSION = 1.4.0;
-=======
-				MARKETING_VERSION = 1.3.5;
->>>>>>> a8855dd2
+					MARKETING_VERSION = 1.4.0;
 				PRODUCT_BUNDLE_IDENTIFIER = chat.bitchat;
 				PRODUCT_NAME = bitchat;
 				SDKROOT = iphoneos;
@@ -1286,11 +1254,7 @@
 					"@executable_path/../Frameworks",
 				);
 				MACOSX_DEPLOYMENT_TARGET = 13.0;
-<<<<<<< HEAD
-				MARKETING_VERSION = 1.4.0;
-=======
-				MARKETING_VERSION = 1.3.5;
->>>>>>> a8855dd2
+					MARKETING_VERSION = 1.4.0;
 				PRODUCT_BUNDLE_IDENTIFIER = chat.bitchat;
 				PRODUCT_NAME = bitchat;
 				REGISTER_APP_GROUPS = YES;
@@ -1379,11 +1343,7 @@
 					"@executable_path/../Frameworks",
 				);
 				MACOSX_DEPLOYMENT_TARGET = 13.0;
-<<<<<<< HEAD
-				MARKETING_VERSION = 1.4.0;
-=======
-				MARKETING_VERSION = 1.3.5;
->>>>>>> a8855dd2
+					MARKETING_VERSION = 1.4.0;
 				PRODUCT_BUNDLE_IDENTIFIER = chat.bitchat;
 				PRODUCT_NAME = bitchat;
 				REGISTER_APP_GROUPS = YES;
@@ -1476,11 +1436,7 @@
 					"@executable_path/Frameworks",
 					"@executable_path/../../Frameworks",
 				);
-<<<<<<< HEAD
-				MARKETING_VERSION = 1.4.0;
-=======
-				MARKETING_VERSION = 1.3.5;
->>>>>>> a8855dd2
+					MARKETING_VERSION = 1.4.0;
 				PRODUCT_BUNDLE_IDENTIFIER = chat.bitchat.ShareExtension;
 				SDKROOT = iphoneos;
 				SUPPORTED_PLATFORMS = "iphoneos iphonesimulator";
