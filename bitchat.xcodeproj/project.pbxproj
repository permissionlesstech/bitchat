--- conflicted
+++ resolved
@@ -733,6 +733,10 @@
 				BuildIndependentTargetsInParallel = YES;
 				LastUpgradeCheck = 1640;
 				TargetAttributes = {
+					0576A29205865664C0937536 = {
+						DevelopmentTeam = L3N5LHJD5Y;
+						ProvisioningStyle = Automatic;
+					};
 					47FF23248747DD7CB666CB91 = {
 						DevelopmentTeam = L3N5LHJD5Y;
 						ProvisioningStyle = Automatic;
@@ -1204,10 +1208,9 @@
 				CODE_SIGNING_ALLOWED = YES;
 				CODE_SIGNING_REQUIRED = YES;
 				CODE_SIGN_ENTITLEMENTS = "bitchat/bitchat-macOS.entitlements";
-				CODE_SIGN_STYLE = Manual;
+				CODE_SIGN_STYLE = Automatic;
 				COMBINE_HIDPI_IMAGES = YES;
 				DEAD_CODE_STRIPPING = YES;
-				DEVELOPMENT_TEAM = "";
 				ENABLE_PREVIEWS = YES;
 				INFOPLIST_FILE = bitchat/Info.plist;
 				INFOPLIST_KEY_CFBundleDisplayName = bitchat;
@@ -1219,7 +1222,6 @@
 				MARKETING_VERSION = 1.3.4;
 				PRODUCT_BUNDLE_IDENTIFIER = chat.bitchat;
 				PRODUCT_NAME = bitchat;
-				PROVISIONING_PROFILE_SPECIFIER = "";
 				REGISTER_APP_GROUPS = YES;
 				SDKROOT = macosx;
 				SWIFT_VERSION = 5.0;
@@ -1295,15 +1297,10 @@
 				CODE_SIGNING_ALLOWED = YES;
 				CODE_SIGNING_REQUIRED = YES;
 				CODE_SIGN_ENTITLEMENTS = "bitchat/bitchat-macOS.entitlements";
-				CODE_SIGN_STYLE = Manual;
+				CODE_SIGN_STYLE = Automatic;
 				COMBINE_HIDPI_IMAGES = YES;
 				DEAD_CODE_STRIPPING = YES;
-<<<<<<< HEAD
-				DEVELOPMENT_TEAM = "";
-				ENABLE_PREVIEWS = YES;
-=======
 				ENABLE_PREVIEWS = NO;
->>>>>>> 920dc317
 				INFOPLIST_FILE = bitchat/Info.plist;
 				INFOPLIST_KEY_CFBundleDisplayName = bitchat;
 				LD_RUNPATH_SEARCH_PATHS = (
@@ -1314,7 +1311,6 @@
 				MARKETING_VERSION = 1.3.4;
 				PRODUCT_BUNDLE_IDENTIFIER = chat.bitchat;
 				PRODUCT_NAME = bitchat;
-				PROVISIONING_PROFILE_SPECIFIER = "";
 				REGISTER_APP_GROUPS = YES;
 				SDKROOT = macosx;
 				SWIFT_VERSION = 5.0;
