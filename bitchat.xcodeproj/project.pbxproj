// !$*UTF8*$!
{
	archiveVersion = 1;
	classes = {
	};
	objectVersion = 54;
	objects = {

/* Begin PBXBuildFile section */
		0245710AEAA58AD0A1425234 /* OptimizedBloomFilter.swift in Sources */ = {isa = PBXBuildFile; fileRef = CB043CA5EEB9AC8B07D61E97 /* OptimizedBloomFilter.swift */; };
		0DAFF1DDE9BA83FF648D5AB3 /* BitchatMessageTests.swift in Sources */ = {isa = PBXBuildFile; fileRef = 3FA8FF26ABDC1C642A8C7AE5 /* BitchatMessageTests.swift */; };
		10E68BB889356219189E38EC /* BitchatApp.swift in Sources */ = {isa = PBXBuildFile; fileRef = EF625BB3AD919322C01A46B2 /* BitchatApp.swift */; };
		17901751FD8010AFC8E750F2 /* bitchatShareExtension.appex in Embed Foundation Extensions */ = {isa = PBXBuildFile; fileRef = 61F92EBA29C47C0FCC482F1F /* bitchatShareExtension.appex */; settings = {ATTRIBUTES = (RemoveHeadersOnCopy, ); }; };
		1D9674FA5F998503831DC281 /* ContentView.swift in Sources */ = {isa = PBXBuildFile; fileRef = A08E03AA0C63E97C91749AEC /* ContentView.swift */; };
		1F48A8CEEE9399D1EBD08F0C /* OptimizedBloomFilter.swift in Sources */ = {isa = PBXBuildFile; fileRef = CB043CA5EEB9AC8B07D61E97 /* OptimizedBloomFilter.swift */; };
		24F17B1446E13F42652B7B08 /* PasswordProtectedChannelTests.swift in Sources */ = {isa = PBXBuildFile; fileRef = 036A1A705AAF9EC21F4354BE /* PasswordProtectedChannelTests.swift */; };
		2E71E320EA921498C57E023B /* BitchatMessageTests.swift in Sources */ = {isa = PBXBuildFile; fileRef = 3FA8FF26ABDC1C642A8C7AE5 /* BitchatMessageTests.swift */; };
		31D147471B9F4E2815352DDA /* LinkPreviewView.swift in Sources */ = {isa = PBXBuildFile; fileRef = 9AC141774F6671FCDC347DC7 /* LinkPreviewView.swift */; };
		4274B6016F755946FBF2513E /* MessageRetentionService.swift in Sources */ = {isa = PBXBuildFile; fileRef = 67A85BFDDE65B4CD8BDF6DDB /* MessageRetentionService.swift */; };
		4B747085D07A1BCE0F5BA612 /* BinaryProtocol.swift in Sources */ = {isa = PBXBuildFile; fileRef = A2136C3E22D02D4A8DBE7EAB /* BinaryProtocol.swift */; };
		4E778E5A414571ACAC2A0F01 /* MessageRetentionService.swift in Sources */ = {isa = PBXBuildFile; fileRef = 67A85BFDDE65B4CD8BDF6DDB /* MessageRetentionService.swift */; };
		5D95F2BFBE257A1225998389 /* BatteryOptimizer.swift in Sources */ = {isa = PBXBuildFile; fileRef = ED176FF3B274E35C2D827894 /* BatteryOptimizer.swift */; };
		61C81ED5F679D5E973EE0C07 /* NotificationService.swift in Sources */ = {isa = PBXBuildFile; fileRef = 3448F84BF86A42A3CC4A9379 /* NotificationService.swift */; };
		6DE056E1EE9850E9FBF50157 /* BitchatProtocol.swift in Sources */ = {isa = PBXBuildFile; fileRef = 229F17B68CFF7AB1BC91C847 /* BitchatProtocol.swift */; };
		6E7761E21C99F28AE2F9BE5F /* BitchatApp.swift in Sources */ = {isa = PBXBuildFile; fileRef = EF625BB3AD919322C01A46B2 /* BitchatApp.swift */; };
		739429DFDE5C5829CF70DA7D /* EncryptionService.swift in Sources */ = {isa = PBXBuildFile; fileRef = 6DC1563390A15C042D059CF9 /* EncryptionService.swift */; };
		749D8CF8A362B6CD0786782D /* NotificationService.swift in Sources */ = {isa = PBXBuildFile; fileRef = 3448F84BF86A42A3CC4A9379 /* NotificationService.swift */; };
		7576A357B278E5733E9D9F33 /* ChatViewModel.swift in Sources */ = {isa = PBXBuildFile; fileRef = E6B8F7B7D55092C2540A7996 /* ChatViewModel.swift */; };
		7A50E2F04A3515A7E90EEAE4 /* BluetoothMeshService.swift in Sources */ = {isa = PBXBuildFile; fileRef = D5C3D880FF8AE1673B20E1E3 /* BluetoothMeshService.swift */; };
		7A5B1AB5642FEC168E917949 /* LinkPreviewView.swift in Sources */ = {isa = PBXBuildFile; fileRef = 9AC141774F6671FCDC347DC7 /* LinkPreviewView.swift */; };
		7DCA0DBCB8884E3B31C7BCE3 /* CompressionUtil.swift in Sources */ = {isa = PBXBuildFile; fileRef = 32F149C43D1915831B60FE09 /* CompressionUtil.swift */; };
		7DD72D928FF9DD3CA81B46B0 /* Assets.xcassets in Resources */ = {isa = PBXBuildFile; fileRef = 3A69677D382F1C3D5ED03F7D /* Assets.xcassets */; };
		846E2B446E36639159704730 /* BloomFilterTests.swift in Sources */ = {isa = PBXBuildFile; fileRef = 1EB3A8FE16333ED12FCB8ACB /* BloomFilterTests.swift */; };
		8DCEEA289EF7C49E7CD38B08 /* DeliveryTracker.swift in Sources */ = {isa = PBXBuildFile; fileRef = 12B9C3EDF3BC73D3BC106DA4 /* DeliveryTracker.swift */; };
		8F0BFC2D2B2A5E7B70C3B485 /* BinaryProtocolTests.swift in Sources */ = {isa = PBXBuildFile; fileRef = 53D535D9CE0B875F47402290 /* BinaryProtocolTests.swift */; };
		8F737CE0435792CC2AD65FCB /* KeychainManager.swift in Sources */ = {isa = PBXBuildFile; fileRef = 136696FC4436A02D98CE6A77 /* KeychainManager.swift */; };
		923027D6F2F417AFA2488127 /* BitchatProtocol.swift in Sources */ = {isa = PBXBuildFile; fileRef = 229F17B68CFF7AB1BC91C847 /* BitchatProtocol.swift */; };
		9269B4230187A9EA969BEDB7 /* PasswordProtectedChannelTests.swift in Sources */ = {isa = PBXBuildFile; fileRef = 036A1A705AAF9EC21F4354BE /* PasswordProtectedChannelTests.swift */; };
		92D34E7A07C990C8A815B0CE /* ContentView.swift in Sources */ = {isa = PBXBuildFile; fileRef = A08E03AA0C63E97C91749AEC /* ContentView.swift */; };
		97BC7E9FAB24FFE643DB5EB2 /* bitchatShareExtension.appex in Embed Foundation Extensions */ = {isa = PBXBuildFile; fileRef = 61F92EBA29C47C0FCC482F1F /* bitchatShareExtension.appex */; settings = {ATTRIBUTES = (RemoveHeadersOnCopy, ); }; };
		9C7D287C8E67AAE576A5ECB7 /* ShareViewController.swift in Sources */ = {isa = PBXBuildFile; fileRef = C1B378C16594575FCC7F9C75 /* ShareViewController.swift */; };
		ABAF130D88561F4A646F0430 /* AppInfoView.swift in Sources */ = {isa = PBXBuildFile; fileRef = 763E0DBA9492A654FC0CDCB9 /* AppInfoView.swift */; };
		AD11E46940D742AEAF547EB2 /* AppInfoView.swift in Sources */ = {isa = PBXBuildFile; fileRef = 763E0DBA9492A654FC0CDCB9 /* AppInfoView.swift */; };
		ADC66F95FBD513B10411ADB3 /* MessagePaddingTests.swift in Sources */ = {isa = PBXBuildFile; fileRef = 8DE9CDF66D4E52D268851048 /* MessagePaddingTests.swift */; };
		B0CA7796B2B2AC2B33F84548 /* CompressionUtil.swift in Sources */ = {isa = PBXBuildFile; fileRef = 32F149C43D1915831B60FE09 /* CompressionUtil.swift */; };
		BCCFEDC1EBE59323C3C470BF /* Assets.xcassets in Resources */ = {isa = PBXBuildFile; fileRef = 3A69677D382F1C3D5ED03F7D /* Assets.xcassets */; };
		C0A80BA73EC1A372B9338E3C /* BatteryOptimizer.swift in Sources */ = {isa = PBXBuildFile; fileRef = ED176FF3B274E35C2D827894 /* BatteryOptimizer.swift */; };
		C91FDE97070433E6CFE95C55 /* BloomFilterTests.swift in Sources */ = {isa = PBXBuildFile; fileRef = 1EB3A8FE16333ED12FCB8ACB /* BloomFilterTests.swift */; };
		C99763A4761567F587D21688 /* MessageRetryService.swift in Sources */ = {isa = PBXBuildFile; fileRef = AA4D7595A613F7ED3B386132 /* MessageRetryService.swift */; };
		CD0AE423F03AC52BAFC16834 /* DeliveryTracker.swift in Sources */ = {isa = PBXBuildFile; fileRef = 12B9C3EDF3BC73D3BC106DA4 /* DeliveryTracker.swift */; };
		CDAD6629EB69916B95C80DAF /* BinaryProtocolTests.swift in Sources */ = {isa = PBXBuildFile; fileRef = 53D535D9CE0B875F47402290 /* BinaryProtocolTests.swift */; };
		CEAE115C9C3EB3C4ED82F128 /* MessageRetryService.swift in Sources */ = {isa = PBXBuildFile; fileRef = AA4D7595A613F7ED3B386132 /* MessageRetryService.swift */; };
		D450CF41F207BDE1A1AAA56E /* ChatViewModel.swift in Sources */ = {isa = PBXBuildFile; fileRef = E6B8F7B7D55092C2540A7996 /* ChatViewModel.swift */; };
		D5C765252E1CEB1300D2B099 /* PowerMode.swift in Sources */ = {isa = PBXBuildFile; fileRef = D5C765242E1CEB1300D2B099 /* PowerMode.swift */; };
		D5C765262E1CEB1300D2B099 /* PowerMode.swift in Sources */ = {isa = PBXBuildFile; fileRef = D5C765242E1CEB1300D2B099 /* PowerMode.swift */; };
		D948085736ED8E736C1DE3B0 /* BluetoothMeshService.swift in Sources */ = {isa = PBXBuildFile; fileRef = D5C3D880FF8AE1673B20E1E3 /* BluetoothMeshService.swift */; };
		DDA1DFAB1FF7AADE52DC0F53 /* EncryptionService.swift in Sources */ = {isa = PBXBuildFile; fileRef = 6DC1563390A15C042D059CF9 /* EncryptionService.swift */; };
		F00B713D5053617FB5F3F1BE /* MessagePaddingTests.swift in Sources */ = {isa = PBXBuildFile; fileRef = 8DE9CDF66D4E52D268851048 /* MessagePaddingTests.swift */; };
		F455F011B3B648ADA233F998 /* BinaryProtocol.swift in Sources */ = {isa = PBXBuildFile; fileRef = A2136C3E22D02D4A8DBE7EAB /* BinaryProtocol.swift */; };
		FB8819B4C84FAFEF5C36B216 /* KeychainManager.swift in Sources */ = {isa = PBXBuildFile; fileRef = 136696FC4436A02D98CE6A77 /* KeychainManager.swift */; };
/* End PBXBuildFile section */

/* Begin PBXContainerItemProxy section */
		96415D4F989854F908EAD303 /* PBXContainerItemProxy */ = {
			isa = PBXContainerItemProxy;
			containerPortal = 475D96681D0EA0AE57A4E06E /* Project object */;
			proxyType = 1;
			remoteGlobalIDString = AF077EA0474EDEDE2C72716C;
			remoteInfo = bitchat_iOS;
		};
		DCB3AD9121A64769FAD7BAD0 /* PBXContainerItemProxy */ = {
			isa = PBXContainerItemProxy;
			containerPortal = 475D96681D0EA0AE57A4E06E /* Project object */;
			proxyType = 1;
			remoteGlobalIDString = 57CA17A36A2532A6CFF367BB;
			remoteInfo = bitchatShareExtension;
		};
		E35E7AF9854A2E72452DD34F /* PBXContainerItemProxy */ = {
			isa = PBXContainerItemProxy;
			containerPortal = 475D96681D0EA0AE57A4E06E /* Project object */;
			proxyType = 1;
			remoteGlobalIDString = 57CA17A36A2532A6CFF367BB;
			remoteInfo = bitchatShareExtension;
		};
		FF470234EF8C6BB8865B80B5 /* PBXContainerItemProxy */ = {
			isa = PBXContainerItemProxy;
			containerPortal = 475D96681D0EA0AE57A4E06E /* Project object */;
			proxyType = 1;
			remoteGlobalIDString = 0576A29205865664C0937536;
			remoteInfo = bitchat_macOS;
		};
/* End PBXContainerItemProxy section */

/* Begin PBXCopyFilesBuildPhase section */
		1AE5E5D867B14EFDBE2C8889 /* Embed Foundation Extensions */ = {
			isa = PBXCopyFilesBuildPhase;
			buildActionMask = 2147483647;
			dstPath = "";
			dstSubfolderSpec = 13;
			files = (
				97BC7E9FAB24FFE643DB5EB2 /* bitchatShareExtension.appex in Embed Foundation Extensions */,
			);
			name = "Embed Foundation Extensions";
			runOnlyForDeploymentPostprocessing = 0;
		};
		B6C356449BAE4E0F650565D1 /* Embed Foundation Extensions */ = {
			isa = PBXCopyFilesBuildPhase;
			buildActionMask = 2147483647;
			dstPath = "";
			dstSubfolderSpec = 13;
			files = (
				17901751FD8010AFC8E750F2 /* bitchatShareExtension.appex in Embed Foundation Extensions */,
			);
			name = "Embed Foundation Extensions";
			runOnlyForDeploymentPostprocessing = 0;
		};
/* End PBXCopyFilesBuildPhase section */

/* Begin PBXFileReference section */
		036A1A705AAF9EC21F4354BE /* PasswordProtectedChannelTests.swift */ = {isa = PBXFileReference; lastKnownFileType = sourcecode.swift; path = PasswordProtectedChannelTests.swift; sourceTree = "<group>"; };
		03C57F452B55FD0FD8F51421 /* bitchatTests_macOS.xctest */ = {isa = PBXFileReference; explicitFileType = wrapper.cfbundle; includeInIndex = 0; path = bitchatTests_macOS.xctest; sourceTree = BUILT_PRODUCTS_DIR; };
		12B9C3EDF3BC73D3BC106DA4 /* DeliveryTracker.swift */ = {isa = PBXFileReference; lastKnownFileType = sourcecode.swift; path = DeliveryTracker.swift; sourceTree = "<group>"; };
		136696FC4436A02D98CE6A77 /* KeychainManager.swift */ = {isa = PBXFileReference; lastKnownFileType = sourcecode.swift; path = KeychainManager.swift; sourceTree = "<group>"; };
		1EB3A8FE16333ED12FCB8ACB /* BloomFilterTests.swift */ = {isa = PBXFileReference; lastKnownFileType = sourcecode.swift; path = BloomFilterTests.swift; sourceTree = "<group>"; };
		229F17B68CFF7AB1BC91C847 /* BitchatProtocol.swift */ = {isa = PBXFileReference; lastKnownFileType = sourcecode.swift; path = BitchatProtocol.swift; sourceTree = "<group>"; };
		32F149C43D1915831B60FE09 /* CompressionUtil.swift */ = {isa = PBXFileReference; lastKnownFileType = sourcecode.swift; path = CompressionUtil.swift; sourceTree = "<group>"; };
		3448F84BF86A42A3CC4A9379 /* NotificationService.swift */ = {isa = PBXFileReference; lastKnownFileType = sourcecode.swift; path = NotificationService.swift; sourceTree = "<group>"; };
		3668EEBB42FD4A24D5D83B7B /* bitchatShareExtension.entitlements */ = {isa = PBXFileReference; lastKnownFileType = text.plist.entitlements; path = bitchatShareExtension.entitlements; sourceTree = "<group>"; };
		3A556661F74B7D5AE2F0521B /* Info.plist */ = {isa = PBXFileReference; lastKnownFileType = text.plist; path = Info.plist; sourceTree = "<group>"; };
		3A69677D382F1C3D5ED03F7D /* Assets.xcassets */ = {isa = PBXFileReference; lastKnownFileType = folder.assetcatalog; path = Assets.xcassets; sourceTree = "<group>"; };
		3FA8FF26ABDC1C642A8C7AE5 /* BitchatMessageTests.swift */ = {isa = PBXFileReference; lastKnownFileType = sourcecode.swift; path = BitchatMessageTests.swift; sourceTree = "<group>"; };
		527EB217EFDFAD4CF1C91F07 /* bitchat.entitlements */ = {isa = PBXFileReference; lastKnownFileType = text.plist.entitlements; path = bitchat.entitlements; sourceTree = "<group>"; };
		53D535D9CE0B875F47402290 /* BinaryProtocolTests.swift */ = {isa = PBXFileReference; lastKnownFileType = sourcecode.swift; path = BinaryProtocolTests.swift; sourceTree = "<group>"; };
		61F92EBA29C47C0FCC482F1F /* bitchatShareExtension.appex */ = {isa = PBXFileReference; includeInIndex = 0; lastKnownFileType = "wrapper.app-extension"; path = bitchatShareExtension.appex; sourceTree = BUILT_PRODUCTS_DIR; };
		67A85BFDDE65B4CD8BDF6DDB /* MessageRetentionService.swift */ = {isa = PBXFileReference; lastKnownFileType = sourcecode.swift; path = MessageRetentionService.swift; sourceTree = "<group>"; };
		6DC1563390A15C042D059CF9 /* EncryptionService.swift */ = {isa = PBXFileReference; lastKnownFileType = sourcecode.swift; path = EncryptionService.swift; sourceTree = "<group>"; };
		763E0DBA9492A654FC0CDCB9 /* AppInfoView.swift */ = {isa = PBXFileReference; lastKnownFileType = sourcecode.swift; path = AppInfoView.swift; sourceTree = "<group>"; };
		7EEBDA723E1CFD88758DA4AC /* bitchat.app */ = {isa = PBXFileReference; explicitFileType = wrapper.application; includeInIndex = 0; path = bitchat.app; sourceTree = BUILT_PRODUCTS_DIR; };
		8DE9CDF66D4E52D268851048 /* MessagePaddingTests.swift */ = {isa = PBXFileReference; lastKnownFileType = sourcecode.swift; path = MessagePaddingTests.swift; sourceTree = "<group>"; };
		997D512074C64904D75DDD40 /* bitchat.app */ = {isa = PBXFileReference; includeInIndex = 0; lastKnownFileType = wrapper.application; path = bitchat.app; sourceTree = BUILT_PRODUCTS_DIR; };
		9AC141774F6671FCDC347DC7 /* LinkPreviewView.swift */ = {isa = PBXFileReference; lastKnownFileType = sourcecode.swift; path = LinkPreviewView.swift; sourceTree = "<group>"; };
		A08E03AA0C63E97C91749AEC /* ContentView.swift */ = {isa = PBXFileReference; lastKnownFileType = sourcecode.swift; path = ContentView.swift; sourceTree = "<group>"; };
		A2136C3E22D02D4A8DBE7EAB /* BinaryProtocol.swift */ = {isa = PBXFileReference; lastKnownFileType = sourcecode.swift; path = BinaryProtocol.swift; sourceTree = "<group>"; };
		AA4D7595A613F7ED3B386132 /* MessageRetryService.swift */ = {isa = PBXFileReference; lastKnownFileType = sourcecode.swift; path = MessageRetryService.swift; sourceTree = "<group>"; };
<<<<<<< HEAD
		C0DB1DE27F0AAB5092663E8E /* bitchatTests_iOS.xctest */ = {isa = PBXFileReference; explicitFileType = wrapper.cfbundle; includeInIndex = 0; path = bitchatTests_iOS.xctest; sourceTree = BUILT_PRODUCTS_DIR; };
=======
		C0DB1DE27F0AAB5092663E8E /* bitchatTests_iOS.xctest */ = {isa = PBXFileReference; includeInIndex = 0; lastKnownFileType = wrapper.cfbundle; path = bitchatTests_iOS.xctest; sourceTree = BUILT_PRODUCTS_DIR; };
		C1B378C16594575FCC7F9C75 /* ShareViewController.swift */ = {isa = PBXFileReference; lastKnownFileType = sourcecode.swift; path = ShareViewController.swift; sourceTree = "<group>"; };
>>>>>>> 7165eec8
		CB043CA5EEB9AC8B07D61E97 /* OptimizedBloomFilter.swift */ = {isa = PBXFileReference; lastKnownFileType = sourcecode.swift; path = OptimizedBloomFilter.swift; sourceTree = "<group>"; };
		D5C3D880FF8AE1673B20E1E3 /* BluetoothMeshService.swift */ = {isa = PBXFileReference; lastKnownFileType = sourcecode.swift; path = BluetoothMeshService.swift; sourceTree = "<group>"; };
		D5C765242E1CEB1300D2B099 /* PowerMode.swift */ = {isa = PBXFileReference; lastKnownFileType = sourcecode.swift; path = PowerMode.swift; sourceTree = "<group>"; };
		D69A18D27F9A565FD6041E12 /* Info.plist */ = {isa = PBXFileReference; lastKnownFileType = text.plist; path = Info.plist; sourceTree = "<group>"; };
		E6B8F7B7D55092C2540A7996 /* ChatViewModel.swift */ = {isa = PBXFileReference; lastKnownFileType = sourcecode.swift; path = ChatViewModel.swift; sourceTree = "<group>"; };
		EA706D8E5097785414646A8E /* Info.plist */ = {isa = PBXFileReference; lastKnownFileType = text.plist; path = Info.plist; sourceTree = "<group>"; };
		ED176FF3B274E35C2D827894 /* BatteryOptimizer.swift */ = {isa = PBXFileReference; lastKnownFileType = sourcecode.swift; path = BatteryOptimizer.swift; sourceTree = "<group>"; };
		EF625BB3AD919322C01A46B2 /* BitchatApp.swift */ = {isa = PBXFileReference; lastKnownFileType = sourcecode.swift; path = BitchatApp.swift; sourceTree = "<group>"; };
/* End PBXFileReference section */

/* Begin PBXGroup section */
		18198ED912AAF495D8AF7763 = {
			isa = PBXGroup;
			children = (
				2F82C5FC8433F4064F079D1F /* bitchat */,
				A2E8C336FA1ADBEC03261DFD /* bitchatShareExtension */,
				C3D98EB3E1B455E321F519F4 /* bitchatTests */,
				9F37F9F2C353B58AC809E93B /* Products */,
			);
			sourceTree = "<group>";
		};
		2F82C5FC8433F4064F079D1F /* bitchat */ = {
			isa = PBXGroup;
			children = (
				3A69677D382F1C3D5ED03F7D /* Assets.xcassets */,
				527EB217EFDFAD4CF1C91F07 /* bitchat.entitlements */,
				EF625BB3AD919322C01A46B2 /* BitchatApp.swift */,
				EA706D8E5097785414646A8E /* Info.plist */,
				ADD53BCDA233C02E53458926 /* Protocols */,
				D98A3186D7E4C72E35BDF7FE /* Services */,
				9A78348821A7D3374607D4E3 /* Utils */,
				45BB7D87CAE42A8C0447D909 /* ViewModels */,
				A55126E93155456CAA8D6656 /* Views */,
			);
			path = bitchat;
			sourceTree = "<group>";
		};
		45BB7D87CAE42A8C0447D909 /* ViewModels */ = {
			isa = PBXGroup;
			children = (
				E6B8F7B7D55092C2540A7996 /* ChatViewModel.swift */,
			);
			path = ViewModels;
			sourceTree = "<group>";
		};
		9A78348821A7D3374607D4E3 /* Utils */ = {
			isa = PBXGroup;
			children = (
				D5C765232E1CEAFE00D2B099 /* Battery */,
				32F149C43D1915831B60FE09 /* CompressionUtil.swift */,
				CB043CA5EEB9AC8B07D61E97 /* OptimizedBloomFilter.swift */,
			);
			path = Utils;
			sourceTree = "<group>";
		};
		9F37F9F2C353B58AC809E93B /* Products */ = {
			isa = PBXGroup;
			children = (
				997D512074C64904D75DDD40 /* bitchat.app */,
				7EEBDA723E1CFD88758DA4AC /* bitchat.app */,
				61F92EBA29C47C0FCC482F1F /* bitchatShareExtension.appex */,
				C0DB1DE27F0AAB5092663E8E /* bitchatTests_iOS.xctest */,
				03C57F452B55FD0FD8F51421 /* bitchatTests_macOS.xctest */,
			);
			name = Products;
			sourceTree = "<group>";
		};
		A2E8C336FA1ADBEC03261DFD /* bitchatShareExtension */ = {
			isa = PBXGroup;
			children = (
				3668EEBB42FD4A24D5D83B7B /* bitchatShareExtension.entitlements */,
				3A556661F74B7D5AE2F0521B /* Info.plist */,
				C1B378C16594575FCC7F9C75 /* ShareViewController.swift */,
			);
			path = bitchatShareExtension;
			sourceTree = "<group>";
		};
		A55126E93155456CAA8D6656 /* Views */ = {
			isa = PBXGroup;
			children = (
				763E0DBA9492A654FC0CDCB9 /* AppInfoView.swift */,
				A08E03AA0C63E97C91749AEC /* ContentView.swift */,
				9AC141774F6671FCDC347DC7 /* LinkPreviewView.swift */,
			);
			path = Views;
			sourceTree = "<group>";
		};
		ADD53BCDA233C02E53458926 /* Protocols */ = {
			isa = PBXGroup;
			children = (
				A2136C3E22D02D4A8DBE7EAB /* BinaryProtocol.swift */,
				229F17B68CFF7AB1BC91C847 /* BitchatProtocol.swift */,
			);
			path = Protocols;
			sourceTree = "<group>";
		};
		C3D98EB3E1B455E321F519F4 /* bitchatTests */ = {
			isa = PBXGroup;
			children = (
				53D535D9CE0B875F47402290 /* BinaryProtocolTests.swift */,
				3FA8FF26ABDC1C642A8C7AE5 /* BitchatMessageTests.swift */,
				1EB3A8FE16333ED12FCB8ACB /* BloomFilterTests.swift */,
				D69A18D27F9A565FD6041E12 /* Info.plist */,
				8DE9CDF66D4E52D268851048 /* MessagePaddingTests.swift */,
				036A1A705AAF9EC21F4354BE /* PasswordProtectedChannelTests.swift */,
			);
			path = bitchatTests;
			sourceTree = "<group>";
		};
		D5C765232E1CEAFE00D2B099 /* Battery */ = {
			isa = PBXGroup;
			children = (
				D5C765242E1CEB1300D2B099 /* PowerMode.swift */,
				ED176FF3B274E35C2D827894 /* BatteryOptimizer.swift */,
			);
			path = Battery;
			sourceTree = "<group>";
		};
		D98A3186D7E4C72E35BDF7FE /* Services */ = {
			isa = PBXGroup;
			children = (
				D5C3D880FF8AE1673B20E1E3 /* BluetoothMeshService.swift */,
				12B9C3EDF3BC73D3BC106DA4 /* DeliveryTracker.swift */,
				6DC1563390A15C042D059CF9 /* EncryptionService.swift */,
				136696FC4436A02D98CE6A77 /* KeychainManager.swift */,
				67A85BFDDE65B4CD8BDF6DDB /* MessageRetentionService.swift */,
				AA4D7595A613F7ED3B386132 /* MessageRetryService.swift */,
				3448F84BF86A42A3CC4A9379 /* NotificationService.swift */,
			);
			path = Services;
			sourceTree = "<group>";
		};
/* End PBXGroup section */

/* Begin PBXNativeTarget section */
		0576A29205865664C0937536 /* bitchat_macOS */ = {
			isa = PBXNativeTarget;
			buildConfigurationList = DA5644925338B8189B035657 /* Build configuration list for PBXNativeTarget "bitchat_macOS" */;
			buildPhases = (
				137ABE739BF20ACDDF8CC605 /* Sources */,
				0214973A876129753D39EB47 /* Resources */,
				1AE5E5D867B14EFDBE2C8889 /* Embed Foundation Extensions */,
			);
			buildRules = (
			);
			dependencies = (
				D8120CFFA88B852C3D106FA6 /* PBXTargetDependency */,
			);
			name = bitchat_macOS;
			packageProductDependencies = (
			);
			productName = bitchat_macOS;
			productReference = 7EEBDA723E1CFD88758DA4AC /* bitchat.app */;
			productType = "com.apple.product-type.application";
		};
		47FF23248747DD7CB666CB91 /* bitchatTests_macOS */ = {
			isa = PBXNativeTarget;
			buildConfigurationList = 1C27B5BA3DB46DDF0DBFEF62 /* Build configuration list for PBXNativeTarget "bitchatTests_macOS" */;
			buildPhases = (
				5C22AA7B9ACC5A861445C769 /* Sources */,
			);
			buildRules = (
			);
			dependencies = (
				4AA8605DCAA64A45657EF0CA /* PBXTargetDependency */,
			);
			name = bitchatTests_macOS;
			packageProductDependencies = (
			);
			productName = bitchatTests_macOS;
			productReference = 03C57F452B55FD0FD8F51421 /* bitchatTests_macOS.xctest */;
			productType = "com.apple.product-type.bundle.unit-test";
		};
		57CA17A36A2532A6CFF367BB /* bitchatShareExtension */ = {
			isa = PBXNativeTarget;
			buildConfigurationList = E4EA6DC648DF55FF84032EB5 /* Build configuration list for PBXNativeTarget "bitchatShareExtension" */;
			buildPhases = (
				0A08E70F08F55FD5BA8C7EF3 /* Sources */,
			);
			buildRules = (
			);
			dependencies = (
			);
			name = bitchatShareExtension;
			packageProductDependencies = (
			);
			productName = bitchatShareExtension;
			productReference = 61F92EBA29C47C0FCC482F1F /* bitchatShareExtension.appex */;
			productType = "com.apple.product-type.app-extension";
		};
		6CB97DF2EA57234CB3E563B8 /* bitchatTests_iOS */ = {
			isa = PBXNativeTarget;
			buildConfigurationList = 38C4AF6313E5037F25CEF30B /* Build configuration list for PBXNativeTarget "bitchatTests_iOS" */;
			buildPhases = (
				865C8403EF02C089369A9FCB /* Sources */,
			);
			buildRules = (
			);
			dependencies = (
				D8C09F21DB7DC06E8E672C21 /* PBXTargetDependency */,
			);
			name = bitchatTests_iOS;
			packageProductDependencies = (
			);
			productName = bitchatTests_iOS;
			productReference = C0DB1DE27F0AAB5092663E8E /* bitchatTests_iOS.xctest */;
			productType = "com.apple.product-type.bundle.unit-test";
		};
		AF077EA0474EDEDE2C72716C /* bitchat_iOS */ = {
			isa = PBXNativeTarget;
			buildConfigurationList = 53EADEF7546F94DDF82271B9 /* Build configuration list for PBXNativeTarget "bitchat_iOS" */;
			buildPhases = (
				4E49E34F00154C051AE90FED /* Sources */,
				CD6E8F32BC38357473954F97 /* Resources */,
				B6C356449BAE4E0F650565D1 /* Embed Foundation Extensions */,
			);
			buildRules = (
			);
			dependencies = (
				6EB655BA5DB11909C1DEC460 /* PBXTargetDependency */,
			);
			name = bitchat_iOS;
			packageProductDependencies = (
			);
			productName = bitchat_iOS;
			productReference = 997D512074C64904D75DDD40 /* bitchat.app */;
			productType = "com.apple.product-type.application";
		};
/* End PBXNativeTarget section */

/* Begin PBXProject section */
		475D96681D0EA0AE57A4E06E /* Project object */ = {
			isa = PBXProject;
			attributes = {
				BuildIndependentTargetsInParallel = YES;
				LastUpgradeCheck = 1640;
				TargetAttributes = {
					0576A29205865664C0937536 = {
						DevelopmentTeam = L3N5LHJD5Y;
						ProvisioningStyle = Automatic;
					};
					57CA17A36A2532A6CFF367BB = {
						DevelopmentTeam = L3N5LHJD5Y;
						ProvisioningStyle = Automatic;
					};
					AF077EA0474EDEDE2C72716C = {
						DevelopmentTeam = L3N5LHJD5Y;
						ProvisioningStyle = Automatic;
					};
				};
			};
			buildConfigurationList = 3EA424CBD51200895D361189 /* Build configuration list for PBXProject "bitchat" */;
			compatibilityVersion = "Xcode 14.0";
			developmentRegion = en;
			hasScannedForEncodings = 0;
			knownRegions = (
				Base,
				en,
			);
			mainGroup = 18198ED912AAF495D8AF7763;
			minimizedProjectReferenceProxies = 1;
			preferredProjectObjectVersion = 54;
			projectDirPath = "";
			projectRoot = "";
			targets = (
				57CA17A36A2532A6CFF367BB /* bitchatShareExtension */,
				6CB97DF2EA57234CB3E563B8 /* bitchatTests_iOS */,
				47FF23248747DD7CB666CB91 /* bitchatTests_macOS */,
				AF077EA0474EDEDE2C72716C /* bitchat_iOS */,
				0576A29205865664C0937536 /* bitchat_macOS */,
			);
		};
/* End PBXProject section */

/* Begin PBXResourcesBuildPhase section */
		0214973A876129753D39EB47 /* Resources */ = {
			isa = PBXResourcesBuildPhase;
			buildActionMask = 2147483647;
			files = (
				7DD72D928FF9DD3CA81B46B0 /* Assets.xcassets in Resources */,
			);
			runOnlyForDeploymentPostprocessing = 0;
		};
		CD6E8F32BC38357473954F97 /* Resources */ = {
			isa = PBXResourcesBuildPhase;
			buildActionMask = 2147483647;
			files = (
				BCCFEDC1EBE59323C3C470BF /* Assets.xcassets in Resources */,
			);
			runOnlyForDeploymentPostprocessing = 0;
		};
/* End PBXResourcesBuildPhase section */

/* Begin PBXSourcesBuildPhase section */
		0A08E70F08F55FD5BA8C7EF3 /* Sources */ = {
			isa = PBXSourcesBuildPhase;
			buildActionMask = 2147483647;
			files = (
				9C7D287C8E67AAE576A5ECB7 /* ShareViewController.swift in Sources */,
			);
			runOnlyForDeploymentPostprocessing = 0;
		};
		137ABE739BF20ACDDF8CC605 /* Sources */ = {
			isa = PBXSourcesBuildPhase;
			buildActionMask = 2147483647;
			files = (
				AD11E46940D742AEAF547EB2 /* AppInfoView.swift in Sources */,
				C0A80BA73EC1A372B9338E3C /* BatteryOptimizer.swift in Sources */,
				4B747085D07A1BCE0F5BA612 /* BinaryProtocol.swift in Sources */,
				6E7761E21C99F28AE2F9BE5F /* BitchatApp.swift in Sources */,
				923027D6F2F417AFA2488127 /* BitchatProtocol.swift in Sources */,
				7A50E2F04A3515A7E90EEAE4 /* BluetoothMeshService.swift in Sources */,
				D450CF41F207BDE1A1AAA56E /* ChatViewModel.swift in Sources */,
				B0CA7796B2B2AC2B33F84548 /* CompressionUtil.swift in Sources */,
				92D34E7A07C990C8A815B0CE /* ContentView.swift in Sources */,
				8DCEEA289EF7C49E7CD38B08 /* DeliveryTracker.swift in Sources */,
				739429DFDE5C5829CF70DA7D /* EncryptionService.swift in Sources */,
				FB8819B4C84FAFEF5C36B216 /* KeychainManager.swift in Sources */,
				31D147471B9F4E2815352DDA /* LinkPreviewView.swift in Sources */,
				4E778E5A414571ACAC2A0F01 /* MessageRetentionService.swift in Sources */,
				C99763A4761567F587D21688 /* MessageRetryService.swift in Sources */,
				749D8CF8A362B6CD0786782D /* NotificationService.swift in Sources */,
				0245710AEAA58AD0A1425234 /* OptimizedBloomFilter.swift in Sources */,
				D5C765252E1CEB1300D2B099 /* PowerMode.swift in Sources */,
			);
			runOnlyForDeploymentPostprocessing = 0;
		};
		4E49E34F00154C051AE90FED /* Sources */ = {
			isa = PBXSourcesBuildPhase;
			buildActionMask = 2147483647;
			files = (
				ABAF130D88561F4A646F0430 /* AppInfoView.swift in Sources */,
				5D95F2BFBE257A1225998389 /* BatteryOptimizer.swift in Sources */,
				F455F011B3B648ADA233F998 /* BinaryProtocol.swift in Sources */,
				10E68BB889356219189E38EC /* BitchatApp.swift in Sources */,
				6DE056E1EE9850E9FBF50157 /* BitchatProtocol.swift in Sources */,
				D948085736ED8E736C1DE3B0 /* BluetoothMeshService.swift in Sources */,
				7576A357B278E5733E9D9F33 /* ChatViewModel.swift in Sources */,
				7DCA0DBCB8884E3B31C7BCE3 /* CompressionUtil.swift in Sources */,
				1D9674FA5F998503831DC281 /* ContentView.swift in Sources */,
				CD0AE423F03AC52BAFC16834 /* DeliveryTracker.swift in Sources */,
				DDA1DFAB1FF7AADE52DC0F53 /* EncryptionService.swift in Sources */,
				8F737CE0435792CC2AD65FCB /* KeychainManager.swift in Sources */,
				7A5B1AB5642FEC168E917949 /* LinkPreviewView.swift in Sources */,
				4274B6016F755946FBF2513E /* MessageRetentionService.swift in Sources */,
				CEAE115C9C3EB3C4ED82F128 /* MessageRetryService.swift in Sources */,
				61C81ED5F679D5E973EE0C07 /* NotificationService.swift in Sources */,
				1F48A8CEEE9399D1EBD08F0C /* OptimizedBloomFilter.swift in Sources */,
				D5C765262E1CEB1300D2B099 /* PowerMode.swift in Sources */,
			);
			runOnlyForDeploymentPostprocessing = 0;
		};
		5C22AA7B9ACC5A861445C769 /* Sources */ = {
			isa = PBXSourcesBuildPhase;
			buildActionMask = 2147483647;
			files = (
				8F0BFC2D2B2A5E7B70C3B485 /* BinaryProtocolTests.swift in Sources */,
				2E71E320EA921498C57E023B /* BitchatMessageTests.swift in Sources */,
				C91FDE97070433E6CFE95C55 /* BloomFilterTests.swift in Sources */,
				ADC66F95FBD513B10411ADB3 /* MessagePaddingTests.swift in Sources */,
				24F17B1446E13F42652B7B08 /* PasswordProtectedChannelTests.swift in Sources */,
			);
			runOnlyForDeploymentPostprocessing = 0;
		};
		865C8403EF02C089369A9FCB /* Sources */ = {
			isa = PBXSourcesBuildPhase;
			buildActionMask = 2147483647;
			files = (
				CDAD6629EB69916B95C80DAF /* BinaryProtocolTests.swift in Sources */,
				0DAFF1DDE9BA83FF648D5AB3 /* BitchatMessageTests.swift in Sources */,
				846E2B446E36639159704730 /* BloomFilterTests.swift in Sources */,
				F00B713D5053617FB5F3F1BE /* MessagePaddingTests.swift in Sources */,
				9269B4230187A9EA969BEDB7 /* PasswordProtectedChannelTests.swift in Sources */,
			);
			runOnlyForDeploymentPostprocessing = 0;
		};
/* End PBXSourcesBuildPhase section */

/* Begin PBXTargetDependency section */
		4AA8605DCAA64A45657EF0CA /* PBXTargetDependency */ = {
			isa = PBXTargetDependency;
			target = 0576A29205865664C0937536 /* bitchat_macOS */;
			targetProxy = FF470234EF8C6BB8865B80B5 /* PBXContainerItemProxy */;
		};
		6EB655BA5DB11909C1DEC460 /* PBXTargetDependency */ = {
			isa = PBXTargetDependency;
			target = 57CA17A36A2532A6CFF367BB /* bitchatShareExtension */;
			targetProxy = E35E7AF9854A2E72452DD34F /* PBXContainerItemProxy */;
		};
		D8120CFFA88B852C3D106FA6 /* PBXTargetDependency */ = {
			isa = PBXTargetDependency;
			target = 57CA17A36A2532A6CFF367BB /* bitchatShareExtension */;
			targetProxy = DCB3AD9121A64769FAD7BAD0 /* PBXContainerItemProxy */;
		};
		D8C09F21DB7DC06E8E672C21 /* PBXTargetDependency */ = {
			isa = PBXTargetDependency;
			target = AF077EA0474EDEDE2C72716C /* bitchat_iOS */;
			targetProxy = 96415D4F989854F908EAD303 /* PBXContainerItemProxy */;
		};
/* End PBXTargetDependency section */

/* Begin XCBuildConfiguration section */
		077A5203074247CF8F766E2F /* Debug */ = {
			isa = XCBuildConfiguration;
			buildSettings = {
				BUNDLE_LOADER = "$(TEST_HOST)";
				INFOPLIST_FILE = bitchatTests/Info.plist;
				IPHONEOS_DEPLOYMENT_TARGET = 16.0;
				LD_RUNPATH_SEARCH_PATHS = (
					"$(inherited)",
					"@executable_path/Frameworks",
					"@loader_path/Frameworks",
				);
				PRODUCT_BUNDLE_IDENTIFIER = chat.bitchat.tests;
				SDKROOT = iphoneos;
				SWIFT_VERSION = 5.0;
				TARGETED_DEVICE_FAMILY = "1,2";
				TEST_HOST = "$(BUILT_PRODUCTS_DIR)/bitchat.app/$(BUNDLE_EXECUTABLE_FOLDER_PATH)/bitchat";
			};
			name = Debug;
		};
		0DACAA261446D178EDD30ECA /* Release */ = {
			isa = XCBuildConfiguration;
			buildSettings = {
				BUNDLE_LOADER = "$(TEST_HOST)";
				INFOPLIST_FILE = bitchatTests/Info.plist;
				IPHONEOS_DEPLOYMENT_TARGET = 16.0;
				LD_RUNPATH_SEARCH_PATHS = (
					"$(inherited)",
					"@executable_path/Frameworks",
					"@loader_path/Frameworks",
				);
				PRODUCT_BUNDLE_IDENTIFIER = chat.bitchat.tests;
				SDKROOT = iphoneos;
				SWIFT_VERSION = 5.0;
				TARGETED_DEVICE_FAMILY = "1,2";
				TEST_HOST = "$(BUILT_PRODUCTS_DIR)/bitchat.app/$(BUNDLE_EXECUTABLE_FOLDER_PATH)/bitchat";
			};
			name = Release;
		};
		147FDAE548082D5B921C6F0B /* Release */ = {
			isa = XCBuildConfiguration;
			buildSettings = {
				BUNDLE_LOADER = "$(TEST_HOST)";
				COMBINE_HIDPI_IMAGES = YES;
				DEAD_CODE_STRIPPING = YES;
				INFOPLIST_FILE = bitchatTests/Info.plist;
				LD_RUNPATH_SEARCH_PATHS = (
					"$(inherited)",
					"@executable_path/../Frameworks",
					"@loader_path/../Frameworks",
				);
				MACOSX_DEPLOYMENT_TARGET = 13.0;
				PRODUCT_BUNDLE_IDENTIFIER = chat.bitchat.tests;
				SDKROOT = macosx;
				SWIFT_VERSION = 5.0;
				TEST_HOST = "$(BUILT_PRODUCTS_DIR)/bitchat.app/Contents/MacOS/bitchat";
			};
			name = Release;
		};
		3DCF45111852FB2AEBE05E31 /* Release */ = {
			isa = XCBuildConfiguration;
			buildSettings = {
				CODE_SIGNING_ALLOWED = YES;
				CODE_SIGNING_REQUIRED = YES;
				CODE_SIGN_ENTITLEMENTS = bitchatShareExtension/bitchatShareExtension.entitlements;
				CODE_SIGN_STYLE = Automatic;
				DEVELOPMENT_TEAM = L3N5LHJD5Y;
				INFOPLIST_FILE = bitchatShareExtension/Info.plist;
				IPHONEOS_DEPLOYMENT_TARGET = 16.0;
				LD_RUNPATH_SEARCH_PATHS = (
					"$(inherited)",
					"@executable_path/Frameworks",
					"@executable_path/../../Frameworks",
				);
				PRODUCT_BUNDLE_IDENTIFIER = chat.bitchat.ShareExtension;
				SDKROOT = iphoneos;
				SWIFT_VERSION = 5.0;
				TARGETED_DEVICE_FAMILY = "1,2";
			};
			name = Release;
		};
		702E7395723CADA4B830F4A9 /* Debug */ = {
			isa = XCBuildConfiguration;
			buildSettings = {
				ASSETCATALOG_COMPILER_APPICON_NAME = AppIcon;
				ASSETCATALOG_COMPILER_INCLUDE_ALL_APPICON_ASSETS = YES;
				CODE_SIGNING_ALLOWED = YES;
				CODE_SIGNING_REQUIRED = YES;
				CODE_SIGN_ENTITLEMENTS = bitchat/bitchat.entitlements;
				CODE_SIGN_IDENTITY = "iPhone Developer";
				CODE_SIGN_STYLE = Automatic;
				DEVELOPMENT_TEAM = L3N5LHJD5Y;
				ENABLE_PREVIEWS = YES;
				INFOPLIST_FILE = bitchat/Info.plist;
				IPHONEOS_DEPLOYMENT_TARGET = 16.0;
				LD_RUNPATH_SEARCH_PATHS = (
					"$(inherited)",
					"@executable_path/Frameworks",
				);
				MACOSX_DEPLOYMENT_TARGET = 13.0;
				PRODUCT_BUNDLE_IDENTIFIER = chat.bitchat;
				PRODUCT_NAME = bitchat;
				SDKROOT = iphoneos;
				SUPPORTS_MAC_DESIGNED_FOR_IPHONE_IPAD = YES;
				SWIFT_VERSION = 5.0;
				TARGETED_DEVICE_FAMILY = "1,2";
			};
			name = Debug;
		};
		7FA2BADBF3B325125030CAB1 /* Debug */ = {
			isa = XCBuildConfiguration;
			buildSettings = {
				BUNDLE_LOADER = "$(TEST_HOST)";
				COMBINE_HIDPI_IMAGES = YES;
				DEAD_CODE_STRIPPING = YES;
				INFOPLIST_FILE = bitchatTests/Info.plist;
				LD_RUNPATH_SEARCH_PATHS = (
					"$(inherited)",
					"@executable_path/../Frameworks",
					"@loader_path/../Frameworks",
				);
				MACOSX_DEPLOYMENT_TARGET = 13.0;
				PRODUCT_BUNDLE_IDENTIFIER = chat.bitchat.tests;
				SDKROOT = macosx;
				SWIFT_VERSION = 5.0;
				TEST_HOST = "$(BUILT_PRODUCTS_DIR)/bitchat.app/Contents/MacOS/bitchat";
			};
			name = Debug;
		};
		B36671AEACCBF92BE10852E9 /* Release */ = {
			isa = XCBuildConfiguration;
			buildSettings = {
				ASSETCATALOG_COMPILER_APPICON_NAME = AppIcon;
				ASSETCATALOG_COMPILER_INCLUDE_ALL_APPICON_ASSETS = YES;
				CODE_SIGNING_ALLOWED = YES;
				CODE_SIGNING_REQUIRED = YES;
				CODE_SIGN_ENTITLEMENTS = bitchat/bitchat.entitlements;
				CODE_SIGN_IDENTITY = "iPhone Developer";
				CODE_SIGN_STYLE = Automatic;
				DEVELOPMENT_TEAM = L3N5LHJD5Y;
				ENABLE_PREVIEWS = YES;
				INFOPLIST_FILE = bitchat/Info.plist;
				IPHONEOS_DEPLOYMENT_TARGET = 16.0;
				LD_RUNPATH_SEARCH_PATHS = (
					"$(inherited)",
					"@executable_path/Frameworks",
				);
				MACOSX_DEPLOYMENT_TARGET = 13.0;
				PRODUCT_BUNDLE_IDENTIFIER = chat.bitchat;
				PRODUCT_NAME = bitchat;
				SDKROOT = iphoneos;
				SUPPORTS_MAC_DESIGNED_FOR_IPHONE_IPAD = YES;
				SWIFT_VERSION = 5.0;
				TARGETED_DEVICE_FAMILY = "1,2";
			};
			name = Release;
		};
		BB044400A0F06B93F22D0D55 /* Release */ = {
			isa = XCBuildConfiguration;
			buildSettings = {
				ASSETCATALOG_COMPILER_APPICON_NAME = AppIcon;
				ASSETCATALOG_COMPILER_INCLUDE_ALL_APPICON_ASSETS = YES;
				CODE_SIGNING_ALLOWED = YES;
				CODE_SIGNING_REQUIRED = YES;
				CODE_SIGN_ENTITLEMENTS = bitchat/bitchat.entitlements;
				CODE_SIGN_STYLE = Automatic;
				COMBINE_HIDPI_IMAGES = YES;
<<<<<<< HEAD
				DEAD_CODE_STRIPPING = YES;
=======
				DEVELOPMENT_TEAM = L3N5LHJD5Y;
>>>>>>> 7165eec8
				ENABLE_PREVIEWS = YES;
				INFOPLIST_FILE = bitchat/Info.plist;
				IPHONEOS_DEPLOYMENT_TARGET = 16.0;
				LD_RUNPATH_SEARCH_PATHS = (
					"$(inherited)",
					"@executable_path/../Frameworks",
				);
				MACOSX_DEPLOYMENT_TARGET = 13.0;
				PRODUCT_BUNDLE_IDENTIFIER = chat.bitchat;
				PRODUCT_NAME = bitchat;
				SDKROOT = macosx;
				SUPPORTS_MAC_DESIGNED_FOR_IPHONE_IPAD = YES;
				SWIFT_VERSION = 5.0;
			};
			name = Release;
		};
		BF0D85727BCB6E346962F419 /* Release */ = {
			isa = XCBuildConfiguration;
			buildSettings = {
				ALWAYS_SEARCH_USER_PATHS = NO;
				ASSETCATALOG_COMPILER_GENERATE_SWIFT_ASSET_SYMBOL_EXTENSIONS = YES;
				CLANG_ANALYZER_NONNULL = YES;
				CLANG_ANALYZER_NUMBER_OBJECT_CONVERSION = YES_AGGRESSIVE;
				CLANG_CXX_LANGUAGE_STANDARD = "gnu++14";
				CLANG_CXX_LIBRARY = "libc++";
				CLANG_ENABLE_MODULES = YES;
				CLANG_ENABLE_OBJC_ARC = YES;
				CLANG_ENABLE_OBJC_WEAK = YES;
				CLANG_WARN_BLOCK_CAPTURE_AUTORELEASING = YES;
				CLANG_WARN_BOOL_CONVERSION = YES;
				CLANG_WARN_COMMA = YES;
				CLANG_WARN_CONSTANT_CONVERSION = YES;
				CLANG_WARN_DEPRECATED_OBJC_IMPLEMENTATIONS = YES;
				CLANG_WARN_DIRECT_OBJC_ISA_USAGE = YES_ERROR;
				CLANG_WARN_DOCUMENTATION_COMMENTS = YES;
				CLANG_WARN_EMPTY_BODY = YES;
				CLANG_WARN_ENUM_CONVERSION = YES;
				CLANG_WARN_INFINITE_RECURSION = YES;
				CLANG_WARN_INT_CONVERSION = YES;
				CLANG_WARN_NON_LITERAL_NULL_CONVERSION = YES;
				CLANG_WARN_OBJC_IMPLICIT_RETAIN_SELF = YES;
				CLANG_WARN_OBJC_LITERAL_CONVERSION = YES;
				CLANG_WARN_OBJC_ROOT_CLASS = YES_ERROR;
				CLANG_WARN_QUOTED_INCLUDE_IN_FRAMEWORK_HEADER = YES;
				CLANG_WARN_RANGE_LOOP_ANALYSIS = YES;
				CLANG_WARN_STRICT_PROTOTYPES = YES;
				CLANG_WARN_SUSPICIOUS_MOVE = YES;
				CLANG_WARN_UNGUARDED_AVAILABILITY = YES_AGGRESSIVE;
				CLANG_WARN_UNREACHABLE_CODE = YES;
				CLANG_WARN__DUPLICATE_METHOD_MATCH = YES;
				COPY_PHASE_STRIP = NO;
				CURRENT_PROJECT_VERSION = 1;
				DEAD_CODE_STRIPPING = YES;
				DEBUG_INFORMATION_FORMAT = "dwarf-with-dsym";
				ENABLE_NS_ASSERTIONS = NO;
				ENABLE_STRICT_OBJC_MSGSEND = YES;
				ENABLE_USER_SCRIPT_SANDBOXING = YES;
				GCC_C_LANGUAGE_STANDARD = gnu11;
				GCC_NO_COMMON_BLOCKS = YES;
				GCC_WARN_64_TO_32_BIT_CONVERSION = YES;
				GCC_WARN_ABOUT_RETURN_TYPE = YES_ERROR;
				GCC_WARN_UNDECLARED_SELECTOR = YES;
				GCC_WARN_UNINITIALIZED_AUTOS = YES_AGGRESSIVE;
				GCC_WARN_UNUSED_FUNCTION = YES;
				GCC_WARN_UNUSED_VARIABLE = YES;
				IPHONEOS_DEPLOYMENT_TARGET = 16.0;
				MACOSX_DEPLOYMENT_TARGET = 13.0;
				MARKETING_VERSION = 1.0.0;
				MTL_ENABLE_DEBUG_INFO = NO;
				MTL_FAST_MATH = YES;
				PRODUCT_NAME = "$(TARGET_NAME)";
				SWIFT_COMPILATION_MODE = wholemodule;
				SWIFT_OPTIMIZATION_LEVEL = "-O";
				SWIFT_VERSION = 5.0;
			};
			name = Release;
		};
		CC79F65842D42034ACEE79B7 /* Debug */ = {
			isa = XCBuildConfiguration;
			buildSettings = {
				ASSETCATALOG_COMPILER_APPICON_NAME = AppIcon;
				ASSETCATALOG_COMPILER_INCLUDE_ALL_APPICON_ASSETS = YES;
				CODE_SIGNING_ALLOWED = YES;
				CODE_SIGNING_REQUIRED = YES;
				CODE_SIGN_ENTITLEMENTS = bitchat/bitchat.entitlements;
				CODE_SIGN_STYLE = Automatic;
				COMBINE_HIDPI_IMAGES = YES;
<<<<<<< HEAD
				DEAD_CODE_STRIPPING = YES;
=======
				DEVELOPMENT_TEAM = L3N5LHJD5Y;
>>>>>>> 7165eec8
				ENABLE_PREVIEWS = YES;
				INFOPLIST_FILE = bitchat/Info.plist;
				IPHONEOS_DEPLOYMENT_TARGET = 16.0;
				LD_RUNPATH_SEARCH_PATHS = (
					"$(inherited)",
					"@executable_path/../Frameworks",
				);
				MACOSX_DEPLOYMENT_TARGET = 13.0;
				PRODUCT_BUNDLE_IDENTIFIER = chat.bitchat;
				PRODUCT_NAME = bitchat;
				SDKROOT = macosx;
				SUPPORTS_MAC_DESIGNED_FOR_IPHONE_IPAD = YES;
				SWIFT_VERSION = 5.0;
			};
			name = Debug;
		};
		D8C5BF109BB2630752185FA0 /* Debug */ = {
			isa = XCBuildConfiguration;
			buildSettings = {
				ALWAYS_SEARCH_USER_PATHS = NO;
				ASSETCATALOG_COMPILER_GENERATE_SWIFT_ASSET_SYMBOL_EXTENSIONS = YES;
				CLANG_ANALYZER_NONNULL = YES;
				CLANG_ANALYZER_NUMBER_OBJECT_CONVERSION = YES_AGGRESSIVE;
				CLANG_CXX_LANGUAGE_STANDARD = "gnu++14";
				CLANG_CXX_LIBRARY = "libc++";
				CLANG_ENABLE_MODULES = YES;
				CLANG_ENABLE_OBJC_ARC = YES;
				CLANG_ENABLE_OBJC_WEAK = YES;
				CLANG_WARN_BLOCK_CAPTURE_AUTORELEASING = YES;
				CLANG_WARN_BOOL_CONVERSION = YES;
				CLANG_WARN_COMMA = YES;
				CLANG_WARN_CONSTANT_CONVERSION = YES;
				CLANG_WARN_DEPRECATED_OBJC_IMPLEMENTATIONS = YES;
				CLANG_WARN_DIRECT_OBJC_ISA_USAGE = YES_ERROR;
				CLANG_WARN_DOCUMENTATION_COMMENTS = YES;
				CLANG_WARN_EMPTY_BODY = YES;
				CLANG_WARN_ENUM_CONVERSION = YES;
				CLANG_WARN_INFINITE_RECURSION = YES;
				CLANG_WARN_INT_CONVERSION = YES;
				CLANG_WARN_NON_LITERAL_NULL_CONVERSION = YES;
				CLANG_WARN_OBJC_IMPLICIT_RETAIN_SELF = YES;
				CLANG_WARN_OBJC_LITERAL_CONVERSION = YES;
				CLANG_WARN_OBJC_ROOT_CLASS = YES_ERROR;
				CLANG_WARN_QUOTED_INCLUDE_IN_FRAMEWORK_HEADER = YES;
				CLANG_WARN_RANGE_LOOP_ANALYSIS = YES;
				CLANG_WARN_STRICT_PROTOTYPES = YES;
				CLANG_WARN_SUSPICIOUS_MOVE = YES;
				CLANG_WARN_UNGUARDED_AVAILABILITY = YES_AGGRESSIVE;
				CLANG_WARN_UNREACHABLE_CODE = YES;
				CLANG_WARN__DUPLICATE_METHOD_MATCH = YES;
				COPY_PHASE_STRIP = NO;
				CURRENT_PROJECT_VERSION = 1;
				DEAD_CODE_STRIPPING = YES;
				DEBUG_INFORMATION_FORMAT = dwarf;
				ENABLE_STRICT_OBJC_MSGSEND = YES;
				ENABLE_TESTABILITY = YES;
				ENABLE_USER_SCRIPT_SANDBOXING = YES;
				GCC_C_LANGUAGE_STANDARD = gnu11;
				GCC_DYNAMIC_NO_PIC = NO;
				GCC_NO_COMMON_BLOCKS = YES;
				GCC_OPTIMIZATION_LEVEL = 0;
				GCC_PREPROCESSOR_DEFINITIONS = (
					"$(inherited)",
					"DEBUG=1",
				);
				GCC_WARN_64_TO_32_BIT_CONVERSION = YES;
				GCC_WARN_ABOUT_RETURN_TYPE = YES_ERROR;
				GCC_WARN_UNDECLARED_SELECTOR = YES;
				GCC_WARN_UNINITIALIZED_AUTOS = YES_AGGRESSIVE;
				GCC_WARN_UNUSED_FUNCTION = YES;
				GCC_WARN_UNUSED_VARIABLE = YES;
				IPHONEOS_DEPLOYMENT_TARGET = 16.0;
				MACOSX_DEPLOYMENT_TARGET = 13.0;
				MARKETING_VERSION = 1.0.0;
				MTL_ENABLE_DEBUG_INFO = INCLUDE_SOURCE;
				MTL_FAST_MATH = YES;
				ONLY_ACTIVE_ARCH = YES;
				PRODUCT_NAME = "$(TARGET_NAME)";
				SWIFT_ACTIVE_COMPILATION_CONDITIONS = DEBUG;
				SWIFT_OPTIMIZATION_LEVEL = "-Onone";
				SWIFT_VERSION = 5.0;
			};
			name = Debug;
		};
		DAC5E82049F8A97360BE63D6 /* Debug */ = {
			isa = XCBuildConfiguration;
			buildSettings = {
				CODE_SIGNING_ALLOWED = YES;
				CODE_SIGNING_REQUIRED = YES;
				CODE_SIGN_ENTITLEMENTS = bitchatShareExtension/bitchatShareExtension.entitlements;
				CODE_SIGN_STYLE = Automatic;
				DEVELOPMENT_TEAM = L3N5LHJD5Y;
				INFOPLIST_FILE = bitchatShareExtension/Info.plist;
				IPHONEOS_DEPLOYMENT_TARGET = 16.0;
				LD_RUNPATH_SEARCH_PATHS = (
					"$(inherited)",
					"@executable_path/Frameworks",
					"@executable_path/../../Frameworks",
				);
				PRODUCT_BUNDLE_IDENTIFIER = chat.bitchat.ShareExtension;
				SDKROOT = iphoneos;
				SWIFT_VERSION = 5.0;
				TARGETED_DEVICE_FAMILY = "1,2";
			};
			name = Debug;
		};
/* End XCBuildConfiguration section */

/* Begin XCConfigurationList section */
		1C27B5BA3DB46DDF0DBFEF62 /* Build configuration list for PBXNativeTarget "bitchatTests_macOS" */ = {
			isa = XCConfigurationList;
			buildConfigurations = (
				7FA2BADBF3B325125030CAB1 /* Debug */,
				147FDAE548082D5B921C6F0B /* Release */,
			);
			defaultConfigurationIsVisible = 0;
			defaultConfigurationName = Debug;
		};
		38C4AF6313E5037F25CEF30B /* Build configuration list for PBXNativeTarget "bitchatTests_iOS" */ = {
			isa = XCConfigurationList;
			buildConfigurations = (
				077A5203074247CF8F766E2F /* Debug */,
				0DACAA261446D178EDD30ECA /* Release */,
			);
			defaultConfigurationIsVisible = 0;
			defaultConfigurationName = Debug;
		};
		3EA424CBD51200895D361189 /* Build configuration list for PBXProject "bitchat" */ = {
			isa = XCConfigurationList;
			buildConfigurations = (
				D8C5BF109BB2630752185FA0 /* Debug */,
				BF0D85727BCB6E346962F419 /* Release */,
			);
			defaultConfigurationIsVisible = 0;
			defaultConfigurationName = Debug;
		};
		53EADEF7546F94DDF82271B9 /* Build configuration list for PBXNativeTarget "bitchat_iOS" */ = {
			isa = XCConfigurationList;
			buildConfigurations = (
				702E7395723CADA4B830F4A9 /* Debug */,
				B36671AEACCBF92BE10852E9 /* Release */,
			);
			defaultConfigurationIsVisible = 0;
			defaultConfigurationName = Debug;
		};
		DA5644925338B8189B035657 /* Build configuration list for PBXNativeTarget "bitchat_macOS" */ = {
			isa = XCConfigurationList;
			buildConfigurations = (
				CC79F65842D42034ACEE79B7 /* Debug */,
				BB044400A0F06B93F22D0D55 /* Release */,
			);
			defaultConfigurationIsVisible = 0;
			defaultConfigurationName = Debug;
		};
		E4EA6DC648DF55FF84032EB5 /* Build configuration list for PBXNativeTarget "bitchatShareExtension" */ = {
			isa = XCConfigurationList;
			buildConfigurations = (
				DAC5E82049F8A97360BE63D6 /* Debug */,
				3DCF45111852FB2AEBE05E31 /* Release */,
			);
			defaultConfigurationIsVisible = 0;
			defaultConfigurationName = Debug;
		};
/* End XCConfigurationList section */
	};
	rootObject = 475D96681D0EA0AE57A4E06E /* Project object */;
}<|MERGE_RESOLUTION|>--- conflicted
+++ resolved
@@ -142,12 +142,8 @@
 		A08E03AA0C63E97C91749AEC /* ContentView.swift */ = {isa = PBXFileReference; lastKnownFileType = sourcecode.swift; path = ContentView.swift; sourceTree = "<group>"; };
 		A2136C3E22D02D4A8DBE7EAB /* BinaryProtocol.swift */ = {isa = PBXFileReference; lastKnownFileType = sourcecode.swift; path = BinaryProtocol.swift; sourceTree = "<group>"; };
 		AA4D7595A613F7ED3B386132 /* MessageRetryService.swift */ = {isa = PBXFileReference; lastKnownFileType = sourcecode.swift; path = MessageRetryService.swift; sourceTree = "<group>"; };
-<<<<<<< HEAD
-		C0DB1DE27F0AAB5092663E8E /* bitchatTests_iOS.xctest */ = {isa = PBXFileReference; explicitFileType = wrapper.cfbundle; includeInIndex = 0; path = bitchatTests_iOS.xctest; sourceTree = BUILT_PRODUCTS_DIR; };
-=======
 		C0DB1DE27F0AAB5092663E8E /* bitchatTests_iOS.xctest */ = {isa = PBXFileReference; includeInIndex = 0; lastKnownFileType = wrapper.cfbundle; path = bitchatTests_iOS.xctest; sourceTree = BUILT_PRODUCTS_DIR; };
 		C1B378C16594575FCC7F9C75 /* ShareViewController.swift */ = {isa = PBXFileReference; lastKnownFileType = sourcecode.swift; path = ShareViewController.swift; sourceTree = "<group>"; };
->>>>>>> 7165eec8
 		CB043CA5EEB9AC8B07D61E97 /* OptimizedBloomFilter.swift */ = {isa = PBXFileReference; lastKnownFileType = sourcecode.swift; path = OptimizedBloomFilter.swift; sourceTree = "<group>"; };
 		D5C3D880FF8AE1673B20E1E3 /* BluetoothMeshService.swift */ = {isa = PBXFileReference; lastKnownFileType = sourcecode.swift; path = BluetoothMeshService.swift; sourceTree = "<group>"; };
 		D5C765242E1CEB1300D2B099 /* PowerMode.swift */ = {isa = PBXFileReference; lastKnownFileType = sourcecode.swift; path = PowerMode.swift; sourceTree = "<group>"; };
@@ -716,11 +712,7 @@
 				CODE_SIGN_ENTITLEMENTS = bitchat/bitchat.entitlements;
 				CODE_SIGN_STYLE = Automatic;
 				COMBINE_HIDPI_IMAGES = YES;
-<<<<<<< HEAD
-				DEAD_CODE_STRIPPING = YES;
-=======
 				DEVELOPMENT_TEAM = L3N5LHJD5Y;
->>>>>>> 7165eec8
 				ENABLE_PREVIEWS = YES;
 				INFOPLIST_FILE = bitchat/Info.plist;
 				IPHONEOS_DEPLOYMENT_TARGET = 16.0;
@@ -808,11 +800,7 @@
 				CODE_SIGN_ENTITLEMENTS = bitchat/bitchat.entitlements;
 				CODE_SIGN_STYLE = Automatic;
 				COMBINE_HIDPI_IMAGES = YES;
-<<<<<<< HEAD
-				DEAD_CODE_STRIPPING = YES;
-=======
 				DEVELOPMENT_TEAM = L3N5LHJD5Y;
->>>>>>> 7165eec8
 				ENABLE_PREVIEWS = YES;
 				INFOPLIST_FILE = bitchat/Info.plist;
 				IPHONEOS_DEPLOYMENT_TARGET = 16.0;
